--- conflicted
+++ resolved
@@ -266,11 +266,7 @@
 	}
 
 	[Fact]
-<<<<<<< HEAD
 	public void SmartTransactionVirtualWalletInputMerge()
-=======
-	public void SmartTransactionVirtualWalletOutputMerge()
->>>>>>> 7200ae2a
 	{
 		var km = ServiceFactory.CreateKeyManager("");
 		var network = km.GetNetwork();
@@ -278,7 +274,6 @@
 
 		Transaction t = Transaction.Create(network);
 
-<<<<<<< HEAD
 		SmartTransaction st1 = new(t, 0);
 
 		var sc = BitcoinFactory.CreateSmartCoin(hdPubKey, Money.Coins(1));
@@ -289,7 +284,17 @@
 
 		Assert.Equal(1, st1.WalletVirtualInputs.Count);
 		Assert.Equal(2, st1.WalletVirtualInputs.First().Coins.Count);
-=======
+	}
+
+	[Fact]
+	public void SmartTransactionVirtualWalletOutputMerge()
+	{
+		var km = ServiceFactory.CreateKeyManager("");
+		var network = km.GetNetwork();
+		HdPubKey hdPubKey = BitcoinFactory.CreateHdPubKey(km);
+
+		Transaction t = Transaction.Create(network);
+
 		var sc = BitcoinFactory.CreateSmartCoin(t, hdPubKey, Money.Coins(1));
 		var sc2 = BitcoinFactory.CreateSmartCoin(t, hdPubKey, Money.Coins(2));
 		Assert.NotEqual(sc, sc2);
@@ -301,7 +306,6 @@
 		Assert.Equal(1, st1.WalletVirtualOutputs.Count);
 		Assert.Equal(Money.Coins(3), st1.WalletVirtualOutputs.First().Amount);
 		Assert.Equal(2, st1.WalletVirtualOutputs.First().OutPoints.Count);
->>>>>>> 7200ae2a
 	}
 
 	public static IEnumerable<object[]> GetSmartTransactionCombinations()
