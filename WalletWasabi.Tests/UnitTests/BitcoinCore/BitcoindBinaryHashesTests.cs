--- conflicted
+++ resolved
@@ -19,21 +19,12 @@
 	{
 		using var cts = new CancellationTokenSource(5_000);
 
-<<<<<<< HEAD
-			Dictionary<OSPlatform, string> expectedHashes = new()
-			{
-				{ OSPlatform.Windows, "82686bbedb4a09e0e680ca65af21a18705b90d2e42dcc9b7b248c5705f6a8fb4" },
-				{ OSPlatform.Linux, "1b9938fdad1bcf0c7fe7598cefcf03c8f5623104341c2a9023570899013da344" },
-				{ OSPlatform.OSX, "0ee016965a71a93a0f4fd494445f6228a37f6eecad1f2d45ab2c485d1734d9c4" },
-			};
-=======
 		Dictionary<OSPlatform, string> expectedHashes = new()
 		{
-			{ OSPlatform.Windows, "957d43d6290ad1bda3e4ee6dc1303a7dac56c378ad4a4b4896610fb02f4fe177" },
-			{ OSPlatform.Linux, "72c713789869010a70f264a03261e7fcb9e2dc3052ba618f2e5056fb45cdc6e5" },
-			{ OSPlatform.OSX, "182cd983fba123b77d6deaefee4669b9e256dda8274c86249e6f4b852dd02924" },
+			{ OSPlatform.Windows, "82686bbedb4a09e0e680ca65af21a18705b90d2e42dcc9b7b248c5705f6a8fb4" },
+			{ OSPlatform.Linux, "1b9938fdad1bcf0c7fe7598cefcf03c8f5623104341c2a9023570899013da344" },
+			{ OSPlatform.OSX, "0ee016965a71a93a0f4fd494445f6228a37f6eecad1f2d45ab2c485d1734d9c4" },
 		};
->>>>>>> f9f1a70c
 
 		foreach (var item in expectedHashes)
 		{
