using NBitcoin;
using NBitcoin.RPC;
using Newtonsoft.Json;
using System.Threading.Tasks;
using System.Collections.Generic;
using WalletWasabi.Blockchain.Analysis.FeesEstimation;
using Xunit;
using System;

namespace WalletWasabi.Tests.UnitTests
{
	public class AllFeeEstimateTests
	{
		[Fact]
		public void AllFeeEstimateSerialization()
		{
			var estimations = new Dictionary<int, int>
			{
				{ 2, 102 },
				{ 3, 20 },
				{ 19, 1 }
			};
			var allFee = new AllFeeEstimate(EstimateSmartFeeMode.Conservative, estimations, true);
			var serialized = JsonConvert.SerializeObject(allFee);
			var deserialized = JsonConvert.DeserializeObject<AllFeeEstimate>(serialized);

			Assert.Equal(estimations[2], deserialized.Estimations[2]);
			Assert.Equal(estimations[3], deserialized.Estimations[3]);
			Assert.Equal(estimations[19], deserialized.Estimations[36]);
			Assert.Equal(EstimateSmartFeeMode.Conservative, deserialized.Type);
		}

		[Fact]
		public void AllFeeEstimateOrdersByTarget()
		{
			var estimations = new Dictionary<int, int>
			{
				{ 3, 20 },
				{ 2, 102 },
				{ 19, 1 },
				{ 20, 1 }
			};

			var allFee = new AllFeeEstimate(EstimateSmartFeeMode.Conservative, estimations, true);
			Assert.Equal(estimations[2], allFee.Estimations[2]);
			Assert.Equal(estimations[3], allFee.Estimations[3]);
			Assert.Equal(estimations[19], allFee.Estimations[36]);
		}

		[Fact]
		public void AllFeeEstimateHandlesDuplicate()
		{
			var estimations = new Dictionary<int, int>
			{
				{ 2, 20 },
				{ 3, 20 }
			};

			var allFee = new AllFeeEstimate(EstimateSmartFeeMode.Conservative, estimations, true);
			Assert.Single(allFee.Estimations);
			Assert.Equal(estimations[2], allFee.Estimations[2]);
		}

		[Fact]
		public void AllFeeEstimateHandlesInconsistentData()
		{
			var estimations = new Dictionary<int, int>
			{
				{ 2, 20 },
				{ 3, 21 }
			};

			var allFee = new AllFeeEstimate(EstimateSmartFeeMode.Conservative, estimations, true);
			Assert.Single(allFee.Estimations);
			Assert.Equal(estimations[2], allFee.Estimations[2]);

			estimations = new Dictionary<int, int>
			{
				{ 18, 1000 },
				{ 3, 21 },
				{ 2, 20 },
				{ 100, 100 },
				{ 6, 4 },
			};

			allFee = new AllFeeEstimate(EstimateSmartFeeMode.Conservative, estimations, true);
			Assert.Equal(2, allFee.Estimations.Count);
			Assert.Equal(estimations[2], allFee.Estimations[2]);
			Assert.Equal(estimations[6], allFee.Estimations[6]);
		}

		[Fact]
		public async Task RpcNotEnoughEstimationsAsync()
		{
			var rpc = new MockRpcClient();
			rpc.OnGetBlockchainInfoAsync = async () =>
				await Task.FromResult(new BlockchainInfo
				{
					Blocks = 100,
					Headers = 100
				});
			rpc.OnGetPeersInfoAsync = async () =>
				await Task.FromResult(Array.Empty<PeerInfo>());
			rpc.OnGetMempoolInfoAsync = async () =>
				await Task.FromResult(new MemPoolInfo
				{
					MemPoolMinFee = 0.00001000 // 1 s/b (default value)
				});
			rpc.OnEstimateSmartFeeAsync = (target, _) =>
				throw new NoEstimationException(target);

			await Assert.ThrowsAsync<NoEstimationException>(async () => await rpc.EstimateAllFeeAsync(EstimateSmartFeeMode.Conservative));
		}

		[Fact]
		public async Task RpcFailuresAsync()
		{
			var rpc = new MockRpcClient();
			rpc.OnGetBlockchainInfoAsync = () =>
				throw new RPCException(RPCErrorCode.RPC_CLIENT_NOT_CONNECTED, "Error-GetBlockchainInfo", null);

			rpc.OnEstimateSmartFeeAsync = (target, _) =>
				throw new RPCException(RPCErrorCode.RPC_CLIENT_NOT_CONNECTED, "Error-EstimateSmartFee", null);

			rpc.OnGetMempoolInfoAsync = async () =>
				await Task.FromResult(new MemPoolInfo
				{
					MemPoolMinFee = 0.00001000 // 1 s/b (default value)
				});

			var ex = await Assert.ThrowsAsync<RPCException>(async () => await rpc.EstimateAllFeeAsync(EstimateSmartFeeMode.Conservative));
			Assert.Equal(RPCErrorCode.RPC_CLIENT_NOT_CONNECTED, ex.RPCCode);
			Assert.Equal("Error-EstimateSmartFee", ex.Message);
		}

		[Fact]
		public async Task ToleratesRpcFailuresAsync()
		{
			var rpc = CreateAndConfigureRpcClient(
				estimator: target => target switch
				{
					2 => new FeeRate(100m),
					3 => throw new RPCException(RPCErrorCode.RPC_INTERNAL_ERROR, "Error", null),
					5 => new FeeRate(89m),
					6 => new FeeRate(75m),
					8 => new FeeRate(70m),
					_ => throw new NoEstimationException(target)
				}
			);

			var allFee = await rpc.EstimateAllFeeAsync(EstimateSmartFeeMode.Conservative);
			Assert.Equal(2, allFee.Estimations.Count);
			Assert.False(allFee.Estimations.ContainsKey(3));
			Assert.False(allFee.Estimations.ContainsKey(5));
			Assert.False(allFee.Estimations.ContainsKey(8));
		}

		[Fact]
		public async Task InaccurateEstimationsAsync()
		{
			var rpc = CreateAndConfigureRpcClient(
				estimator: target => target switch
				{
					2 => new FeeRate(100m),
					3 => new FeeRate(100m),
					5 => new FeeRate(89m),
					6 => new FeeRate(75m),
					8 => new FeeRate(70m),
					_ => throw new NoEstimationException(target)
				},
				isSynchronized: false,
				hasPeersInfo: true
			);

			var allFee = await rpc.EstimateAllFeeAsync(EstimateSmartFeeMode.Economical);
			Assert.False(allFee.IsAccurate);
			Assert.Equal(2, allFee.Estimations.Count);
			Assert.Equal(100, allFee.Estimations[2]);
			Assert.Equal(75, allFee.Estimations[6]);
		}

		[Fact]
		public async Task AccurateEstimationsAsync()
		{
			var rpc = CreateAndConfigureRpcClient(
				estimator: target => target switch
				{
					2 => new FeeRate(99m),
					3 => new FeeRate(99m),
					5 => new FeeRate(89m),
					6 => new FeeRate(75m),
					8 => new FeeRate(30m),
					11 => new FeeRate(30m),
					13 => new FeeRate(30m),
					15 => new FeeRate(30m),
					1008 => new FeeRate(31m),
					_ => throw new NoEstimationException(target)
				},
				hasPeersInfo: true
			);

			var allFee = await rpc.EstimateAllFeeAsync(EstimateSmartFeeMode.Conservative);
			Assert.True(allFee.IsAccurate);
			Assert.Equal(3, allFee.Estimations.Count);
			Assert.Equal(99, allFee.Estimations[2]);
			Assert.Equal(75, allFee.Estimations[6]);
			Assert.Equal(31, allFee.Estimations[1008]);
		}

		private static MockRpcClient CreateAndConfigureRpcClient(Func<int, FeeRate> estimator, bool isSynchronized = true, bool hasPeersInfo = false, double memPoolMinFee = 0.00001000)
			=> new MockRpcClient()
			{
				OnGetBlockchainInfoAsync = async () =>
					await Task.FromResult(new BlockchainInfo
					{
						Blocks = isSynchronized ? 100_000UL : 89_765UL,
<<<<<<< HEAD
						Headers = 100_000L
=======
						Headers = 100_000UL
>>>>>>> 6cff399a
					}),
				OnGetPeersInfoAsync = async () =>
					await Task.FromResult(hasPeersInfo ? new[] { new PeerInfo() } : Array.Empty<PeerInfo>()),

				OnGetMempoolInfoAsync = async () =>
					await Task.FromResult(new MemPoolInfo
					{
						MemPoolMinFee = memPoolMinFee // 1 s/b (default value)
					}),
				OnEstimateSmartFeeAsync = async (target, _) =>
					await Task.FromResult(new EstimateSmartFeeResponse
					{
						Blocks = target,
						FeeRate = estimator(target)
					})
			};
	}
}<|MERGE_RESOLUTION|>--- conflicted
+++ resolved
@@ -214,11 +214,7 @@
 					await Task.FromResult(new BlockchainInfo
 					{
 						Blocks = isSynchronized ? 100_000UL : 89_765UL,
-<<<<<<< HEAD
-						Headers = 100_000L
-=======
 						Headers = 100_000UL
->>>>>>> 6cff399a
 					}),
 				OnGetPeersInfoAsync = async () =>
 					await Task.FromResult(hasPeersInfo ? new[] { new PeerInfo() } : Array.Empty<PeerInfo>()),
