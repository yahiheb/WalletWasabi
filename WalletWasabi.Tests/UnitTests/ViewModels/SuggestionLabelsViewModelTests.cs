--- conflicted
+++ resolved
@@ -1,12 +1,6 @@
 using System.Collections.Generic;
-<<<<<<< HEAD
-using System.Collections.ObjectModel;
-using System.ComponentModel;
-using System.Reactive;
-=======
 using System.ComponentModel;
 using DynamicData;
->>>>>>> f2b43033
 using NBitcoin;
 using WalletWasabi.Fluent.Models.Wallets;
 using WalletWasabi.Fluent.ViewModels.Wallets.Labels;
@@ -165,8 +159,6 @@
 	private class TestWallet : IWalletModel
 	{
 		private readonly List<(string Label, int Score)> _mostUsedLabels;
-
-		public event PropertyChangedEventHandler? PropertyChanged;
 
 		public TestWallet(List<(string Label, int Score)> mostUsedLabels)
 		{
@@ -195,8 +187,6 @@
 
 		public bool IsLoggedIn { get => throw new NotImplementedException(); set => throw new NotImplementedException(); }
 
-		public bool IsLoggedIn { get => throw new NotImplementedException(); set => throw new NotImplementedException(); }
-
 		public IAddress GetNextReceiveAddress(IEnumerable<string> destinationLabels)
 		{
 			throw new NotSupportedException();
