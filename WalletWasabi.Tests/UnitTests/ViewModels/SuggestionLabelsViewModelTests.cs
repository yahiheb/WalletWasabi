using System.Collections.Generic;
using System.Threading.Tasks;
using DynamicData;
using NBitcoin;
using WalletWasabi.Blockchain.Transactions;
using WalletWasabi.Fluent.Models.Wallets;
using WalletWasabi.Fluent.ViewModels.Wallets;
using WalletWasabi.Fluent.ViewModels.Wallets.Labels;
using WalletWasabi.Wallets;
using Xunit;

namespace WalletWasabi.Tests.UnitTests.ViewModels;

public class SuggestionLabelsViewModelTests
{
	[InlineData(1, 1)]
	[InlineData(2, 2)]
	[InlineData(3, 3)]
	[InlineData(100, 5)]
	[Theory]
	public void GivenMaxTopSuggestionsTheSuggestionCountShouldMatch(int maxSuggestions, int expectedSuggestionsCount)
	{
		var wallet = new TestWallet(
			new List<(string Label, int Score)>
			{
				("Label 1", 1),
				("Label 2", 2),
				("Label 3", 3),
				("Label 4", 5),
				("Label 5", 4)
			});
		var sut = new SuggestionLabelsViewModel(wallet, Intent.Send, maxSuggestions);

		Assert.Equal(expectedSuggestionsCount, sut.TopSuggestions.Count);
	}

	[Fact]
	public void WhenLabelIsTakenItShouldNotBeSuggested()
	{
		var wallet = new TestWallet(
			new List<(string Label, int Score)>
			{
				("Label 1", 1),
				("Label 2", 2),
				("Label 3", 3),
				("Label 4", 4),
				("Label 5", 5),
			});

		var sut = new SuggestionLabelsViewModel(wallet, Intent.Send, 3);

		sut.Labels.Add("Label 3");

		Assert.Equal(new[] { "Label 5", "Label 4", "Label 2" }, sut.TopSuggestions);
	}

	[Fact]
	public void NoLabelsShouldHaveNoSuggestions()
	{
		var sut = new SuggestionLabelsViewModel(new TestWallet(new List<(string Label, int Score)>()), Intent.Receive, 5);

		Assert.Empty(sut.Suggestions);
	}

	[Fact]
	public void NoLabelsShouldHaveNoTopSuggestions()
	{
		var sut = new SuggestionLabelsViewModel(new TestWallet(new List<(string Label, int Score)>()), Intent.Receive, 5);

		Assert.Empty(sut.Suggestions);
	}

	[Fact]
	public void SuggestionsShouldBeInCorrectOrderAccordingToScore()
	{
		var mostUsedLabels = new List<(string Label, int Score)>
		{
			("Label 1", 1),
			("Label 2", 3),
			("Label 3", 2),
		};
		var wallet = new TestWallet(mostUsedLabels);
		var sut = new SuggestionLabelsViewModel(wallet, Intent.Send, 100);

		Assert.Equal(new[] { "Label 2", "Label 3", "Label 1" }, sut.Suggestions);
	}

	[Fact]
	public void Suggestions_should_not_contain_labels_already_chosen()
	{
		var mostUsedLabels = new List<(string Label, int Score)>
		{
			("Label 1", 1),
			("Label 2", 3),
			("Label 3", 2),
		};
		var wallet = new TestWallet(mostUsedLabels);
		var sut = new SuggestionLabelsViewModel(wallet, Intent.Send, 100);

		sut.Labels.Add("Label 3");

		Assert.DoesNotContain("Label 3, ", sut.Suggestions);
	}

	[Fact]
	public void SuggestionsShouldNotContainLabelsAlreadyChosen()
	{
		var mostUsedLabels = new List<(string Label, int Score)>
		{
			("Label 1", 1),
			("Label 2", 3),
			("Label 3", 2),
		};
		var wallet = new TestWallet(mostUsedLabels);
		var sut = new SuggestionLabelsViewModel(wallet, Intent.Send, 100);

		sut.Labels.Add("Label 3");
		sut.Labels.Add("Label 1");

		Assert.DoesNotContain("Label 3", sut.TopSuggestions);
		Assert.DoesNotContain("Label 1", sut.TopSuggestions);
	}

	[Fact]
	public void TopSuggestionsShouldBeEmptyWhenAllLabelsAreChosen()
	{
		var mostUsedLabels = new List<(string Label, int Score)>
		{
			("Label 1", 1),
			("Label 2", 3),
			("Label 3", 2),
		};
		var wallet = new TestWallet(mostUsedLabels);
		var sut = new SuggestionLabelsViewModel(wallet, Intent.Send, 1);

		sut.Labels.Add("Label 1");
		sut.Labels.Add("Label 2");
		sut.Labels.Add("Label 3");

		Assert.Empty(sut.TopSuggestions);
	}

	private class TestWallet : IWalletModel
	{
		private readonly List<(string Label, int Score)> _mostUsedLabels;

		public TestWallet(List<(string Label, int Score)> mostUsedLabels)
		{
			_mostUsedLabels = mostUsedLabels;
		}

		public string Name => throw new NotSupportedException();
		public IObservable<IChangeSet<TransactionSummary, uint256>> Transactions => throw new NotSupportedException();
<<<<<<< HEAD
		public IWalletBalancesModel Balances => throw new NotSupportedException();
=======
>>>>>>> ef89bb92
		public IObservable<IChangeSet<IAddress, string>> Addresses => throw new NotSupportedException();

		public bool IsLoggedIn => throw new NotSupportedException();

		public IObservable<WalletState> State => throw new NotSupportedException();

		bool IWalletModel.IsHardwareWallet => throw new NotSupportedException();

		public bool IsWatchOnlyWallet => throw new NotSupportedException();

		public WalletType WalletType => throw new NotSupportedException();

		public IAddress GetNextReceiveAddress(IEnumerable<string> destinationLabels)
		{
			throw new NotSupportedException();
		}

		public IEnumerable<(string Label, int Score)> GetMostUsedLabels(Intent intent)
		{
			return _mostUsedLabels;
		}

		public Task<WalletLoginResult> TryLoginAsync(string password)
		{
			throw new NotSupportedException();
		}

		public void Login()
		{
			throw new NotSupportedException();
		}

		public void Logout()
		{
			throw new NotSupportedException();
		}
	}
}<|MERGE_RESOLUTION|>--- conflicted
+++ resolved
@@ -150,11 +150,11 @@
 		}
 
 		public string Name => throw new NotSupportedException();
+
 		public IObservable<IChangeSet<TransactionSummary, uint256>> Transactions => throw new NotSupportedException();
-<<<<<<< HEAD
+
 		public IWalletBalancesModel Balances => throw new NotSupportedException();
-=======
->>>>>>> ef89bb92
+
 		public IObservable<IChangeSet<IAddress, string>> Addresses => throw new NotSupportedException();
 
 		public bool IsLoggedIn => throw new NotSupportedException();
