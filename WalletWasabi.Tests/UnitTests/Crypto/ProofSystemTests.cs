--- conflicted
+++ resolved
@@ -1,5 +1,4 @@
 using System;
-using System.Diagnostics.CodeAnalysis;
 using System.Linq;
 using NBitcoin.Secp256k1;
 using WalletWasabi.Crypto;
@@ -14,22 +13,13 @@
 	{
 		[Fact]
 		[Trait("UnitTest", "UnitTest")]
-		[SuppressMessage("Style", "IDE1006:Naming Styles", Justification = "Variables denote math symbols.")]
 		public void CanProveAndVerifyMAC()
 		{
-<<<<<<< HEAD
-			// The coordinator generates a composed private key called CoordinatorSecretKey
-			// and derives from that the coordinator's public parameters called CoordinatorParameters.
-			using var rnd = new SecureRandom();
-			var coordinatorKey = new CoordinatorSecretKey(rnd);
-			var coordinatorParameters = coordinatorKey.ComputeCoordinatorParameters();
-=======
 			// The coordinator generates a composed private key called CredentialIssuerSecretKey
 			// and derives from that the coordinator's public parameters called credentialIssuerParameters.
 			using var rnd = new SecureRandom();
 			var credentialIssuerKey = new CredentialIssuerSecretKey(rnd);
 			var credentialIssuerParameters = credentialIssuerKey.ComputeCredentialIssuerParameters();
->>>>>>> 174af503
 
 			// A blinded amount is known as an `attribute`. In this case the attribute Ma is the
 			// value 10000 blinded with a random `blindingFactor`. This attribute is sent to
@@ -66,17 +56,11 @@
 
 		[Fact]
 		[Trait("UnitTest", "UnitTest")]
-		[SuppressMessage("Style", "IDE1006:Naming Styles", Justification = "Variables denote math symbols.")]
 		public void CanProveAndVerifyMacShow()
 		{
 			using var rnd = new SecureRandom();
-<<<<<<< HEAD
-			var coordinatorKey = new CoordinatorSecretKey(rnd);
-			var coordinatorParameters = coordinatorKey.ComputeCoordinatorParameters();
-=======
 			var credentialIssuerKey = new CredentialIssuerSecretKey(rnd);
 			var credentialIssuerParameters = credentialIssuerKey.ComputeCredentialIssuerParameters();
->>>>>>> 174af503
 
 			// A blinded amount is known as an `attribute`. In this case the attribute Ma is the
 			// value 10000 blinded with a random `blindingFactor`. This attribute is sent to
@@ -111,7 +95,6 @@
 
 		[Fact]
 		[Trait("UnitTest", "UnitTest")]
-		[SuppressMessage("Style", "IDE1006:Naming Styles", Justification = "Variables denote math symbols.")]
 		public void CanProveAndVerifyPresentedBalance()
 		{
 			using var rnd = new SecureRandom();
@@ -136,7 +119,6 @@
 
 		[Fact]
 		[Trait("UnitTest", "UnitTest")]
-		[SuppressMessage("Style", "IDE1006:Naming Styles", Justification = "Variables denote math symbols.")]
 		public void CanProveAndVerifyRequestedBalance()
 		{
 			using var rnd = new SecureRandom();
@@ -169,7 +151,6 @@
 		[InlineData(int.MaxValue - 1, int.MaxValue)]
 		[InlineData(int.MaxValue, int.MaxValue - 1)]
 		[Trait("UnitTest", "UnitTest")]
-		[SuppressMessage("Style", "IDE1006:Naming Styles", Justification = "Variables denote math symbols.")]
 		public void CanProveAndVerifyBalance(int presentedAmount, int requestedAmount)
 		{
 			using var rnd = new SecureRandom();
@@ -236,7 +217,6 @@
 
 		[Fact]
 		[Trait("UnitTest", "UnitTest")]
-		[SuppressMessage("Style", "IDE1006:Naming Styles", Justification = "Variables denote math symbols.")]
 		public void CanProveAndVerifyZeroProofs()
 		{
 			using var rnd = new SecureRandom();
