--- conflicted
+++ resolved
@@ -115,12 +115,8 @@
 			// Unblind the signature.
 			UnblindedSignature unblindedSignature = requester.UnblindSignature(blindedSignature);
 
-<<<<<<< HEAD
-			// verify the original data is signed
+			// Verify the original data is signed.
 
-=======
-			// Verify the original data is signed.
->>>>>>> 5bc2a6c3
 			Assert.True(VerifySignature(hash, unblindedSignature, keyPubKey));
 		}
 
