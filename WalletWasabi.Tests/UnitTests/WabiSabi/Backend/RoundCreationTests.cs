using NBitcoin;
using NBitcoin.RPC;
using System.Linq;
using System.Threading;
using System.Threading.Tasks;
using WalletWasabi.Tests.Helpers;
using WalletWasabi.WabiSabi.Backend;
using WalletWasabi.WabiSabi.Backend.Banning;
using WalletWasabi.WabiSabi.Backend.Rounds;
using WalletWasabi.WabiSabi.Backend.Rounds.CoinJoinStorage;
using Xunit;

namespace WalletWasabi.Tests.UnitTests.WabiSabi.Backend;

public class RoundCreationTests
{
	[Fact]
	public async Task InitializesRoundAsync()
	{
		WabiSabiConfig cfg = new();
		var mockRpc = new MockRpcClient();
		mockRpc.OnEstimateSmartFeeAsync = async (target, _) =>
			await Task.FromResult(new EstimateSmartFeeResponse
			{
				Blocks = target,
				FeeRate = new FeeRate(10m)
			});

<<<<<<< HEAD
			using Arena arena = new(TimeSpan.FromSeconds(1), Network.Main, cfg, mockRpc, new Prison(), new InMemoryCoinJoinIdStore());
			Assert.Empty(arena.Rounds);
			await arena.StartAsync(CancellationToken.None);
			await arena.TriggerAndWaitRoundAsync(TimeSpan.FromSeconds(21));
			Assert.Single(arena.Rounds);
=======
		using Arena arena = new(TimeSpan.FromSeconds(1), Network.Main, cfg, mockRpc, new Prison());
		Assert.Empty(arena.Rounds);
		await arena.StartAsync(CancellationToken.None);
		await arena.TriggerAndWaitRoundAsync(TimeSpan.FromSeconds(21));
		Assert.Single(arena.Rounds);
>>>>>>> 5e1ef197

		await arena.StopAsync(CancellationToken.None);
	}

	[Fact]
	public async Task CreatesRoundIfNoneInputRegistrationAsync()
	{
		WabiSabiConfig cfg = new();
		var mockRpc = new MockRpcClient();
		mockRpc.OnEstimateSmartFeeAsync = async (target, _) =>
			await Task.FromResult(new EstimateSmartFeeResponse
			{
				Blocks = target,
				FeeRate = new FeeRate(10m)
			});

<<<<<<< HEAD
			using Arena arena = new(TimeSpan.FromSeconds(1), Network.Main, cfg, mockRpc, new Prison(), new InMemoryCoinJoinIdStore());
			Assert.Empty(arena.Rounds);
			await arena.StartAsync(CancellationToken.None);
			await arena.TriggerAndWaitRoundAsync(TimeSpan.FromSeconds(21));
			var round = Assert.Single(arena.Rounds);
=======
		using Arena arena = new(TimeSpan.FromSeconds(1), Network.Main, cfg, mockRpc, new Prison());
		Assert.Empty(arena.Rounds);
		await arena.StartAsync(CancellationToken.None);
		await arena.TriggerAndWaitRoundAsync(TimeSpan.FromSeconds(21));
		var round = Assert.Single(arena.Rounds);
>>>>>>> 5e1ef197

		round.SetPhase(Phase.ConnectionConfirmation);
		await arena.TriggerAndWaitRoundAsync(TimeSpan.FromSeconds(21));
		Assert.Equal(2, arena.Rounds.Count);

		await arena.StopAsync(CancellationToken.None);
	}

	[Fact]
	public async Task CreatesRoundIfInBlameInputRegistrationAsync()
	{
		WabiSabiConfig cfg = new();
		var mockRpc = new MockRpcClient();
		mockRpc.OnEstimateSmartFeeAsync = async (target, _) =>
			await Task.FromResult(new EstimateSmartFeeResponse
			{
				Blocks = target,
				FeeRate = new FeeRate(10m)
			});

<<<<<<< HEAD
			using Arena arena = new(TimeSpan.FromSeconds(1), Network.Main, cfg, mockRpc, new Prison(), new InMemoryCoinJoinIdStore());
			Assert.Empty(arena.Rounds);
			await arena.StartAsync(CancellationToken.None);
			await arena.TriggerAndWaitRoundAsync(TimeSpan.FromSeconds(21));
			var round = Assert.Single(arena.Rounds);
=======
		using Arena arena = new(TimeSpan.FromSeconds(1), Network.Main, cfg, mockRpc, new Prison());
		Assert.Empty(arena.Rounds);
		await arena.StartAsync(CancellationToken.None);
		await arena.TriggerAndWaitRoundAsync(TimeSpan.FromSeconds(21));
		var round = Assert.Single(arena.Rounds);
>>>>>>> 5e1ef197

		round.SetPhase(Phase.ConnectionConfirmation);
		round.Alices.Add(WabiSabiFactory.CreateAlice(round));
		Round blameRound = WabiSabiFactory.CreateBlameRound(round, cfg);
		Assert.Equal(Phase.InputRegistration, blameRound.Phase);
		arena.Rounds.Add(blameRound);
		await arena.TriggerAndWaitRoundAsync(TimeSpan.FromSeconds(21));
		Assert.Equal(3, arena.Rounds.Count);
		Assert.Equal(2, arena.Rounds.Where(x => x.Phase == Phase.InputRegistration).Count());

		await arena.StopAsync(CancellationToken.None);
	}
}<|MERGE_RESOLUTION|>--- conflicted
+++ resolved
@@ -26,19 +26,11 @@
 				FeeRate = new FeeRate(10m)
 			});
 
-<<<<<<< HEAD
 			using Arena arena = new(TimeSpan.FromSeconds(1), Network.Main, cfg, mockRpc, new Prison(), new InMemoryCoinJoinIdStore());
 			Assert.Empty(arena.Rounds);
 			await arena.StartAsync(CancellationToken.None);
 			await arena.TriggerAndWaitRoundAsync(TimeSpan.FromSeconds(21));
 			Assert.Single(arena.Rounds);
-=======
-		using Arena arena = new(TimeSpan.FromSeconds(1), Network.Main, cfg, mockRpc, new Prison());
-		Assert.Empty(arena.Rounds);
-		await arena.StartAsync(CancellationToken.None);
-		await arena.TriggerAndWaitRoundAsync(TimeSpan.FromSeconds(21));
-		Assert.Single(arena.Rounds);
->>>>>>> 5e1ef197
 
 		await arena.StopAsync(CancellationToken.None);
 	}
@@ -55,19 +47,11 @@
 				FeeRate = new FeeRate(10m)
 			});
 
-<<<<<<< HEAD
 			using Arena arena = new(TimeSpan.FromSeconds(1), Network.Main, cfg, mockRpc, new Prison(), new InMemoryCoinJoinIdStore());
 			Assert.Empty(arena.Rounds);
 			await arena.StartAsync(CancellationToken.None);
 			await arena.TriggerAndWaitRoundAsync(TimeSpan.FromSeconds(21));
 			var round = Assert.Single(arena.Rounds);
-=======
-		using Arena arena = new(TimeSpan.FromSeconds(1), Network.Main, cfg, mockRpc, new Prison());
-		Assert.Empty(arena.Rounds);
-		await arena.StartAsync(CancellationToken.None);
-		await arena.TriggerAndWaitRoundAsync(TimeSpan.FromSeconds(21));
-		var round = Assert.Single(arena.Rounds);
->>>>>>> 5e1ef197
 
 		round.SetPhase(Phase.ConnectionConfirmation);
 		await arena.TriggerAndWaitRoundAsync(TimeSpan.FromSeconds(21));
@@ -88,19 +72,11 @@
 				FeeRate = new FeeRate(10m)
 			});
 
-<<<<<<< HEAD
 			using Arena arena = new(TimeSpan.FromSeconds(1), Network.Main, cfg, mockRpc, new Prison(), new InMemoryCoinJoinIdStore());
 			Assert.Empty(arena.Rounds);
 			await arena.StartAsync(CancellationToken.None);
 			await arena.TriggerAndWaitRoundAsync(TimeSpan.FromSeconds(21));
 			var round = Assert.Single(arena.Rounds);
-=======
-		using Arena arena = new(TimeSpan.FromSeconds(1), Network.Main, cfg, mockRpc, new Prison());
-		Assert.Empty(arena.Rounds);
-		await arena.StartAsync(CancellationToken.None);
-		await arena.TriggerAndWaitRoundAsync(TimeSpan.FromSeconds(21));
-		var round = Assert.Single(arena.Rounds);
->>>>>>> 5e1ef197
 
 		round.SetPhase(Phase.ConnectionConfirmation);
 		round.Alices.Add(WabiSabiFactory.CreateAlice(round));
