--- conflicted
+++ resolved
@@ -44,12 +44,8 @@
 		return builder;
 	}
 
-	protected override void ConfigureWebHost(IWebHostBuilder builder)
-	{
-		// will be called after the `ConfigureServices` from the Startup
-		builder.ConfigureTestServices(services =>
+		protected override void ConfigureWebHost(IWebHostBuilder builder)
 		{
-<<<<<<< HEAD
 			// will be called after the `ConfigureServices` from the Startup
 			builder.ConfigureTestServices(services =>
 			{
@@ -67,18 +63,6 @@
 				o.SetMinimumLevel(LogLevel.Warning);
 			});
 		}
-=======
-			services.AddHostedService<BackgroundServiceStarter<Arena>>();
-			services.AddSingleton<Arena>();
-			services.AddScoped<Network>(_ => Network.Main);
-			services.AddScoped<IRPCClient>(_ => BitcoinFactory.GetMockMinimalRpc());
-			services.AddScoped<Prison>();
-			services.AddScoped<WabiSabiConfig>();
-			services.AddScoped(typeof(TimeSpan), _ => TimeSpan.FromSeconds(2));
-		});
-		builder.ConfigureLogging(o => o.SetMinimumLevel(LogLevel.Warning));
-	}
->>>>>>> 5e1ef197
 
 	public Task<ArenaClient> CreateArenaClientAsync(HttpClient httpClient) =>
 		CreateArenaClientAsync(CreateWabiSabiHttpApiClient(httpClient));
