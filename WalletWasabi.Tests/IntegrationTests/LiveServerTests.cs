--- conflicted
+++ resolved
@@ -31,13 +31,9 @@
 			string dataDir = Path.GetFullPath(AppContext.BaseDirectory);
 			string logFilePath = Global.Instance.TorLogsFile;
 
-<<<<<<< HEAD
 			var settings = new TorSettings(dataDir: dataDir, logFilePath);
 
-			var torManager = new TorProcessManager(settings, Global.Instance.TorSocks5Endpoint);
-=======
-			var torManager = new TorProcessManager(endpoint, dataDir, torLogsFile);
->>>>>>> 1a8eb166
+			var torManager = new TorProcessManager(settings, endpoint);
 			torManager.Start(ensureRunning: true);
 			await Task.Delay(3000);
 		}
