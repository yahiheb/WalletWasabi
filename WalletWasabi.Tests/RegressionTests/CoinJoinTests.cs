using NBitcoin;
using NBitcoin.Protocol;
using NBitcoin.RPC;
using System;
using System.Collections.Generic;
using System.Collections.Immutable;
using System.IO;
using System.Linq;
using System.Net;
using System.Net.Http;
using System.Security;
using System.Threading;
using System.Threading.Tasks;
using WalletWasabi.BitcoinCore.Rpc;
using WalletWasabi.Blockchain.Analysis.Clustering;
using WalletWasabi.Blockchain.Blocks;
using WalletWasabi.Blockchain.Keys;
using WalletWasabi.Blockchain.TransactionOutputs;
using WalletWasabi.Blockchain.Transactions;
using WalletWasabi.CoinJoin.Client.Clients;
using WalletWasabi.CoinJoin.Client.Clients.Queuing;
using WalletWasabi.CoinJoin.Client.Rounds;
using WalletWasabi.CoinJoin.Common.Models;
using WalletWasabi.CoinJoin.Coordinator;
using WalletWasabi.CoinJoin.Coordinator.Rounds;
using WalletWasabi.Crypto;
using WalletWasabi.Logging;
using WalletWasabi.Models;
using WalletWasabi.Services;
using WalletWasabi.Stores;
using WalletWasabi.Tests.Helpers;
using WalletWasabi.Tests.XunitConfiguration;
using WalletWasabi.Tor.Http;
using WalletWasabi.Tor.Http.Extensions;
using WalletWasabi.Wallets;
using WalletWasabi.WebClients.Wasabi;
using Xunit;
using static WalletWasabi.Crypto.SchnorrBlinding;

namespace WalletWasabi.Tests.RegressionTests
{
	[Collection("RegTest collection")]
	public class CoinJoinTests
	{
		public CoinJoinTests(RegTestFixture regTestFixture)
		{
			RegTestFixture = regTestFixture;
			BaseUri = new Uri(RegTestFixture.BackendEndPoint);
			BackendClearnetHttpClient = new ClearnetHttpClient(() => RegTestFixture.BackendEndPointUri);
		}

		private RegTestFixture RegTestFixture { get; }
		public Uri BaseUri { get; }
		public ClearnetHttpClient BackendClearnetHttpClient { get; }

		[Fact]
		public async Task CoordinatorCtorTestsAsync()
		{
			(_, IRPCClient rpc, Network network, Coordinator coordinator, _, _, Backend.Global global) = await Common.InitializeTestEnvironmentAsync(RegTestFixture, 1);

			Logger.TurnOff(); // turn off at the end, otherwise, the tests logs would have of warnings

			var bestBlockHash = await rpc.GetBestBlockHashAsync();
			var bestBlock = await rpc.GetBlockAsync(bestBlockHash);
			var coinbaseTxId = bestBlock.Transactions[0].GetHash();
			var offchainTxId = network.Consensus.ConsensusFactory.CreateTransaction().GetHash();
			var mempoolTxId = await rpc.SendToAddressAsync(new Key().PubKey.GetSegwitAddress(network), Money.Coins(1));

			var folder = Helpers.Common.GetWorkDir();
			await IoHelpers.TryDeleteDirectoryAsync(folder);
			Directory.CreateDirectory(folder);
			var cjfile = Path.Combine(folder, $"CoinJoins{network}.txt");
			File.WriteAllLines(cjfile, new[] { coinbaseTxId.ToString(), offchainTxId.ToString(), mempoolTxId.ToString() });

			using (var coordinatorToTest = new Coordinator(network, global.HostedServices.FirstOrDefault<BlockNotifier>(), folder, rpc, coordinator.RoundConfig))
			{
				var txIds = await File.ReadAllLinesAsync(cjfile);

				Assert.Contains(coinbaseTxId.ToString(), txIds);
				Assert.Contains(mempoolTxId.ToString(), txIds);
				Assert.DoesNotContain(offchainTxId.ToString(), txIds);

				await IoHelpers.TryDeleteDirectoryAsync(folder);
				Directory.CreateDirectory(folder);
				File.WriteAllLines(cjfile, new[] { coinbaseTxId.ToString(), "This line is invalid (the file is corrupted)", offchainTxId.ToString() });

				var coordinatorToTest2 = new Coordinator(network, global.HostedServices.FirstOrDefault<BlockNotifier>(), folder, rpc, coordinatorToTest.RoundConfig);
				coordinatorToTest2?.Dispose();
				txIds = await File.ReadAllLinesAsync(cjfile);
				Assert.Single(txIds);
				Assert.Contains(coinbaseTxId.ToString(), txIds);
				Assert.DoesNotContain(offchainTxId.ToString(), txIds);
				Assert.DoesNotContain("This line is invalid (the file is corrupted)", txIds);
			}

			Logger.TurnOn();
		}

		[Fact]
		public async Task CcjTestsAsync()
		{
			(_, IRPCClient rpc, Network network, Coordinator coordinator, _, _, _) = await Common.InitializeTestEnvironmentAsync(RegTestFixture, 1);

			Money denomination = Money.Coins(0.2m);
			decimal coordinatorFeePercent = 0.2m;
			int anonymitySet = 2;
			int connectionConfirmationTimeout = 50;
			var roundConfig = RegTestFixture.CreateRoundConfig(denomination, 2, 0.7, coordinatorFeePercent, anonymitySet, 100, connectionConfirmationTimeout, 50, 50, 2, 24, false, 11);
			coordinator.RoundConfig.UpdateOrDefault(roundConfig, toFile: true);
			coordinator.AbortAllRoundsInInputRegistration("");

<<<<<<< HEAD
			using var torClient = new TorHttpClient(BaseUri, Helpers.Common.TorSocks5Endpoint);
			using var satoshiClient = new SatoshiClient(BaseUri, null);
=======
			using var torClient = new TorHttpClient(BaseUri, Tests.Common.TorSocks5Endpoint);
			var satoshiClient = new SatoshiClient(new ClearnetHttpClient(() => BaseUri));
>>>>>>> 667ad707

			#region PostInputsGetStates

			// <-------------------------->
			// POST INPUTS and GET STATES tests
			// <-------------------------->

			var states = await satoshiClient.GetAllRoundStatesAsync();
			Assert.Equal(2, states.Count());
			foreach (var rs in states)
			{
				// Never changes.
				Assert.True(0 < rs.RoundId);
				Assert.Equal(Money.Coins(0.00009648m), rs.FeePerInputs);
				Assert.Equal(Money.Coins(0.00004752m), rs.FeePerOutputs);
				Assert.Equal(7, rs.MaximumInputCountPerPeer);
				// Changes per rounds.
				Assert.Equal(denomination, rs.Denomination);
				Assert.Equal(coordinatorFeePercent, rs.CoordinatorFeePercent);
				Assert.Equal(anonymitySet, rs.RequiredPeerCount);
				Assert.Equal(connectionConfirmationTimeout, rs.RegistrationTimeout);
				// Changes per phases.
				Assert.Equal(RoundPhase.InputRegistration, rs.Phase);
				Assert.Equal(0, rs.RegisteredPeerCount);
			}

			// Inputs request tests
			var inputsRequest = new InputsRequest4
			{
				BlindedOutputScripts = null,
				ChangeOutputAddress = null,
				Inputs = null,
			};

			var round = coordinator.GetCurrentInputRegisterableRoundOrDefault();
			var roundId = round.RoundId;
			inputsRequest.RoundId = roundId;
			var registeredAddresses = Array.Empty<BitcoinAddress>();
			var signerPubKeys = round.MixingLevels.SignerPubKeys;
			var requesters = Array.Empty<Requester>();

			HttpRequestException httpRequestException = await Assert.ThrowsAsync<HttpRequestException>(async () => await CreateNewAliceClientAsync(roundId, registeredAddresses, signerPubKeys, requesters, inputsRequest));
			Assert.Contains(HttpStatusCode.BadRequest.ToReasonString(), httpRequestException.Message);

			byte[] dummySignature = new byte[65];

			var nullBlindedScript = new BlindedOutputWithNonceIndex(0, uint256.One);
			inputsRequest.BlindedOutputScripts = Enumerable.Range(0, round.MixingLevels.Count() + 1).Select(x => nullBlindedScript);
			inputsRequest.ChangeOutputAddress = new Key().PubKey.GetAddress(ScriptPubKeyType.Segwit, network);
			inputsRequest.Inputs = new List<InputProofModel> { new InputProofModel { Input = new OutPoint(uint256.One, 0), Proof = dummySignature } };
			httpRequestException = await Assert.ThrowsAsync<HttpRequestException>(async () => await CreateNewAliceClientAsync(roundId, registeredAddresses, signerPubKeys, requesters, inputsRequest));
			Assert.StartsWith($"{HttpStatusCode.BadRequest.ToReasonString()}\nToo many blinded output was provided", httpRequestException.Message);

			inputsRequest.BlindedOutputScripts = Enumerable.Range(0, round.MixingLevels.Count() - 2).Select(x => nullBlindedScript);
			inputsRequest.ChangeOutputAddress = new Key().PubKey.GetAddress(ScriptPubKeyType.Segwit, network);
			inputsRequest.Inputs = new List<InputProofModel> { new InputProofModel { Input = new OutPoint(uint256.One, 0), Proof = dummySignature } };
			httpRequestException = await Assert.ThrowsAsync<HttpRequestException>(async () => await CreateNewAliceClientAsync(roundId, registeredAddresses, signerPubKeys, requesters, inputsRequest));
			Assert.StartsWith($"{HttpStatusCode.BadRequest.ToReasonString()}\nDuplicate blinded output found", httpRequestException.Message);

			inputsRequest.BlindedOutputScripts = new[] { nullBlindedScript };
			inputsRequest.ChangeOutputAddress = new Key().PubKey.GetAddress(ScriptPubKeyType.Segwit, network);
			inputsRequest.Inputs = new List<InputProofModel> { new InputProofModel { Input = new OutPoint(uint256.One, 0), Proof = dummySignature } };
			httpRequestException = await Assert.ThrowsAsync<HttpRequestException>(async () => await CreateNewAliceClientAsync(roundId, registeredAddresses, signerPubKeys, requesters, inputsRequest));
			Assert.StartsWith($"{HttpStatusCode.BadRequest.ToReasonString()}\nProvided input is not unspent", httpRequestException.Message);

			var addr = await rpc.GetNewAddressAsync();
			var hash = await rpc.SendToAddressAsync(addr, Money.Coins(0.01m));
			var tx = await rpc.GetRawTransactionAsync(hash);
			var coin = tx.Outputs.GetCoins(addr.ScriptPubKey).Single();

			inputsRequest.Inputs = new List<InputProofModel> { new InputProofModel { Input = coin.Outpoint, Proof = dummySignature } };
			httpRequestException = await Assert.ThrowsAsync<HttpRequestException>(async () => await CreateNewAliceClientAsync(roundId, registeredAddresses, signerPubKeys, requesters, inputsRequest));
			Assert.Equal($"{HttpStatusCode.BadRequest.ToReasonString()}\nProvided input is neither confirmed, nor is from an unconfirmed coinjoin.", httpRequestException.Message);

			var blocks = await rpc.GenerateAsync(1);
			httpRequestException = await Assert.ThrowsAsync<HttpRequestException>(async () => await CreateNewAliceClientAsync(roundId, registeredAddresses, signerPubKeys, requesters, inputsRequest));
			Assert.Equal($"{HttpStatusCode.BadRequest.ToReasonString()}\nProvided input must be witness_v0_keyhash.", httpRequestException.Message);

			var blockHash = blocks.Single();
			var block = await rpc.GetBlockAsync(blockHash);
			var coinbase = block.Transactions.First();
			inputsRequest.Inputs = new List<InputProofModel> { new InputProofModel { Input = new OutPoint(coinbase.GetHash(), 0), Proof = dummySignature } };
			httpRequestException = await Assert.ThrowsAsync<HttpRequestException>(async () => await CreateNewAliceClientAsync(roundId, registeredAddresses, signerPubKeys, requesters, inputsRequest));
			Assert.Equal($"{HttpStatusCode.BadRequest.ToReasonString()}\nProvided input is immature.", httpRequestException.Message);

			var key = new Key();
			var witnessAddress = key.PubKey.GetSegwitAddress(network);
			hash = await rpc.SendToAddressAsync(witnessAddress, Money.Coins(0.01m));
			await rpc.GenerateAsync(1);
			tx = await rpc.GetRawTransactionAsync(hash);
			coin = tx.Outputs.GetCoins(witnessAddress.ScriptPubKey).Single();
			inputsRequest.Inputs = new List<InputProofModel> { new InputProofModel { Input = coin.Outpoint, Proof = dummySignature } };
			httpRequestException = await Assert.ThrowsAsync<HttpRequestException>(async () => await CreateNewAliceClientAsync(roundId, registeredAddresses, signerPubKeys, requesters, inputsRequest));
			Assert.StartsWith($"{HttpStatusCode.BadRequest.ToReasonString()}", httpRequestException.Message);

			var proof = key.SignCompact(uint256.One);
			inputsRequest.Inputs.First().Proof = proof;
			httpRequestException = await Assert.ThrowsAsync<HttpRequestException>(async () => await CreateNewAliceClientAsync(roundId, registeredAddresses, signerPubKeys, requesters, inputsRequest));
			Assert.Equal($"{HttpStatusCode.BadRequest.ToReasonString()}\nProvided proof is invalid.", httpRequestException.Message);

			round = coordinator.GetCurrentInputRegisterableRoundOrDefault();
			var requester = new Requester();
			uint256 msg = new uint256(NBitcoin.Crypto.Hashes.SHA256(network.Consensus.ConsensusFactory.CreateTransaction().ToBytes()));
			var nonce = round.NonceProvider.GetNextNonce();
			var blindedData = new BlindedOutputWithNonceIndex(nonce.N, requester.BlindMessage(msg, nonce.R, round.MixingLevels.GetBaseLevel().SignerKey.PubKey));
			inputsRequest.BlindedOutputScripts = new[] { blindedData };
			uint256 blindedOutputScriptsHash = new uint256(NBitcoin.Crypto.Hashes.SHA256(blindedData.BlindedOutput.ToBytes()));

			proof = key.SignCompact(blindedOutputScriptsHash);
			inputsRequest.Inputs.First().Proof = proof;
			httpRequestException = await Assert.ThrowsAsync<HttpRequestException>(async () => await CreateNewAliceClientAsync(roundId, registeredAddresses, signerPubKeys, requesters, inputsRequest));
			Assert.StartsWith($"{HttpStatusCode.BadRequest.ToReasonString()}\nNot enough inputs are provided. Fee to pay:", httpRequestException.Message);

			roundConfig.Denomination = Money.Coins(0.01m); // exactly the same as our output
			coordinator.RoundConfig.UpdateOrDefault(roundConfig, toFile: true);
			coordinator.AbortAllRoundsInInputRegistration("");
			round = coordinator.GetCurrentInputRegisterableRoundOrDefault();
			roundId = round.RoundId;
			inputsRequest.RoundId = roundId;
			signerPubKeys = round.MixingLevels.SignerPubKeys;
			httpRequestException = await Assert.ThrowsAsync<HttpRequestException>(async () => await CreateNewAliceClientAsync(roundId, registeredAddresses, signerPubKeys, requesters, inputsRequest));
			Assert.StartsWith($"{HttpStatusCode.BadRequest.ToReasonString()}\nNot enough inputs are provided. Fee to pay:", httpRequestException.Message);

			roundConfig.Denomination = Money.Coins(0.00999999m); // one satoshi less than our output
			coordinator.RoundConfig.UpdateOrDefault(roundConfig, toFile: true);
			coordinator.AbortAllRoundsInInputRegistration("");
			round = coordinator.GetCurrentInputRegisterableRoundOrDefault();
			roundId = round.RoundId;
			inputsRequest.RoundId = roundId;
			signerPubKeys = round.MixingLevels.SignerPubKeys;
			httpRequestException = await Assert.ThrowsAsync<HttpRequestException>(async () => await CreateNewAliceClientAsync(roundId, registeredAddresses, signerPubKeys, requesters, inputsRequest));
			Assert.StartsWith($"{HttpStatusCode.BadRequest.ToReasonString()}\nNot enough inputs are provided. Fee to pay:", httpRequestException.Message);

			roundConfig.Denomination = Money.Coins(0.008m); // one satoshi less than our output
			roundConfig.ConnectionConfirmationTimeout = 7;
			coordinator.RoundConfig.UpdateOrDefault(roundConfig, toFile: true);
			coordinator.AbortAllRoundsInInputRegistration("");
			round = coordinator.GetCurrentInputRegisterableRoundOrDefault();
			roundId = round.RoundId;
			inputsRequest.RoundId = roundId;
			signerPubKeys = round.MixingLevels.SignerPubKeys;
			requester = new Requester();
			requesters = new[] { requester };
			msg = network.Consensus.ConsensusFactory.CreateTransaction().GetHash();
			nonce = round.NonceProvider.GetNextNonce();
			blindedData = new BlindedOutputWithNonceIndex(nonce.N, requester.BlindMessage(msg, nonce.R, round.MixingLevels.GetBaseLevel().SignerKey.PubKey));
			inputsRequest.BlindedOutputScripts = new[] { blindedData };
			blindedOutputScriptsHash = new uint256(NBitcoin.Crypto.Hashes.SHA256(blindedData.BlindedOutput.ToBytes()));
			proof = key.SignCompact(blindedOutputScriptsHash);
			inputsRequest.Inputs.First().Proof = proof;
			using (var aliceClient = await CreateNewAliceClientAsync(roundId, registeredAddresses, signerPubKeys, requesters, inputsRequest))
			{
				// Test DelayedClientRoundRegistration logic.
				ClientRoundRegistration first = null;
				var randomKey = KeyManager.CreateNew(out _, "").GenerateNewKey(SmartLabel.Empty, KeyState.Clean, false);
				var second = new ClientRoundRegistration(aliceClient,
					new[] { BitcoinFactory.CreateSmartCoin(randomKey, 0m, anonymitySet: 2) },
					BitcoinAddress.Create("12Rty3c8j3QiZSwLVaBtch6XUMZaja3RC7", Network.Main));
				first = second;
				second = null;
				Assert.NotNull(first);
				Assert.Null(second);

				Assert.NotEqual(Guid.Empty, aliceClient.UniqueId);
				Assert.True(aliceClient.RoundId > 0);

				var roundState = await satoshiClient.GetRoundStateAsync(aliceClient.RoundId);
				Assert.Equal(RoundPhase.InputRegistration, roundState.Phase);
				Assert.Equal(1, roundState.RegisteredPeerCount);

				httpRequestException = await Assert.ThrowsAsync<HttpRequestException>(async () => await CreateNewAliceClientAsync(roundId, registeredAddresses, signerPubKeys, requesters, inputsRequest));
				Assert.Equal($"{HttpStatusCode.BadRequest.ToReasonString()}\nBlinded output has already been registered.", httpRequestException.Message);

				roundState = await satoshiClient.GetRoundStateAsync(aliceClient.RoundId);
				Assert.Equal(RoundPhase.InputRegistration, roundState.Phase);
				Assert.Equal(1, roundState.RegisteredPeerCount);

				roundState = await satoshiClient.GetRoundStateAsync(aliceClient.RoundId);
				Assert.Equal(RoundPhase.InputRegistration, roundState.Phase);
				Assert.Equal(1, roundState.RegisteredPeerCount);
				await aliceClient.PostUnConfirmationAsync();
			}

			round = coordinator.GetCurrentInputRegisterableRoundOrDefault();
			requester = new Requester();
			nonce = round.NonceProvider.GetNextNonce();
			blindedData = new BlindedOutputWithNonceIndex(nonce.N, requester.BlindScript(round.MixingLevels.GetBaseLevel().SignerKey.PubKey, nonce.R, key.ScriptPubKey));
			inputsRequest.BlindedOutputScripts = new[] { blindedData };
			blindedOutputScriptsHash = new uint256(NBitcoin.Crypto.Hashes.SHA256(blindedData.BlindedOutput.ToBytes()));
			proof = key.SignCompact(blindedOutputScriptsHash);
			inputsRequest.Inputs.First().Proof = proof;

			var currentRound = coordinator.TryGetRound(roundId);
			Assert.NotNull(currentRound);
			Assert.Equal(RoundPhase.InputRegistration, currentRound.Phase);
			Assert.Equal(2, currentRound.AnonymitySet);
			Assert.Equal(0, currentRound.CountAlices());

			using (var aliceClient = await CreateNewAliceClientAsync(roundId, registeredAddresses, signerPubKeys, requesters, inputsRequest))
			{
				Assert.NotEqual(Guid.Empty, aliceClient.UniqueId);
				Assert.True(aliceClient.RoundId > 0);

				Assert.Equal(2, currentRound.AnonymitySet);
				Assert.Equal(1, currentRound.CountAlices());

				var roundState = await satoshiClient.GetRoundStateAsync(aliceClient.RoundId);
				Assert.Equal(RoundPhase.InputRegistration, roundState.Phase);
				Assert.Equal(1, roundState.RegisteredPeerCount);
			}

			inputsRequest.BlindedOutputScripts = new[] { nullBlindedScript };
			blindedOutputScriptsHash = new uint256(NBitcoin.Crypto.Hashes.SHA256(uint256.One.ToBytes()));
			proof = key.SignCompact(blindedOutputScriptsHash);
			inputsRequest.Inputs.First().Proof = proof;
			inputsRequest.Inputs = new List<InputProofModel> { inputsRequest.Inputs.First() };

			httpRequestException = await Assert.ThrowsAsync<HttpRequestException>(async () => await CreateNewAliceClientAsync(roundId, registeredAddresses, signerPubKeys, requesters, inputsRequest));
			Assert.Equal($"{HttpStatusCode.BadRequest.ToReasonString()}\nNonce 0 was already used.", httpRequestException.Message);

			nonce = round.NonceProvider.GetNextNonce();
			blindedData = new BlindedOutputWithNonceIndex(nonce.N, RandomUtils.GetUInt256());
			inputsRequest.BlindedOutputScripts = new[] { blindedData };
			blindedOutputScriptsHash = new uint256(NBitcoin.Crypto.Hashes.SHA256(uint256.One.ToBytes()));
			proof = key.SignCompact(blindedOutputScriptsHash);
			inputsRequest.Inputs.First().Proof = proof;
			inputsRequest.Inputs = new List<InputProofModel> { inputsRequest.Inputs.First(), inputsRequest.Inputs.First() };
			httpRequestException = await Assert.ThrowsAsync<HttpRequestException>(async () => await CreateNewAliceClientAsync(roundId, registeredAddresses, signerPubKeys, requesters, inputsRequest));
			Assert.Equal($"{HttpStatusCode.BadRequest.ToReasonString()}\nCannot register an input twice.", httpRequestException.Message);

			nonce = round.NonceProvider.GetNextNonce();
			blindedData = new BlindedOutputWithNonceIndex(nonce.N, requester.BlindScript(round.MixingLevels.GetBaseLevel().SignerKey.PubKey, nonce.R, key.ScriptPubKey));
			inputsRequest.BlindedOutputScripts = new[] { blindedData };
			blindedOutputScriptsHash = new uint256(NBitcoin.Crypto.Hashes.SHA256(blindedData.BlindedOutput.ToBytes()));

			var inputProofs = new List<InputProofModel>();
			for (int j = 0; j < 8; j++)
			{
				key = new Key();
				witnessAddress = key.PubKey.GetSegwitAddress(network);
				hash = await rpc.SendToAddressAsync(witnessAddress, Money.Coins(0.01m));
				await rpc.GenerateAsync(1);
				tx = await rpc.GetRawTransactionAsync(hash);
				coin = tx.Outputs.GetCoins(witnessAddress.ScriptPubKey).Single();
				proof = key.SignCompact(blindedOutputScriptsHash);
				inputProofs.Add(new InputProofModel { Input = coin.Outpoint, Proof = proof });
			}
			var blockHashed = await rpc.GenerateAsync(1);

			inputsRequest.Inputs = inputProofs;
			httpRequestException = await Assert.ThrowsAsync<HttpRequestException>(async () => await CreateNewAliceClientAsync(roundId, registeredAddresses, signerPubKeys, requesters, inputsRequest));
			Assert.Equal($"{HttpStatusCode.BadRequest.ToReasonString()}\nMaximum 7 inputs can be registered.", httpRequestException.Message);
			inputProofs.RemoveLast();
			inputsRequest.Inputs = inputProofs;

			Assert.NotNull(currentRound);
			Assert.Equal(RoundPhase.InputRegistration, currentRound.Phase);
			Assert.Equal(2, currentRound.AnonymitySet);
			Assert.Equal(1, currentRound.CountAlices());

			var awaiter = new EventAwaiter<RoundPhase>(
				h => currentRound.PhaseChanged += h,
				h => currentRound.PhaseChanged -= h);

			using (var aliceClient = await CreateNewAliceClientAsync(roundId, registeredAddresses, signerPubKeys, requesters, inputsRequest))
			{
				Assert.Equal(2, currentRound.AnonymitySet);
				Assert.Equal(2, currentRound.CountAlices());
				Assert.NotEqual(Guid.Empty, aliceClient.UniqueId);
				Assert.True(aliceClient.RoundId > 0);

				await awaiter.WaitAsync(TimeSpan.FromSeconds(7));

				var roundState = await satoshiClient.GetRoundStateAsync(aliceClient.RoundId);
				Assert.Equal(RoundPhase.ConnectionConfirmation, roundState.Phase);
				Assert.Equal(2, roundState.RegisteredPeerCount);
				var inputRegistrableRoundState = await satoshiClient.GetRegistrableRoundStateAsync();
				Assert.Equal(0, inputRegistrableRoundState.RegisteredPeerCount);

				roundConfig.ConnectionConfirmationTimeout = 1; // One second.
				coordinator.RoundConfig.UpdateOrDefault(roundConfig, toFile: true);
				coordinator.AbortAllRoundsInInputRegistration("");
				round = coordinator.GetCurrentInputRegisterableRoundOrDefault();
				roundId = round.RoundId;
				inputsRequest.RoundId = roundId;
				signerPubKeys = round.MixingLevels.SignerPubKeys;

				roundState = await satoshiClient.GetRoundStateAsync(aliceClient.RoundId);
				Assert.Equal(RoundPhase.ConnectionConfirmation, roundState.Phase);
				Assert.Equal(2, roundState.RegisteredPeerCount);
			}

			httpRequestException = await Assert.ThrowsAsync<HttpRequestException>(async () => await CreateNewAliceClientAsync(roundId, registeredAddresses, signerPubKeys, requesters, inputsRequest));
			Assert.Equal($"{HttpStatusCode.BadRequest.ToReasonString()}\nInput is already registered in another round.", httpRequestException.Message);

			// Wait until input registration times out.
			await Task.Delay(TimeSpan.FromSeconds(8));
			httpRequestException = await Assert.ThrowsAsync<HttpRequestException>(async () => await CreateNewAliceClientAsync(roundId, registeredAddresses, signerPubKeys, requesters, inputsRequest));
			Assert.StartsWith($"{HttpStatusCode.BadRequest.ToReasonString()}\nInput is banned from participation for", httpRequestException.Message);

			var spendingTx = network.Consensus.ConsensusFactory.CreateTransaction();
			var bannedCoin = inputsRequest.Inputs.First().Input;
			var utxos = coordinator.UtxoReferee;
			Assert.NotNull(await utxos.TryGetBannedAsync(bannedCoin, false));
			spendingTx.Inputs.Add(new TxIn(bannedCoin));
			spendingTx.Outputs.Add(new TxOut(Money.Coins(1), new Key().PubKey.GetSegwitAddress(network)));
			await coordinator.ProcessConfirmedTransactionAsync(spendingTx);

			Assert.NotNull(await utxos.TryGetBannedAsync(new OutPoint(spendingTx.GetHash(), 0), false));
			Assert.Null(await utxos.TryGetBannedAsync(bannedCoin, false));

			states = await satoshiClient.GetAllRoundStatesAsync();
			foreach (var rs in states.Where(x => x.Phase == RoundPhase.InputRegistration))
			{
				Assert.Equal(0, rs.RegisteredPeerCount);
			}

			#endregion PostInputsGetStates

			#region PostConfirmationPostUnconfirmation

			// <-------------------------->
			// POST CONFIRMATION and POST UNCONFIRMATION tests
			// <-------------------------->

			key = new Key();
			witnessAddress = key.PubKey.GetSegwitAddress(network);
			hash = await rpc.SendToAddressAsync(witnessAddress, Money.Coins(0.01m));
			await rpc.GenerateAsync(1);
			tx = await rpc.GetRawTransactionAsync(hash);
			coin = tx.Outputs.GetCoins(witnessAddress.ScriptPubKey).Single();
			round = coordinator.GetCurrentInputRegisterableRoundOrDefault();
			requester = new Requester();
			requesters = new[] { requester };
			BitcoinWitPubKeyAddress bitcoinWitPubKeyAddress = new Key().PubKey.GetSegwitAddress(network);
			registeredAddresses = new[] { bitcoinWitPubKeyAddress };
			Script script = bitcoinWitPubKeyAddress.ScriptPubKey;
			nonce = round.NonceProvider.GetNextNonce();
			blindedData = new BlindedOutputWithNonceIndex(nonce.N, requester.BlindScript(round.MixingLevels.GetBaseLevel().SignerKey.PubKey, nonce.R, script));
			blindedOutputScriptsHash = new uint256(NBitcoin.Crypto.Hashes.SHA256(blindedData.BlindedOutput.ToBytes()));

			var inputRequest = new InputsRequest4
			{
				BlindedOutputScripts = new[] { blindedData },
				ChangeOutputAddress = new Key().PubKey.GetAddress(ScriptPubKeyType.Segwit, network),
				Inputs = new InputProofModel[]
				{
					new InputProofModel { Input = coin.Outpoint, Proof = key.SignCompact(blindedOutputScriptsHash) }
				}
			};
			using (var aliceClient = await CreateNewAliceClientAsync(roundId, registeredAddresses, signerPubKeys, requesters, inputRequest))
			{
				Assert.NotEqual(Guid.Empty, aliceClient.UniqueId);
				Assert.True(aliceClient.RoundId > 0);
				// Double the request.
				// badrequests
				using (var response = await torClient.SendAsync(HttpMethod.Post, $"/api/v{WalletWasabi.Helpers.Constants.BackendMajorVersion}/btc/chaumiancoinjoin/confirmation"))
				{
					Assert.Equal(HttpStatusCode.BadRequest, response.StatusCode);
				}
				using (var response = await torClient.SendAsync(HttpMethod.Post, $"/api/v{WalletWasabi.Helpers.Constants.BackendMajorVersion}/btc/chaumiancoinjoin/confirmation?uniqueId={aliceClient.UniqueId}"))
				{
					Assert.Equal(HttpStatusCode.BadRequest, response.StatusCode);
				}
				using (var response = await torClient.SendAsync(HttpMethod.Post, $"/api/v{WalletWasabi.Helpers.Constants.BackendMajorVersion}/btc/chaumiancoinjoin/confirmation?roundId={aliceClient.RoundId}"))
				{
					Assert.Equal(HttpStatusCode.BadRequest, response.StatusCode);
				}
				using (var response = await torClient.SendAsync(HttpMethod.Post, $"/api/v{WalletWasabi.Helpers.Constants.BackendMajorVersion}/btc/chaumiancoinjoin/confirmation?uniqueId=foo&roundId={aliceClient.RoundId}"))
				{
					Assert.Equal(HttpStatusCode.BadRequest, response.StatusCode);
					Assert.Equal("Invalid uniqueId provided.", await response.Content.ReadAsJsonAsync<string>());
				}
				using (var response = await torClient.SendAsync(HttpMethod.Post, $"/api/v{WalletWasabi.Helpers.Constants.BackendMajorVersion}/btc/chaumiancoinjoin/confirmation?uniqueId={aliceClient.UniqueId}&roundId=bar"))
				{
					Assert.Equal(HttpStatusCode.BadRequest, response.StatusCode);
					Assert.Contains("\"roundId\":[\"The value 'bar' is not valid.\"", await response.Content.ReadAsStringAsync());
				}

				roundConfig.ConnectionConfirmationTimeout = 60;
				coordinator.RoundConfig.UpdateOrDefault(roundConfig, toFile: true);
				coordinator.AbortAllRoundsInInputRegistration("");
				round = coordinator.GetCurrentInputRegisterableRoundOrDefault();
				roundId = round.RoundId;
				inputsRequest.RoundId = roundId;
				signerPubKeys = round.MixingLevels.SignerPubKeys;
				httpRequestException = await Assert.ThrowsAsync<HttpRequestException>(async () => await aliceClient.PostConfirmationAsync());
				Assert.Equal($"{HttpStatusCode.Gone.ToReasonString()}\nRound is not running.", httpRequestException.Message);
			}

			inputRequest = new InputsRequest4
			{
				BlindedOutputScripts = new[] { blindedData },
				ChangeOutputAddress = new Key().PubKey.GetAddress(ScriptPubKeyType.Segwit, network),
				Inputs = new InputProofModel[]
				{
					new InputProofModel { Input = coin.Outpoint, Proof = key.SignCompact(blindedOutputScriptsHash) }
				}
			};
			using (var aliceClient = await CreateNewAliceClientAsync(roundId, registeredAddresses, signerPubKeys, requesters, inputRequest))
			{
				Assert.NotEqual(Guid.Empty, aliceClient.UniqueId);
				Assert.True(aliceClient.RoundId > 0);
				await aliceClient.PostUnConfirmationAsync();
				using HttpResponseMessage response = await torClient.SendAsync(HttpMethod.Post, $"/api/v{WalletWasabi.Helpers.Constants.BackendMajorVersion}/btc/chaumiancoinjoin/unconfirmation?uniqueId={aliceClient.UniqueId}&roundId={aliceClient.RoundId}");
				Assert.True(response.IsSuccessStatusCode);
				Assert.Equal(HttpStatusCode.OK, response.StatusCode);
				Assert.Equal("Alice not found.", await response.Content.ReadAsJsonAsync<string>());
			}

			#endregion PostConfirmationPostUnconfirmation

			#region PostOutput

			// <-------------------------->
			// POST OUTPUT tests
			// <-------------------------->

			var key1 = new Key();
			var key2 = new Key();
			var outputAddress1 = key1.PubKey.GetSegwitAddress(network);
			var outputAddress2 = key2.PubKey.GetSegwitAddress(network);
			var hash1 = await rpc.SendToAddressAsync(outputAddress1, Money.Coins(0.01m));
			var hash2 = await rpc.SendToAddressAsync(outputAddress2, Money.Coins(0.01m));
			await rpc.GenerateAsync(1);
			var tx1 = await rpc.GetRawTransactionAsync(hash1);
			var tx2 = await rpc.GetRawTransactionAsync(hash2);
			var index1 = 0;
			for (int i = 0; i < tx1.Outputs.Count; i++)
			{
				var output = tx1.Outputs[i];
				if (output.ScriptPubKey == outputAddress1.ScriptPubKey)
				{
					index1 = i;
				}
			}
			var index2 = 0;
			for (int i = 0; i < tx2.Outputs.Count; i++)
			{
				var output = tx2.Outputs[i];
				if (output.ScriptPubKey == outputAddress2.ScriptPubKey)
				{
					index2 = i;
				}
			}

			round = coordinator.GetCurrentInputRegisterableRoundOrDefault();
			signerPubKeys = round.MixingLevels.SignerPubKeys;
			roundId = round.RoundId;

			var requester1 = new Requester();
			var requester2 = new Requester();
			nonce = round.NonceProvider.GetNextNonce();
			var blinded1 = new BlindedOutputWithNonceIndex(nonce.N, requester1.BlindScript(round.MixingLevels.GetBaseLevel().SignerKey.PubKey, nonce.R, outputAddress1.ScriptPubKey));
			uint256 blindedOutputScriptsHash1 = new uint256(NBitcoin.Crypto.Hashes.SHA256(blinded1.BlindedOutput.ToBytes()));
			nonce = round.NonceProvider.GetNextNonce();
			var blinded2 = new BlindedOutputWithNonceIndex(nonce.N, requester2.BlindScript(round.MixingLevels.GetBaseLevel().Signer.Key.PubKey, nonce.R, outputAddress2.ScriptPubKey));
			uint256 blindedOutputScriptsHash2 = new uint256(NBitcoin.Crypto.Hashes.SHA256(blinded2.BlindedOutput.ToBytes()));

			var input1 = new OutPoint(hash1, index1);
			var input2 = new OutPoint(hash2, index2);

			var inputRequest1 = new InputsRequest4
			{
				BlindedOutputScripts = new[] { blinded1 },
				ChangeOutputAddress = new Key().PubKey.GetAddress(ScriptPubKeyType.Segwit, network),
				Inputs = new InputProofModel[]
				{
					new InputProofModel { Input = input1, Proof = key1.SignCompact(blindedOutputScriptsHash1) }
				}
			};
			var inputRequest2 = new InputsRequest4
			{
				BlindedOutputScripts = new[] { blinded2 },
				ChangeOutputAddress = new Key().PubKey.GetAddress(ScriptPubKeyType.Segwit, network),
				Inputs = new InputProofModel[]
				{
					new InputProofModel { Input = input2, Proof = key2.SignCompact(blindedOutputScriptsHash2) }
				}
			};
			using (var aliceClient1 = await CreateNewAliceClientAsync(roundId, new[] { outputAddress1 }, signerPubKeys, new[] { requester1 }, inputRequest1))
			using (var aliceClient2 = await CreateNewAliceClientAsync(roundId, new[] { outputAddress2 }, signerPubKeys, new[] { requester2 }, inputRequest2))
			{
				Assert.Equal(aliceClient2.RoundId, aliceClient1.RoundId);
				Assert.NotEqual(aliceClient2.UniqueId, aliceClient1.UniqueId);

				var connConfResp = await aliceClient1.PostConfirmationAsync();
				Assert.Equal(connConfResp.currentPhase, (await aliceClient1.PostConfirmationAsync()).currentPhase); // Make sure it won't throw error for double confirming.
				var connConfResp2 = await aliceClient2.PostConfirmationAsync();

				Assert.Equal(connConfResp.currentPhase, connConfResp2.currentPhase);
				httpRequestException = await Assert.ThrowsAsync<HttpRequestException>(async () => await aliceClient2.PostConfirmationAsync());
				Assert.Equal($"{HttpStatusCode.Gone.ToReasonString()}\nParticipation can be only confirmed from InputRegistration or ConnectionConfirmation phase. Current phase: OutputRegistration.", httpRequestException.Message);

				var roundState = await satoshiClient.GetRoundStateAsync(aliceClient1.RoundId);
				Assert.Equal(RoundPhase.OutputRegistration, roundState.Phase);

				if (!round.MixingLevels.GetBaseLevel().Signer.VerifyUnblindedSignature(connConfResp2.activeOutputs.First().Signature, outputAddress2.ScriptPubKey.ToBytes()))
				{
					throw new NotSupportedException("Coordinator did not sign the blinded output properly.");
				}

				{
					var bobClient1 = new BobClient(BackendClearnetHttpClient);
					var bobClient2 = new BobClient(BackendClearnetHttpClient);
					await bobClient1.PostOutputAsync(aliceClient1.RoundId, new ActiveOutput(outputAddress1, connConfResp.activeOutputs.First().Signature, 0));
					await bobClient2.PostOutputAsync(aliceClient2.RoundId, new ActiveOutput(outputAddress2, connConfResp2.activeOutputs.First().Signature, 0));
				}

				roundState = await satoshiClient.GetRoundStateAsync(aliceClient1.RoundId);
				Assert.Equal(RoundPhase.Signing, roundState.Phase);
				Assert.Equal(2, roundState.RegisteredPeerCount);
				Assert.Equal(2, roundState.RequiredPeerCount);

				#endregion PostOutput

				#region GetCoinjoin

				// <-------------------------->
				// GET COINJOIN tests
				// <-------------------------->

				Transaction unsignedCoinJoin = await aliceClient1.GetUnsignedCoinJoinAsync();
				Assert.Equal(unsignedCoinJoin.ToHex(), (await aliceClient1.GetUnsignedCoinJoinAsync()).ToHex());
				Assert.Equal(unsignedCoinJoin.ToHex(), (await aliceClient2.GetUnsignedCoinJoinAsync()).ToHex());

				Assert.Contains(outputAddress1.ScriptPubKey, unsignedCoinJoin.Outputs.Select(x => x.ScriptPubKey));
				Assert.Contains(outputAddress2.ScriptPubKey, unsignedCoinJoin.Outputs.Select(x => x.ScriptPubKey));
				Assert.True(2 == unsignedCoinJoin.Outputs.Count); // Because the two inputs are equal, so change addresses won't be used, nor coordinator fee will be taken.
				Assert.Contains(input1, unsignedCoinJoin.Inputs.Select(x => x.PrevOut));
				Assert.Contains(input2, unsignedCoinJoin.Inputs.Select(x => x.PrevOut));
				Assert.True(2 == unsignedCoinJoin.Inputs.Count);

				#endregion GetCoinjoin

				#region PostSignatures

				// <-------------------------->
				// POST SIGNATURES tests
				// <-------------------------->

				var partSignedCj1 = Transaction.Parse(unsignedCoinJoin.ToHex(), network);
				var partSignedCj2 = Transaction.Parse(unsignedCoinJoin.ToHex(), network);

				partSignedCj1.Sign(
					key1.GetBitcoinSecret(network),
					new Coin(tx1, input1.N));
				partSignedCj2.Sign(
					key2.GetBitcoinSecret(network),
					new Coin(tx2, input2.N));

				var myDic1 = new Dictionary<int, WitScript>();
				var myDic2 = new Dictionary<int, WitScript>();

				for (int i = 0; i < unsignedCoinJoin.Inputs.Count; i++)
				{
					var input = unsignedCoinJoin.Inputs[i];
					if (input.PrevOut == input1)
					{
						myDic1.Add(i, partSignedCj1.Inputs[i].WitScript);
					}
					if (input.PrevOut == input2)
					{
						myDic2.Add(i, partSignedCj2.Inputs[i].WitScript);
					}
				}

				await aliceClient1.PostSignaturesAsync(myDic1);
				await aliceClient2.PostSignaturesAsync(myDic2);

				((CachedRpcClient)rpc)?.Cache.Remove("GetRawMempoolAsync");

				uint256[] mempooltxs = await rpc.GetRawMempoolAsync();
				Assert.Contains(unsignedCoinJoin.GetHash(), mempooltxs);

				var wasabiClient = new WasabiClient(BackendClearnetHttpClient);
				var syncInfo = await wasabiClient.GetSynchronizeAsync(blockHashed[0], 1);
				Assert.Contains(unsignedCoinJoin.GetHash(), syncInfo.UnconfirmedCoinJoins);
				var txs = await wasabiClient.GetTransactionsAsync(network, new[] { unsignedCoinJoin.GetHash() }, CancellationToken.None);
				Assert.NotEmpty(txs);

				#endregion PostSignatures
			}
		}

		[Fact]
		public async Task CcjEqualInputTestsAsync()
		{
			(_, IRPCClient rpc, Network network, Coordinator coordinator, _, _, _) = await Common.InitializeTestEnvironmentAsync(RegTestFixture, 1);

			Money denomination = Money.Coins(0.1m);
			decimal coordinatorFeePercent = 0.0002m;
			int anonymitySet = 4;
			int connectionConfirmationTimeout = 50;
			var roundConfig = RegTestFixture.CreateRoundConfig(denomination, 2, 0.7, coordinatorFeePercent, anonymitySet, 100, connectionConfirmationTimeout, 50, 50, 2, 24, false, 11);
			coordinator.RoundConfig.UpdateOrDefault(roundConfig, toFile: true);
			coordinator.AbortAllRoundsInInputRegistration("");

			Uri baseUri = new Uri(RegTestFixture.BackendEndPoint);
<<<<<<< HEAD
			using var torClient = new TorHttpClient(baseUri, Helpers.Common.TorSocks5Endpoint);
			using var satoshiClient = new SatoshiClient(baseUri, null);
=======
			using var torClient = new TorHttpClient(baseUri, Tests.Common.TorSocks5Endpoint);
			var satoshiClient = new SatoshiClient(new ClearnetHttpClient(() => BaseUri));
>>>>>>> 667ad707
			var round = coordinator.GetCurrentInputRegisterableRoundOrDefault();
			var roundId = round.RoundId;

			// We have to 4 participant so, this data structure is for keeping track of
			// important data for each of the participants in the coinjoin session.
			var participants = new List<(AliceClient4 aliceClient,
										 List<(Requester requester, BitcoinWitPubKeyAddress outputAddress, BlindedOutputWithNonceIndex blindedScript)> outouts,
										 List<(OutPoint input, byte[] proof, Coin coin, Key key)> inputs)>();

			// INPUTS REGISTRATION PHASE --
			for (var anosetIdx = 0; anosetIdx < anonymitySet; anosetIdx++)
			{
				// Create as many outputs as mixin levels (even when we do not have funds enough)
				var outputs = new List<(Requester requester, BitcoinWitPubKeyAddress outputAddress, BlindedOutputWithNonceIndex blindedScript)>();
				foreach (var level in round.MixingLevels.Levels)
				{
					var requester = new Requester();
					var outputsAddress = new Key().PubKey.GetSegwitAddress(network);
					var scriptPubKey = outputsAddress.ScriptPubKey;
					// We blind the scriptPubKey with a new requester by mixin level
					var nonce = round.NonceProvider.GetNextNonce();
					var blindedScript = new BlindedOutputWithNonceIndex(nonce.N, requester.BlindScript(level.SignerKey.PubKey, nonce.R, scriptPubKey));
					outputs.Add((requester, outputsAddress, blindedScript));
				}

				// Calculate the SHA256( blind1 || blind2 || .....|| blindN )
				var blindedOutputScriptList = outputs.Select(x => x.blindedScript);
				var blindedOutputScriptListBytes = ByteHelpers.Combine(blindedOutputScriptList.Select(x => x.BlindedOutput.ToBytes()));
				var blindedOutputScriptsHash = new uint256(NBitcoin.Crypto.Hashes.SHA256(blindedOutputScriptListBytes));

				// Create 4 new coins that we want to mix
				var inputs = new List<(OutPoint input, byte[] proof, Coin coin, Key key)>();
				for (var inputIdx = 0; inputIdx < 4; inputIdx++)
				{
					var key = new Key();
					var outputAddress = key.PubKey.GetSegwitAddress(network);
					var hash = await rpc.SendToAddressAsync(outputAddress, Money.Coins(0.1m));
					await rpc.GenerateAsync(1);
					var tx = await rpc.GetRawTransactionAsync(hash);
					var index = tx.Outputs.FindIndex(x => x.ScriptPubKey == outputAddress.ScriptPubKey);
					var input = new OutPoint(hash, index);

					inputs.Add((
						input,
						key.SignCompact(blindedOutputScriptsHash),
						new Coin(tx, (uint)index),
						key
					));
				}

				// Save alice client and the outputs, requesters, etc
				var inputRequest = new InputsRequest4
				{
					BlindedOutputScripts = blindedOutputScriptList,
					ChangeOutputAddress = new Key().PubKey.GetAddress(ScriptPubKeyType.Segwit, network),
					Inputs = inputs.Select(x => new InputProofModel { Input = x.input, Proof = x.proof }).ToArray()
				};
				var aliceClient = await CreateNewAliceClientAsync(
					round.RoundId,
					outputs.Select(x => x.outputAddress),
					round.MixingLevels.SignerPubKeys,
					outputs.Select(x => x.requester),
					inputRequest);

				// We check the coordinator signed all the alice blinded outputs
				participants.Add((aliceClient, outputs, inputs));
			}

			// CONNECTION CONFIRMATION PHASE --
			var activeOutputs = new List<IEnumerable<ActiveOutput>>();
			var j = 0;
			foreach (var (aliceClient, _, _) in participants)
			{
				var res = await aliceClient.PostConfirmationAsync();
				activeOutputs.Add(res.activeOutputs);
				j++;
			}

			// OUTPUTS REGISTRATION PHASE --
			var roundState = await satoshiClient.GetRoundStateAsync(roundId);
			Assert.Equal(RoundPhase.OutputRegistration, roundState.Phase);

			var l = 0;
			var bobClient = new BobClient(BackendClearnetHttpClient);

			foreach (var (aliceClient, outputs, _) in participants)
			{
				var i = 0;
				foreach (var output in outputs.Take(activeOutputs[l].Count()))
				{
					await bobClient.PostOutputAsync(aliceClient.RoundId, new ActiveOutput(output.outputAddress, activeOutputs[l].ElementAt(i).Signature, i));
					i++;
				}
				l++;
			}

			// SIGNING PHASE --
			roundState = await satoshiClient.GetRoundStateAsync(roundId);
			Assert.Equal(RoundPhase.Signing, roundState.Phase);

			uint256 transactionId = null;
			foreach (var (aliceClient, outputs, inputs) in participants)
			{
				var unsignedTransaction = await aliceClient.GetUnsignedCoinJoinAsync();
				transactionId = unsignedTransaction.GetHash();

				// Verify the transaction contains the expected inputs and outputs

				// Verify the inputs are the expected ones.
				foreach (var input in inputs)
				{
					Assert.Contains(input.input, unsignedTransaction.Inputs.Select(x => x.PrevOut));
				}

				// Sign the transaction
				var partSignedCj = unsignedTransaction.Clone();
				partSignedCj.Sign(
					inputs.Select(x => x.key.GetBitcoinSecret(network)),
					inputs.Select(x => x.coin));

				var witnesses = partSignedCj.Inputs
					.AsIndexedInputs()
					.Where(x => x.WitScript != WitScript.Empty)
					.ToDictionary(x => (int)x.Index, x => x.WitScript);

				await aliceClient.PostSignaturesAsync(witnesses);
			}

			((CachedRpcClient)rpc)?.Cache.Remove("GetRawMempoolAsync");

			uint256[] mempooltxs = await rpc.GetRawMempoolAsync();
			Assert.Contains(transactionId, mempooltxs);
		}

		[Fact]
		public async Task Ccj100ParticipantsTestsAsync()
		{
			(_, IRPCClient rpc, Network network, Coordinator coordinator, _, _, _) = await Common.InitializeTestEnvironmentAsync(RegTestFixture, 1);

			Money denomination = Money.Coins(0.1m);
			decimal coordinatorFeePercent = 0.003m;
			int anonymitySet = 100;
			int connectionConfirmationTimeout = 120;
			var roundConfig = RegTestFixture.CreateRoundConfig(denomination, WalletWasabi.Helpers.Constants.OneDayConfirmationTarget, 0.7, coordinatorFeePercent, anonymitySet, 240, connectionConfirmationTimeout, 50, 50, 1, 24, true, 11);
			coordinator.RoundConfig.UpdateOrDefault(roundConfig, toFile: true);
			coordinator.AbortAllRoundsInInputRegistration("");
			await rpc.GenerateAsync(100); // So to make sure we have enough money.

			Uri baseUri = new Uri(RegTestFixture.BackendEndPoint);
			var spentCoins = new List<Coin>();
			var fundingTxCount = 0;
			var inputRegistrationUsers = new List<(Requester requester, BlindedOutputWithNonceIndex blinded, BitcoinAddress activeOutputAddress, BitcoinAddress changeOutputAddress, IEnumerable<InputProofModel> inputProofModels, List<(Key key, BitcoinWitPubKeyAddress address, uint256 txHash, Transaction tx, OutPoint input)> userInputData)>();
			for (int i = 0; i < roundConfig.AnonymitySet; i++)
			{
				var userInputData = new List<(Key key, BitcoinWitPubKeyAddress inputAddress, uint256 txHash, Transaction tx, OutPoint input)>();
				var activeOutputAddress = new Key().PubKey.GetAddress(ScriptPubKeyType.Segwit, network);
				var changeOutputAddress = new Key().PubKey.GetAddress(ScriptPubKeyType.Segwit, network);
				CoordinatorRound round = coordinator.GetCurrentInputRegisterableRoundOrDefault();
				var requester = new Requester();
				var nonce = round.NonceProvider.GetNextNonce();
				var blinded = new BlindedOutputWithNonceIndex(nonce.N, requester.BlindScript(round.MixingLevels.GetBaseLevel().SignerKey.PubKey, nonce.R, activeOutputAddress.ScriptPubKey));
				uint256 blindedOutputScriptsHash = new uint256(NBitcoin.Crypto.Hashes.SHA256(blinded.BlindedOutput.ToBytes()));

				var inputProofModels = new List<InputProofModel>();
				int numberOfInputs = CryptoHelpers.RandomInt(1, 6);
				var receiveSatoshiSum = 0;
				for (int j = 0; j < numberOfInputs; j++)
				{
					var key = new Key();
					var receiveSatoshi = CryptoHelpers.RandomInt(1000, 100000000);
					receiveSatoshiSum += receiveSatoshi;
					if (j == numberOfInputs - 1)
					{
						receiveSatoshi = 100000000;
					}
					BitcoinWitPubKeyAddress inputAddress = key.PubKey.GetSegwitAddress(network);
					uint256 txHash = await rpc.SendToAddressAsync(inputAddress, Money.Satoshis(receiveSatoshi));
					fundingTxCount++;
					Assert.NotNull(txHash);
					Transaction transaction = await rpc.GetRawTransactionAsync(txHash);

					var coin = transaction.Outputs.GetCoins(inputAddress.ScriptPubKey).Single();
					spentCoins.Add(coin);

					OutPoint input = coin.Outpoint;
					var inputProof = new InputProofModel { Input = input, Proof = key.SignCompact(blindedOutputScriptsHash) };
					inputProofModels.Add(inputProof);

					GetTxOutResponse getTxOutResponse = await rpc.GetTxOutAsync(input.Hash, (int)input.N, includeMempool: true);
					// Check if inputs are unspent.
					Assert.NotNull(getTxOutResponse);

					userInputData.Add((key, inputAddress, txHash, transaction, input));
				}

				inputRegistrationUsers.Add((requester, blinded, activeOutputAddress, changeOutputAddress, inputProofModels, userInputData));
			}

			var mempool = await rpc.GetRawMempoolAsync();
			Assert.Equal(inputRegistrationUsers.SelectMany(x => x.userInputData).Count(), mempool.Length);

			while ((await rpc.GetRawMempoolAsync()).Length != 0)
			{
				await rpc.GenerateAsync(1);
			}

			Logger.TurnOff();

			var aliceClients = new List<Task<AliceClient4>>();

			var currentRound = coordinator.GetCurrentInputRegisterableRoundOrDefault();

			foreach (var user in inputRegistrationUsers)
			{
				aliceClients.Add(CreateNewAliceClientAsync(currentRound.RoundId,
					new[] { user.activeOutputAddress },
					currentRound.MixingLevels.SignerPubKeys,
					new[] { user.requester },
					new InputsRequest4
					{
						ChangeOutputAddress = user.changeOutputAddress,
						BlindedOutputScripts = new[] { user.blinded },
						Inputs = user.inputProofModels
					}));
			}

			long roundId = 0;
			var users = new List<(Requester requester, BlindedOutputWithNonceIndex blinded, BitcoinAddress activeOutputAddress, BitcoinAddress changeOutputAddress, IEnumerable<InputProofModel> inputProofModels, List<(Key key, BitcoinWitPubKeyAddress address, uint256 txHash, Transaction tx, OutPoint input)> userInputData, AliceClient4 aliceClient, UnblindedSignature unblindedSignature)>();
			for (int i = 0; i < inputRegistrationUsers.Count; i++)
			{
				var user = inputRegistrationUsers[i];
				var request = aliceClients[i];

				var aliceClient = await request;
				if (roundId == 0)
				{
					roundId = aliceClient.RoundId;
				}
				else
				{
					Assert.Equal(roundId, aliceClient.RoundId);
				}
				// Because it's valuetuple.
				users.Add((user.requester, user.blinded, user.activeOutputAddress, user.changeOutputAddress, user.inputProofModels, user.userInputData, aliceClient, null));
			}

			Logger.TurnOn();

			Assert.Equal(users.Count, roundConfig.AnonymitySet);
			var confirmationRequests = new List<Task<(RoundPhase currentPhase, IEnumerable<ActiveOutput>)>>();

			foreach (var user in users)
			{
				confirmationRequests.Add(user.aliceClient.PostConfirmationAsync());
			}

			RoundPhase roundPhase = RoundPhase.InputRegistration;
			int k = 0;
			foreach (var request in confirmationRequests)
			{
				var resp = await request;
				if (roundPhase == RoundPhase.InputRegistration)
				{
					roundPhase = resp.currentPhase;
				}
				else
				{
					Assert.Equal(roundPhase, resp.currentPhase);
				}

				// Because it's valuetuple.
				var user = users.ElementAt(k);
				users.RemoveAt(k);
				users.Add((user.requester, user.blinded, user.activeOutputAddress, user.changeOutputAddress, user.inputProofModels, user.userInputData, user.aliceClient, resp.Item2.First().Signature));
			}

			var outputRequests = new List<Task>();
			foreach (var user in users)
			{
				var bobClient = new BobClient(BackendClearnetHttpClient);
				outputRequests.Add(bobClient.PostOutputAsync(roundId, new ActiveOutput(user.activeOutputAddress, user.unblindedSignature, 0)));
			}

			foreach (Task task in outputRequests)
			{
				await task;
			}

			var coinjoinRequests = new List<Task<Transaction>>();
			foreach (var user in users)
			{
				coinjoinRequests.Add(user.aliceClient.GetUnsignedCoinJoinAsync());
			}

			var unsignedCoinJoin = await coinjoinRequests.First();
			var unsignedCoinJoinHex = unsignedCoinJoin.ToHex();
			Assert.All(coinjoinRequests, async x => Assert.Equal(unsignedCoinJoinHex, (await x).ToHex()));

			var signatureRequests = new List<Task>();
			foreach (var user in users)
			{
				var partSignedCj = Transaction.Parse(unsignedCoinJoinHex, network);
				partSignedCj.Sign(
					user.userInputData.Select(x => x.key.GetBitcoinSecret(network)),
					user.userInputData.Select(x => new Coin(x.tx, x.input.N)));

				var myDic = new Dictionary<int, WitScript>();

				long previousAmount = -1;
				for (int i = 0; i < unsignedCoinJoin.Inputs.Count; i++)
				{
					var input = unsignedCoinJoin.Inputs[i];
					long currentAmount = spentCoins.Single(x => x.Outpoint == unsignedCoinJoin.Inputs[i].PrevOut).Amount;
					Assert.True(previousAmount <= currentAmount);
					previousAmount = currentAmount;
					if (user.userInputData.Select(x => x.input).Contains(input.PrevOut))
					{
						myDic.Add(i, partSignedCj.Inputs[i].WitScript);
					}
				}

				signatureRequests.Add(user.aliceClient.PostSignaturesAsync(myDic));
			}

			await Task.WhenAll(signatureRequests);

			((CachedRpcClient)rpc)?.Cache.Remove("GetRawMempoolAsync");
			uint256[] mempooltxs = await rpc.GetRawMempoolAsync();
			Assert.Contains(unsignedCoinJoin.GetHash(), mempooltxs);

			var coins = new List<Coin>();
			var finalCoinjoin = await rpc.GetRawTransactionAsync(mempooltxs.First());
			foreach (var input in finalCoinjoin.Inputs)
			{
				var getTxOut = await rpc.GetTxOutAsync(input.PrevOut.Hash, (int)input.PrevOut.N, includeMempool: false);

				coins.Add(new Coin(input.PrevOut.Hash, input.PrevOut.N, getTxOut.TxOut.Value, getTxOut.TxOut.ScriptPubKey));
			}

			FeeRate feeRateTx = finalCoinjoin.GetFeeRate(coins.ToArray());
			var esr = await rpc.EstimateSmartFeeAsync(roundConfig.ConfirmationTarget, new FeeRate(2m), EstimateSmartFeeMode.Conservative, simulateIfRegTest: true);
			FeeRate feeRateReal = esr.FeeRate;

			Assert.True(feeRateReal.FeePerK - feeRateReal.FeePerK / 2 < feeRateTx.FeePerK); // Max 50% mistake.
			Assert.True(2 * feeRateReal.FeePerK > feeRateTx.FeePerK); // Max 200% mistake.

			var activeOutput = finalCoinjoin.GetIndistinguishableOutputs(includeSingle: true).OrderByDescending(x => x.count).First();
			Assert.True(activeOutput.value >= roundConfig.Denomination);
			Assert.True(activeOutput.count >= roundConfig.AnonymitySet);

			foreach (var aliceClient in aliceClients)
			{
				aliceClient?.Dispose();
			}
		}

		[Fact]
		public async Task CcjFeeTestsAsync()
		{
			(string password, IRPCClient rpc, Network network, Coordinator coordinator, _, BitcoinStore bitcoinStore, _) = await Common.InitializeTestEnvironmentAsync(RegTestFixture, 1);

			var wasabiClientFactory = new WasabiClientFactory(torEndPoint: null, backendUriGetter: () => new Uri(RegTestFixture.BackendEndPoint));
			var synchronizer = new WasabiSynchronizer(network, bitcoinStore, wasabiClientFactory);
			synchronizer.Start(requestInterval: TimeSpan.FromSeconds(3), TimeSpan.FromSeconds(5), 10000); // Start wasabi synchronizer service.

			Money denomination = Money.Coins(0.9m);
			decimal coordinatorFeePercent = 0.1m;
			int anonymitySet = 7;
			int connectionConfirmationTimeout = 14;
			var roundConfig = RegTestFixture.CreateRoundConfig(denomination, 140, 0.7, coordinatorFeePercent, anonymitySet, 240, connectionConfirmationTimeout, 50, 50, 1, 24, true, 11);
			coordinator.RoundConfig.UpdateOrDefault(roundConfig, toFile: true);
			coordinator.AbortAllRoundsInInputRegistration("");

			var participants = new List<(SmartCoin, CoinJoinClient)>();

			// 1. Prepare and start services.
			for (int i = 0; i < anonymitySet; i++)
			{
				double damount = i switch
				{
					0 => 1,
					1 => 1.1,
					2 => 1.2,
					3 => 3.1,
					4 => 4.1,
					5 => 7.1,
					6 => 8.1,
					_ => 1
				};

				var amount = Money.Coins((decimal)damount);

				var keyManager = KeyManager.CreateNew(out _, password);
				var key = keyManager.GenerateNewKey("foo", KeyState.Clean, false);
				var bech = key.GetP2wpkhAddress(network);
				var txId = await rpc.SendToAddressAsync(bech, amount, replaceable: false);
				key.SetKeyState(KeyState.Used);
				var tx = await rpc.GetRawTransactionAsync(txId);
				var height = await rpc.GetBlockCountAsync();
				var stx = new SmartTransaction(tx, height + 1);
				var bechCoin = tx.Outputs.GetCoins(bech.ScriptPubKey).Single();

				var smartCoin = new SmartCoin(stx, bechCoin.Outpoint.N, key);
				key.AnonymitySet = tx.GetAnonymitySet(bechCoin.Outpoint.N);

				var chaumianClient = new CoinJoinClient(synchronizer, rpc.Network, keyManager);

				participants.Add((smartCoin, chaumianClient));
			}

			await rpc.GenerateAsync(1);

			try
			{
				// 2. Start mixing.
				foreach (var participant in participants)
				{
					SmartCoin coin = participant.Item1;

					var chaumianClient = participant.Item2;
					chaumianClient.Start();

					await chaumianClient.QueueCoinsToMixAsync(password, coin);
				}

				Task timeout = Task.Delay(TimeSpan.FromSeconds(connectionConfirmationTimeout * 2 + 7 * 2 + 7 * 2 + 7 * 2));
				while ((await rpc.GetRawMempoolAsync()).Length == 0)
				{
					if (timeout.IsCompletedSuccessfully)
					{
						throw new TimeoutException("CoinJoin was not propagated.");
					}

					await Task.Delay(1000);
				}
			}
			finally
			{
				foreach (var participant in participants)
				{
					SmartCoin coin = participant.Item1;
					var chaumianClient = participant.Item2;

					Task timeout = Task.Delay(3000);
					while (chaumianClient.State.GetActivelyMixingRounds().Any())
					{
						if (timeout.IsCompletedSuccessfully)
						{
							throw new TimeoutException("CoinJoin was not noticed.");
						}
						await Task.Delay(1000);
					}

					if (chaumianClient is { })
					{
						await chaumianClient.DequeueAllCoinsFromMixAsync(DequeueReason.UserRequested);
						await chaumianClient.StopAsync(CancellationToken.None);
					}
				}
			}
		}

		[Fact]
		public async Task CoinJoinClientTestsAsync()
		{
			(string password, IRPCClient rpc, Network network, Coordinator coordinator, _, BitcoinStore bitcoinStore, _) = await Common.InitializeTestEnvironmentAsync(RegTestFixture, 1);

			var wasabiClientFactory = new WasabiClientFactory(torEndPoint: null, backendUriGetter: () => new Uri(RegTestFixture.BackendEndPoint));
			var synchronizer = new WasabiSynchronizer(network, bitcoinStore, wasabiClientFactory);
			synchronizer.Start(requestInterval: TimeSpan.FromSeconds(3), TimeSpan.FromSeconds(5), 10000); // Start wasabi synchronizer service.

			Money denomination = Money.Coins(0.1m);
			decimal coordinatorFeePercent = 0.1m;
			int anonymitySet = 2;
			int connectionConfirmationTimeout = 14;
			var roundConfig = RegTestFixture.CreateRoundConfig(denomination, 140, 0.7, coordinatorFeePercent, anonymitySet, 240, connectionConfirmationTimeout, 50, 50, 1, 24, true, 11);
			coordinator.RoundConfig.UpdateOrDefault(roundConfig, toFile: true);
			coordinator.AbortAllRoundsInInputRegistration("");
			await rpc.GenerateAsync(3); // So to make sure we have enough money.
			var keyManager = KeyManager.CreateNew(out _, password);
			var key1 = keyManager.GenerateNewKey("foo", KeyState.Clean, false);
			var key2 = keyManager.GenerateNewKey("bar", KeyState.Clean, false);
			var key3 = keyManager.GenerateNewKey("baz", KeyState.Clean, false);
			var key4 = keyManager.GenerateNewKey("qux", KeyState.Clean, false);
			var bech1 = key1.GetP2wpkhAddress(network);
			var bech2 = key2.GetP2wpkhAddress(network);
			var bech3 = key3.GetP2wpkhAddress(network);
			var bech4 = key4.GetP2wpkhAddress(network);
			var amount1 = Money.Coins(0.03m);
			var amount2 = Money.Coins(0.08m);
			var amount3 = Money.Coins(0.3m);
			var amount4 = Money.Coins(0.4m);
			var txId1 = await rpc.SendToAddressAsync(bech1, amount1, replaceable: false);
			var txId2 = await rpc.SendToAddressAsync(bech2, amount2, replaceable: false);
			var txId3 = await rpc.SendToAddressAsync(bech3, amount3, replaceable: false);
			var txId4 = await rpc.SendToAddressAsync(bech4, amount4, replaceable: false);
			key1.SetKeyState(KeyState.Used);
			key2.SetKeyState(KeyState.Used);
			key3.SetKeyState(KeyState.Used);
			key4.SetKeyState(KeyState.Used);
			var tx1 = await rpc.GetRawTransactionAsync(txId1);
			var tx2 = await rpc.GetRawTransactionAsync(txId2);
			var tx3 = await rpc.GetRawTransactionAsync(txId3);
			var tx4 = await rpc.GetRawTransactionAsync(txId4);
			await rpc.GenerateAsync(1);
			var height = await rpc.GetBlockCountAsync();
			var stx1 = new SmartTransaction(tx1, height);
			var stx2 = new SmartTransaction(tx2, height);
			var stx3 = new SmartTransaction(tx3, height);
			var stx4 = new SmartTransaction(tx4, height);

			var bech1Coin = tx1.Outputs.GetCoins(bech1.ScriptPubKey).Single();
			var bech2Coin = tx2.Outputs.GetCoins(bech2.ScriptPubKey).Single();
			var bech3Coin = tx3.Outputs.GetCoins(bech3.ScriptPubKey).Single();
			var bech4Coin = tx4.Outputs.GetCoins(bech4.ScriptPubKey).Single();

			var smartCoin1 = new SmartCoin(stx1, bech1Coin.Outpoint.N, key1);
			var smartCoin2 = new SmartCoin(stx2, bech2Coin.Outpoint.N, key2);
			var smartCoin3 = new SmartCoin(stx3, bech3Coin.Outpoint.N, key3);
			var smartCoin4 = new SmartCoin(stx4, bech4Coin.Outpoint.N, key4);
			key1.AnonymitySet = tx1.GetAnonymitySet(bech1Coin.Outpoint.N);
			key2.AnonymitySet = tx2.GetAnonymitySet(bech2Coin.Outpoint.N);
			key3.AnonymitySet = tx3.GetAnonymitySet(bech3Coin.Outpoint.N);
			key4.AnonymitySet = tx4.GetAnonymitySet(bech4Coin.Outpoint.N);

			var chaumianClient1 = new CoinJoinClient(synchronizer, rpc.Network, keyManager);
			var chaumianClient2 = new CoinJoinClient(synchronizer, rpc.Network, keyManager);
			try
			{
				chaumianClient1.Start(); // Exactly delay it for 2 seconds, this will make sure of timeout later.
				chaumianClient2.Start();

				smartCoin1.CoinJoinInProgress = true;
				Assert.False((await chaumianClient1.QueueCoinsToMixAsync(password, smartCoin1)).Any()); // Inconsistent internal state, so do not try to add.
				Assert.True(smartCoin1.CoinJoinInProgress);

				await Assert.ThrowsAsync<SecurityException>(async () => await chaumianClient1.QueueCoinsToMixAsync("asdasdasd", smartCoin1, smartCoin2));
				Assert.True(smartCoin1.CoinJoinInProgress);
				Assert.False(smartCoin2.CoinJoinInProgress);
				smartCoin1.CoinJoinInProgress = false;

				await chaumianClient1.QueueCoinsToMixAsync(password, smartCoin1, smartCoin2);
				Assert.True(smartCoin1.CoinJoinInProgress);
				Assert.True(smartCoin2.CoinJoinInProgress);

				var randomKey = keyManager.GenerateNewKey(SmartLabel.Empty, KeyState.Clean, isInternal: false);
				// Make sure it does not throw.
				var randomTx = network.Consensus.ConsensusFactory.CreateTransaction();
				randomTx.Outputs.Add(new TxOut(Money.Coins(3m), randomKey.P2wpkhScript));
				var randomStx = new SmartTransaction(randomTx, Height.Mempool);
				await chaumianClient1.DequeueCoinsFromMixAsync(new SmartCoin(randomStx, 0, randomKey), DequeueReason.UserRequested);
				randomKey.AnonymitySet = 1;

				Assert.True(2 == (await chaumianClient1.QueueCoinsToMixAsync(password, smartCoin1, smartCoin2)).Count());
				await chaumianClient1.DequeueCoinsFromMixAsync(smartCoin1, DequeueReason.UserRequested);
				Assert.False(smartCoin1.CoinJoinInProgress);
				await chaumianClient1.DequeueCoinsFromMixAsync(new[] { smartCoin1, smartCoin2 }, DequeueReason.UserRequested);
				Assert.False(smartCoin1.CoinJoinInProgress);
				Assert.False(smartCoin2.CoinJoinInProgress);
				Assert.True(2 == (await chaumianClient1.QueueCoinsToMixAsync(password, smartCoin1, smartCoin2)).Count());
				Assert.True(smartCoin1.CoinJoinInProgress);
				Assert.True(smartCoin2.CoinJoinInProgress);
				await chaumianClient1.DequeueCoinsFromMixAsync(smartCoin1, DequeueReason.UserRequested);
				await chaumianClient1.DequeueCoinsFromMixAsync(smartCoin2, DequeueReason.UserRequested);
				Assert.False(smartCoin1.CoinJoinInProgress);
				Assert.False(smartCoin2.CoinJoinInProgress);

				Assert.True(2 == (await chaumianClient1.QueueCoinsToMixAsync(password, smartCoin1, smartCoin2)).Count());
				Assert.True(smartCoin1.CoinJoinInProgress);
				Assert.True(smartCoin2.CoinJoinInProgress);
				Assert.True(1 == (await chaumianClient2.QueueCoinsToMixAsync(password, smartCoin3)).Count());

				Task timeout = Task.Delay(TimeSpan.FromSeconds(connectionConfirmationTimeout * 2 + 7 * 2 + 7 * 2 + 7 * 2));
				while ((await rpc.GetRawMempoolAsync()).Length == 0)
				{
					if (timeout.IsCompletedSuccessfully)
					{
						throw new TimeoutException("CoinJoin was not propagated.");
					}
					await Task.Delay(1000);
				}

				var cjHash = (await rpc.GetRawMempoolAsync()).Single();
				var cj = await rpc.GetRawTransactionAsync(cjHash);
				var sCj = new SmartTransaction(cj, Height.Mempool);
				smartCoin1.SpenderTransaction = sCj;
				smartCoin2.SpenderTransaction = sCj;
				smartCoin3.SpenderTransaction = sCj;

				// Make sure if times out, it tries again.
				connectionConfirmationTimeout = 1;
				roundConfig = RegTestFixture.CreateRoundConfig(denomination, 140, 0.7, coordinatorFeePercent, anonymitySet, 240, connectionConfirmationTimeout, 50, 50, 1, 24, true, 11);
				coordinator.RoundConfig.UpdateOrDefault(roundConfig, toFile: true);
				coordinator.AbortAllRoundsInInputRegistration("");
				Assert.NotEmpty(chaumianClient1.State.GetAllQueuedCoins());
				await chaumianClient1.DequeueAllCoinsFromMixAsync(DequeueReason.UserRequested);
				Assert.Empty(chaumianClient1.State.GetAllQueuedCoins());
				await chaumianClient1.QueueCoinsToMixAsync(password, smartCoin4);
				Assert.NotEmpty(chaumianClient1.State.GetAllQueuedCoins());
				Assert.NotEmpty(chaumianClient1.State.GetAllWaitingCoins());
				Assert.Empty(chaumianClient1.State.GetAllRegisteredCoins());
				while (chaumianClient1.State.GetAllWaitingCoins().Any())
				{
					await Task.Delay(1000);
				}
				Assert.NotEmpty(chaumianClient1.State.GetAllQueuedCoins());
				Assert.Empty(chaumianClient1.State.GetAllWaitingCoins());
				Assert.NotEmpty(chaumianClient1.State.GetAllRegisteredCoins());
				int times = 0;
				while (!chaumianClient1.State.GetAllWaitingCoins().Any()) // // Make sure to wait until times out.
				{
					await Task.Delay(1000);
					if (times > 21)
					{
						throw new TimeoutException($"{nameof(chaumianClient1.State)}.{nameof(chaumianClient1.State.GetAllWaitingCoins)}() always empty.");
					}
					times++;
				}

				Assert.NotEmpty(chaumianClient1.State.GetAllQueuedCoins());
				Assert.Empty(chaumianClient1.State.GetAllRegisteredCoins());
			}
			finally
			{
				if (chaumianClient1 is { })
				{
					await chaumianClient1.StopAsync(CancellationToken.None);
				}
				if (chaumianClient2 is { })
				{
					await chaumianClient2.StopAsync(CancellationToken.None);
				}
			}
		}

		[Fact]
		public async Task CoinJoinMultipleRoundTestsAsync()
		{
			(string password, IRPCClient rpc, Network network, Coordinator coordinator, ServiceConfiguration serviceConfiguration, BitcoinStore bitcoinStore, Backend.Global global) = await Common.InitializeTestEnvironmentAsync(RegTestFixture, 3);

			Money denomination = Money.Coins(0.1m);
			decimal coordinatorFeePercent = 0.1m;
			int anonymitySet = 2;
			int connectionConfirmationTimeout = 14;
			var roundConfig = RegTestFixture.CreateRoundConfig(denomination, 140, 0.7, coordinatorFeePercent, anonymitySet, 240, connectionConfirmationTimeout, 50, 50, 1, 24, true, 11);
			coordinator.RoundConfig.UpdateOrDefault(roundConfig, toFile: true);
			coordinator.AbortAllRoundsInInputRegistration("");

			// Create the services.
			// 1. Create connection service.
			var nodes = new NodesGroup(global.Config.Network, requirements: WalletWasabi.Helpers.Constants.NodeRequirements);
			nodes.ConnectedNodes.Add(await RegTestFixture.BackendRegTestNode.CreateNewP2pNodeAsync());

			var nodes2 = new NodesGroup(global.Config.Network, requirements: WalletWasabi.Helpers.Constants.NodeRequirements);
			nodes2.ConnectedNodes.Add(await RegTestFixture.BackendRegTestNode.CreateNewP2pNodeAsync());

			// 2. Create mempool service.

			Node node = await RegTestFixture.BackendRegTestNode.CreateNewP2pNodeAsync();
			node.Behaviors.Add(bitcoinStore.CreateUntrustedP2pBehavior());

			Node node2 = await RegTestFixture.BackendRegTestNode.CreateNewP2pNodeAsync();
			node2.Behaviors.Add(bitcoinStore.CreateUntrustedP2pBehavior());

			// 3. Create wasabi synchronizer service.
			var wasabiClientFactory = new WasabiClientFactory(torEndPoint: null, backendUriGetter: () => new Uri(RegTestFixture.BackendEndPoint));
			var synchronizer = new WasabiSynchronizer(network, bitcoinStore, wasabiClientFactory);

			var indexFilePath2 = Path.Combine(Helpers.Common.GetWorkDir(), $"Index{network}2.dat");
			var synchronizer2 = new WasabiSynchronizer(network, bitcoinStore, wasabiClientFactory);

			// 4. Create key manager service.
			var keyManager = KeyManager.CreateNew(out _, password);

			var keyManager2 = KeyManager.CreateNew(out _, password);

			// 5. Create wallet service.
			var workDir = Helpers.Common.GetWorkDir();

			CachedBlockProvider blockProvider = new CachedBlockProvider(
				new P2pBlockProvider(nodes, null, synchronizer, serviceConfiguration, network),
				bitcoinStore.BlockRepository);

			CachedBlockProvider blockProvider2 = new CachedBlockProvider(
				new P2pBlockProvider(nodes2, null, synchronizer, serviceConfiguration, network),
				bitcoinStore.BlockRepository);

			using var wallet = Wallet.CreateAndRegisterServices(network, bitcoinStore, keyManager, synchronizer, nodes, workDir, serviceConfiguration, synchronizer, blockProvider);
			wallet.NewFilterProcessed += Common.Wallet_NewFilterProcessed;

			var workDir2 = Path.Combine(Helpers.Common.GetWorkDir(), "2");
			using var wallet2 = Wallet.CreateAndRegisterServices(network, bitcoinStore, keyManager2, synchronizer2, nodes2, workDir2, serviceConfiguration, synchronizer2, blockProvider2);

			// Get some money, make it confirm.
			var key = keyManager.GetNextReceiveKey("fundZeroLink", out _);
			var txId = await rpc.SendToAddressAsync(key.GetP2wpkhAddress(network), Money.Coins(1m));
			Assert.NotNull(txId);
			var key2 = keyManager2.GetNextReceiveKey("fundZeroLink", out _);
			var key3 = keyManager2.GetNextReceiveKey("fundZeroLink", out _);
			var key4 = keyManager2.GetNextReceiveKey("fundZeroLink", out _);
			var txId2 = await rpc.SendToAddressAsync(key2.GetP2wpkhAddress(network), Money.Coins(0.11m));
			var txId3 = await rpc.SendToAddressAsync(key3.GetP2wpkhAddress(network), Money.Coins(0.12m));
			var txId4 = await rpc.SendToAddressAsync(key4.GetP2wpkhAddress(network), Money.Coins(0.13m));

			await rpc.GenerateAsync(1);

			try
			{
				Interlocked.Exchange(ref Common.FiltersProcessedByWalletCount, 0);
				nodes.Connect(); // Start connection service.
				node.VersionHandshake(); // Start mempool service.
				synchronizer.Start(requestInterval: TimeSpan.FromSeconds(3), TimeSpan.FromSeconds(5), 10000); // Start wasabi synchronizer service.

				nodes2.Connect(); // Start connection service.
				node2.VersionHandshake(); // Start mempool service.
				synchronizer2.Start(requestInterval: TimeSpan.FromSeconds(3), TimeSpan.FromSeconds(5), 10000); // Start wasabi synchronizer service.

				// Wait until the filter our previous transaction is present.
				var blockCount = await rpc.GetBlockCountAsync();
				await Common.WaitForFiltersToBeProcessedAsync(TimeSpan.FromSeconds(120), blockCount);

				using (var cts = new CancellationTokenSource(TimeSpan.FromSeconds(30)))
				{
					await wallet.StartAsync(cts.Token); // Initialize wallet service.
				}
				using (var cts = new CancellationTokenSource(TimeSpan.FromSeconds(30)))
				{
					await wallet2.StartAsync(cts.Token); // Initialize wallet service.
				}

				var waitCount = 0;
				while (wallet.Coins.Sum(x => x.Amount) == Money.Zero)
				{
					await Task.Delay(1000);
					waitCount++;
					if (waitCount >= 21)
					{
						throw new TimeoutException("Funding transaction to the wallet1 did not arrive.");
					}
				}
				waitCount = 0;
				while (wallet2.Coins.Sum(x => x.Amount) == Money.Zero)
				{
					await Task.Delay(1000);
					waitCount++;
					if (waitCount >= 21)
					{
						throw new TimeoutException("Funding transaction to the wallet2 did not arrive.");
					}
				}

				Assert.True(1 == (await wallet.ChaumianClient.QueueCoinsToMixAsync(password, wallet.Coins.ToArray())).Count());
				Assert.True(3 == (await wallet2.ChaumianClient.QueueCoinsToMixAsync(password, wallet2.Coins.ToArray())).Count());

				Task timeout = Task.Delay(TimeSpan.FromSeconds(2 * (1 + 11 + 7 + 3 * (3 + 7))));
				while (wallet.Coins.Count() != 4)
				{
					// Make sure CJ confirms.
					if ((await rpc.GetRawMempoolAsync()).Any())
					{
						await rpc.GenerateAsync(1);
					}
					if (timeout.IsCompletedSuccessfully)
					{
						throw new TimeoutException("CoinJoin was not propagated or did not arrive.");
					}
					await Task.Delay(1000);
				}

				var times = 0;
				while (wallet.Coins.FirstOrDefault(x => x.HdPubKey.Label.IsEmpty) is null)
				{
					await Task.Delay(1000);
					times++;
					if (times >= 21)
					{
						throw new TimeoutException("Wallet spends were not recognized.");
					}
				}

				DateTime start = DateTime.Now;
				do
				{
					try
					{
						await wallet.ChaumianClient.DequeueAllCoinsFromMixAsync(DequeueReason.UserRequested);
						await wallet2.ChaumianClient.DequeueAllCoinsFromMixAsync(DequeueReason.UserRequested);
						break;
					}
					catch (NotSupportedException)
					{
						await Task.Delay(1000);
					}

					if (DateTime.Now - start > TimeSpan.FromMinutes(1))
					{
						throw new TimeoutException("Dequeuing timed out.");
					}
				}
				while (true);

				var allCoins = wallet.TransactionProcessor.Coins.AsAllCoinsView().ToArray();
				var allCoins2 = wallet2.TransactionProcessor.Coins.AsAllCoinsView().ToArray();

				Assert.Equal(4, allCoins.Count(x => x.HdPubKey.Label.IsEmpty && x.IsAvailable()));
				Assert.Equal(2, allCoins2.Count(x => x.HdPubKey.Label.IsEmpty && x.IsAvailable()));
				Assert.Equal(2, allCoins.Count(x => x.HdPubKey.Label.IsEmpty && x.IsSpent()));
				Assert.Equal(1, allCoins2.Count(x => x.HdPubKey.Label.IsEmpty && x.IsSpent()));
				Assert.Equal(3, allCoins2.Count(x => x.HdPubKey.Label.IsEmpty));
				Assert.Equal(4, allCoins.Count(x => x.HdPubKey.Label.IsEmpty && !x.IsSpent()));
			}
			finally
			{
				wallet.NewFilterProcessed -= Common.Wallet_NewFilterProcessed;
				await wallet.StopAsync(CancellationToken.None);
				// Dispose connection service.
				nodes?.Dispose();
				// Dispose mempool serving node.
				node?.Disconnect();
				await wallet2.StopAsync(CancellationToken.None);
				// Dispose wasabi synchronizer service.
				if (synchronizer is { })
				{
					await synchronizer.StopAsync();
				}
				// Dispose connection service.
				nodes2?.Dispose();
			}
		}

		private async Task<AliceClient4> CreateNewAliceClientAsync(
			long roundId,
			IEnumerable<BitcoinAddress> registeredAddresses,
			IEnumerable<PubKey> signerPubKeys,
			IEnumerable<Requester> requesters,
			InputsRequest4 request)
		{
			return await AliceClientBase.CreateNewAsync(
				roundId,
				registeredAddresses,
				signerPubKeys,
				requesters,
				Network.RegTest,
				request.ChangeOutputAddress,
				request.BlindedOutputScripts,
				request.Inputs,
				() => BaseUri,
				null);
		}
	}
}<|MERGE_RESOLUTION|>--- conflicted
+++ resolved
@@ -109,13 +109,8 @@
 			coordinator.RoundConfig.UpdateOrDefault(roundConfig, toFile: true);
 			coordinator.AbortAllRoundsInInputRegistration("");
 
-<<<<<<< HEAD
-			using var torClient = new TorHttpClient(BaseUri, Helpers.Common.TorSocks5Endpoint);
-			using var satoshiClient = new SatoshiClient(BaseUri, null);
-=======
 			using var torClient = new TorHttpClient(BaseUri, Tests.Common.TorSocks5Endpoint);
 			var satoshiClient = new SatoshiClient(new ClearnetHttpClient(() => BaseUri));
->>>>>>> 667ad707
 
 			#region PostInputsGetStates
 
@@ -715,13 +710,8 @@
 			coordinator.AbortAllRoundsInInputRegistration("");
 
 			Uri baseUri = new Uri(RegTestFixture.BackendEndPoint);
-<<<<<<< HEAD
-			using var torClient = new TorHttpClient(baseUri, Helpers.Common.TorSocks5Endpoint);
-			using var satoshiClient = new SatoshiClient(baseUri, null);
-=======
 			using var torClient = new TorHttpClient(baseUri, Tests.Common.TorSocks5Endpoint);
 			var satoshiClient = new SatoshiClient(new ClearnetHttpClient(() => BaseUri));
->>>>>>> 667ad707
 			var round = coordinator.GetCurrentInputRegisterableRoundOrDefault();
 			var roundId = round.RoundId;
 
