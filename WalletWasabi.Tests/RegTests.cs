using NBitcoin;
using NBitcoin.BouncyCastle.Math;
using NBitcoin.Crypto;
using NBitcoin.Protocol;
using NBitcoin.RPC;
using System;
using System.Collections.Generic;
using System.Collections.Immutable;
using System.Diagnostics;
using System.IO;
using System.Linq;
using System.Net;
using System.Net.Http;
using System.Runtime.CompilerServices;
using System.Security;
using System.Text;
using System.Threading;
using System.Threading.Tasks;
using WalletWasabi.Backend;
using WalletWasabi.Backend.Models;
using WalletWasabi.Backend.Models.Requests;
using WalletWasabi.Backend.Models.Responses;
using WalletWasabi.Crypto;
using WalletWasabi.Exceptions;
using WalletWasabi.Helpers;
using WalletWasabi.KeyManagement;
using WalletWasabi.Logging;
using WalletWasabi.Models;
using WalletWasabi.Models.ChaumianCoinJoin;
using WalletWasabi.Services;
using WalletWasabi.Stores;
using WalletWasabi.Tests.XunitConfiguration;
using WalletWasabi.TorSocks5;
using WalletWasabi.WebClients.Wasabi;
using WalletWasabi.WebClients.Wasabi.ChaumianCoinJoin;
using Xunit;
using static NBitcoin.Crypto.SchnorrBlinding;

namespace WalletWasabi.Tests
{
	[Collection("RegTest collection")]
	public class RegTests
	{
#pragma warning disable IDE0059 // Value assigned to symbol is never used
		private RegTestFixture RegTestFixture { get; }

		public RegTests(RegTestFixture regTestFixture)
		{
			RegTestFixture = regTestFixture;
		}

		private async Task AssertFiltersInitializedAsync()
		{
			var firstHash = await Backend.Global.Instance.RpcClient.GetBlockHashAsync(0);
			while (true)
			{
				using (var client = new WasabiClient(new Uri(RegTestFixture.BackendEndPoint), null))
				{
					FiltersResponse filtersResponse = await client.GetFiltersAsync(firstHash, 1000);
					Assert.NotNull(filtersResponse);

					var filterCount = filtersResponse.Filters.Count();
					if (filterCount >= 101)
					{
						break;
					}
					else
					{
						await Task.Delay(100);
					}
				}
			}
		}

		private async Task<(string password, RPCClient rpc, Network network, CcjCoordinator coordinator, ServiceConfiguration serviceConfiguration, BitcoinStore bitcoinStore)> InitializeTestEnvironmentAsync(int numberOfBlocksToGenerate, [CallerMemberName] string caller = null)
		{
			await AssertFiltersInitializedAsync(); // Make sure fitlers are created on the server side.
			if (numberOfBlocksToGenerate != 0)
			{
				await Backend.Global.Instance.RpcClient.GenerateAsync(numberOfBlocksToGenerate); // Make sure everything is confirmed.
			}
			Backend.Global.Instance.Coordinator.UtxoReferee.Clear();

			var network = Backend.Global.Instance.RpcClient.Network;
			var serviceConfiguration = new ServiceConfiguration(2, 2, 21, 50, RegTestFixture.BackendRegTestNode.Endpoint, Money.Coins(0.0001m));
			var bitcoinStore = new BitcoinStore();
			var dir = Path.Combine(Global.Instance.DataDir, caller);
			await bitcoinStore.InitializeAsync(dir, network);
			return ("password", Backend.Global.Instance.RpcClient, network, Backend.Global.Instance.Coordinator, serviceConfiguration, bitcoinStore);
		}

		#region BackendTests

		[Fact]
		public async Task GetExchangeRatesAsync()
		{
			using (var client = new TorHttpClient(new Uri(RegTestFixture.BackendEndPoint), null))
			using (var response = await client.SendAsync(HttpMethod.Get, $"/api/v{Constants.BackendMajorVersion}/btc/offchain/exchange-rates"))
			{
				Assert.True(response.StatusCode == HttpStatusCode.OK);

				var exchangeRates = await response.Content.ReadAsJsonAsync<List<ExchangeRate>>();
				Assert.Single(exchangeRates);

				var rate = exchangeRates[0];
				Assert.Equal("USD", rate.Ticker);
				Assert.True(rate.Rate > 0);
			}
		}

		[Fact]
		public async Task GetClientVersionAsync()
		{
			using (var client = new WasabiClient(new Uri(RegTestFixture.BackendEndPoint), null))
			{
				var uptodate = await client.CheckUpdatesAsync(CancellationToken.None);
				Assert.True(uptodate.backendCompatible);
				Assert.True(uptodate.clientUpToDate);
			}
		}

		[Fact]
		public async Task BroadcastReplayTxAsync()
		{
			(string password, RPCClient rpc, Network network, CcjCoordinator coordinator, ServiceConfiguration serviceConfiguration, BitcoinStore bitcoinStore) = await InitializeTestEnvironmentAsync(1);

			var utxos = await rpc.ListUnspentAsync();
			var utxo = utxos[0];
			var tx = await rpc.GetRawTransactionAsync(utxo.OutPoint.Hash);
			var content = new StringContent($"'{tx.ToHex()}'", Encoding.UTF8, "application/json");

			Logger.TurnOff();
			using (var client = new TorHttpClient(new Uri(RegTestFixture.BackendEndPoint), null))
			using (var response = await client.SendAsync(HttpMethod.Post, $"/api/v{Constants.BackendMajorVersion}/btc/blockchain/broadcast", content))
			{
				Assert.Equal(HttpStatusCode.OK, response.StatusCode);
				Assert.Equal("Transaction is already in the blockchain.", await response.Content.ReadAsJsonAsync<string>());
			}
			Logger.TurnOn();
		}

		[Fact]
		public async Task BroadcastInvalidTxAsync()
		{
			(string password, RPCClient rpc, Network network, CcjCoordinator coordinator, ServiceConfiguration serviceConfiguration, BitcoinStore bitcoinStore) = await InitializeTestEnvironmentAsync(1);

			var content = new StringContent($"''", Encoding.UTF8, "application/json");

			Logger.TurnOff();
			using (var client = new TorHttpClient(new Uri(RegTestFixture.BackendEndPoint), null))
			using (var response = await client.SendAsync(HttpMethod.Post, $"/api/v{Constants.BackendMajorVersion}/btc/blockchain/broadcast", content))
			{
				Assert.NotEqual(HttpStatusCode.OK, response.StatusCode);
				Assert.Equal(HttpStatusCode.BadRequest, response.StatusCode);
				Assert.Equal("Invalid hex.", await response.Content.ReadAsJsonAsync<string>());
			}
			Logger.TurnOn();
		}

		[Fact]
		public async Task FilterBuilderTestAsync()
		{
			(string password, RPCClient rpc, Network network, CcjCoordinator coordinator, ServiceConfiguration serviceConfiguration, BitcoinStore bitcoinStore) = await InitializeTestEnvironmentAsync(1);

			var indexBuilderServiceDir = Path.Combine(Global.Instance.DataDir, nameof(IndexBuilderService));
			var indexFilePath = Path.Combine(indexBuilderServiceDir, $"Index{rpc.Network}.dat");
			var utxoSetFilePath = Path.Combine(indexBuilderServiceDir, $"UtxoSet{rpc.Network}.dat");

			var indexBuilderService = new IndexBuilderService(rpc, Backend.Global.Instance.TrustedNodeNotifyingBehavior, indexFilePath, utxoSetFilePath);
			try
			{
				indexBuilderService.Synchronize();

				// Test initial synchronization.
				var times = 0;
				uint256 firstHash = await rpc.GetBlockHashAsync(0);
				while (indexBuilderService.GetFilterLinesExcluding(firstHash, 101, out _).filters.Count() != 101)
				{
					if (times > 500) // 30 sec
					{
						throw new TimeoutException($"{nameof(IndexBuilderService)} test timed out.");
					}
					await Task.Delay(100);
					times++;
				}

				// Test later synchronization.
				await rpc.GenerateAsync(10);
				times = 0;
				while (indexBuilderService.GetFilterLinesExcluding(firstHash, 111, out bool found5).filters.Count() != 111)
				{
					Assert.True(found5);
					if (times > 500) // 30 sec
					{
						throw new TimeoutException($"{nameof(IndexBuilderService)} test timed out.");
					}
					await Task.Delay(100);
					times++;
				}

				// Test correct number of filters is received.
				var hundredthHash = await rpc.GetBlockHashAsync(100);
				Assert.Equal(11, indexBuilderService.GetFilterLinesExcluding(hundredthHash, 11, out bool found).filters.Count());
				Assert.True(found);
				var bestHash = await rpc.GetBestBlockHashAsync();
				Assert.Empty(indexBuilderService.GetFilterLinesExcluding(bestHash, 1, out bool found2).filters);
				Assert.Empty(indexBuilderService.GetFilterLinesExcluding(uint256.Zero, 1, out bool found3).filters);
				Assert.False(found3);

				// Test filter block hashes are correct.
				var filters = indexBuilderService.GetFilterLinesExcluding(firstHash, 111, out bool found4).filters.ToArray();
				Assert.True(found4);
				for (int i = 0; i < 111; i++)
				{
					var expectedHash = await rpc.GetBlockHashAsync(i + 1);
					var filterModel = filters[i];
					Assert.Equal(expectedHash, filterModel.BlockHash);
				}
			}
			finally
			{
				if (indexBuilderService != null)
				{
					await indexBuilderService.StopAsync();
				}
			}
		}

		[Fact]
		public async Task AllFeeEstimateRpcAsync()
		{
			(string password, RPCClient rpc, Network network, CcjCoordinator coordinator, ServiceConfiguration serviceConfiguration, BitcoinStore bitcoinStore) = await InitializeTestEnvironmentAsync(1);

			var estimations = await rpc.EstimateAllFeeAsync(EstimateSmartFeeMode.Conservative, simulateIfRegTest: true, tolerateBitcoinCoreBrainfuck: true);
			Assert.Equal(144, estimations.Estimations.Count);
			Assert.True(estimations.Estimations.First().Key < estimations.Estimations.Last().Key);
			Assert.True(estimations.Estimations.First().Value > estimations.Estimations.Last().Value);
			Assert.Equal(EstimateSmartFeeMode.Conservative, estimations.Type);
			estimations = await rpc.EstimateAllFeeAsync(EstimateSmartFeeMode.Economical, simulateIfRegTest: true, tolerateBitcoinCoreBrainfuck: true);
			Assert.Equal(145, estimations.Estimations.Count);
			Assert.True(estimations.Estimations.First().Key < estimations.Estimations.Last().Key);
			Assert.True(estimations.Estimations.First().Value > estimations.Estimations.Last().Value);
			Assert.Equal(EstimateSmartFeeMode.Economical, estimations.Type);
			estimations = await rpc.EstimateAllFeeAsync(EstimateSmartFeeMode.Economical, simulateIfRegTest: true, tolerateBitcoinCoreBrainfuck: false);
			Assert.Equal(145, estimations.Estimations.Count);
			Assert.True(estimations.Estimations.First().Key < estimations.Estimations.Last().Key);
			Assert.True(estimations.Estimations.First().Value > estimations.Estimations.Last().Value);
			Assert.Equal(EstimateSmartFeeMode.Economical, estimations.Type);
		}

		#endregion BackendTests

		#region ServicesTests

		[Fact]
		public async Task MempoolAsync()
		{
			(string password, RPCClient rpc, Network network, CcjCoordinator coordinator, ServiceConfiguration serviceConfiguration, BitcoinStore bitcoinStore) = await InitializeTestEnvironmentAsync(1);

			var memPoolService = new MemPoolService();
			Node node = await RegTestFixture.BackendRegTestNode.CreateNodeClientAsync();
			node.Behaviors.Add(new MemPoolBehavior(memPoolService));
			node.VersionHandshake();

			try
			{
				memPoolService.TransactionReceived += MempoolAsync_MemPoolService_TransactionReceived;

				// Using the interlocked, not because it makes sense in this context, but to
				// set an example that these values are often concurrency sensitive
				for (int i = 0; i < 10; i++)
				{
					var addr = await rpc.GetNewAddressAsync();
					var res = await rpc.SendToAddressAsync(addr, Money.Coins(0.01m));
					Assert.NotNull(res);
				}

				var times = 0;
				while (Interlocked.Read(ref _mempoolTransactionCount) < 10)
				{
					if (times > 100) // 10 seconds
					{
						throw new TimeoutException($"{nameof(MemPoolService)} test timed out.");
					}
					await Task.Delay(100);
					times++;
				}
			}
			finally
			{
				memPoolService.TransactionReceived -= MempoolAsync_MemPoolService_TransactionReceived;
			}
		}

		private long _mempoolTransactionCount = 0;

		private void MempoolAsync_MemPoolService_TransactionReceived(object sender, SmartTransaction e)
		{
			Interlocked.Increment(ref _mempoolTransactionCount);
			Logger.LogDebug<RegTests>($"Mempool transaction received: {e.GetHash()}.");
		}

		[Fact]
		public async Task FilterDownloaderTestAsync()
		{
			(string password, RPCClient rpc, Network network, CcjCoordinator coordinator, ServiceConfiguration serviceConfiguration, BitcoinStore bitcoinStore) = await InitializeTestEnvironmentAsync(1);

			var synchronizer = new WasabiSynchronizer(rpc.Network, bitcoinStore, new Uri(RegTestFixture.BackendEndPoint), null);
			try
			{
				synchronizer.Start(requestInterval: TimeSpan.FromSeconds(1), TimeSpan.FromSeconds(5), 1000);

				var blockCount = await rpc.GetBlockCountAsync() + 1; // Plus one because of the zeroth.
																	 // Test initial synchronization.
				var times = 0;
				int filterCount;
				while ((filterCount = bitcoinStore.HashChain.HashCount) < blockCount)
				{
					if (times > 500) // 30 sec
					{
						throw new TimeoutException($"{nameof(WasabiSynchronizer)} test timed out. Needed filters: {blockCount}, got only: {filterCount}.");
					}
					await Task.Delay(100);
					times++;
				}

				Assert.Equal(blockCount, bitcoinStore.HashChain.HashCount);

				// Test later synchronization.
				RegTestFixture.BackendRegTestNode.Generate(10);
				times = 0;
				while ((filterCount = bitcoinStore.HashChain.HashCount) < blockCount + 10)
				{
					if (times > 500) // 30 sec
					{
						throw new TimeoutException($"{nameof(WasabiSynchronizer)} test timed out. Needed filters: {blockCount + 10}, got only: {filterCount}.");
					}
					await Task.Delay(100);
					times++;
				}

				// Test correct number of filters is received.
				Assert.Equal(blockCount + 10, bitcoinStore.HashChain.HashCount);

				// Test filter block hashes are correct.
				var filterList = new List<FilterModel>();
				await bitcoinStore.IndexStore.ForeachFiltersAsync(async x =>
				{
					filterList.Add(x);
					await Task.CompletedTask;
				}, new Height(0));
				FilterModel[] filters = filterList.ToArray();
				for (int i = 0; i < 101; i++)
				{
					var expectedHash = await rpc.GetBlockHashAsync(i);
					var filter = filters[i];
					Assert.Equal(i, filter.BlockHeight.Value);
					Assert.Equal(expectedHash, filter.BlockHash);
					Assert.Null(filter.Filter);
				}
			}
			finally
			{
				await synchronizer?.StopAsync();
			}
		}

		[Fact]
		public async Task ReorgTestAsync()
		{
			(string password, RPCClient rpc, Network network, CcjCoordinator coordinator, ServiceConfiguration serviceConfiguration, BitcoinStore bitcoinStore) = await InitializeTestEnvironmentAsync(1);

			var keyManager = KeyManager.CreateNew(out _, password);

			// Mine some coins, make a few bech32 transactions then make it confirm.
			await rpc.GenerateAsync(1);
			var key = keyManager.GenerateNewKey("", KeyState.Clean, isInternal: false);
			var tx2 = await rpc.SendToAddressAsync(key.GetP2wpkhAddress(network), Money.Coins(0.1m));
			key = keyManager.GenerateNewKey("", KeyState.Clean, isInternal: false);
			var tx3 = await rpc.SendToAddressAsync(key.GetP2wpkhAddress(network), Money.Coins(0.1m));
			var tx4 = await rpc.SendToAddressAsync(key.GetP2pkhAddress(network), Money.Coins(0.1m));
			var tx5 = await rpc.SendToAddressAsync(key.GetP2shOverP2wpkhAddress(network), Money.Coins(0.1m));
			var tx1 = await rpc.SendToAddressAsync(key.GetP2wpkhAddress(network), Money.Coins(0.1m), replaceable: true);

			await rpc.GenerateAsync(2); // Generate two, so we can test for two reorg

			_reorgTestAsync_ReorgCount = 0;

			var node = RegTestFixture.BackendRegTestNode;

			var synchronizer = new WasabiSynchronizer(rpc.Network, bitcoinStore, new Uri(RegTestFixture.BackendEndPoint), null);

			try
			{
				synchronizer.Start(requestInterval: TimeSpan.FromSeconds(3), TimeSpan.FromSeconds(5), 1000);

				bitcoinStore.IndexStore.Reorged += ReorgTestAsync_Downloader_Reorged;

				// Test initial synchronization.
				await WaitForIndexesToSyncAsync(TimeSpan.FromSeconds(90), bitcoinStore);

				var tip = await rpc.GetBestBlockHashAsync();
				Assert.Equal(tip, bitcoinStore.HashChain.TipHash);
				var tipBlock = await rpc.GetBlockHeaderAsync(tip);
				Assert.Equal(tipBlock.HashPrevBlock, bitcoinStore.HashChain.GetChain().Select(x => x.hash).ToArray()[bitcoinStore.HashChain.HashCount - 2]);

				var utxoPath = Backend.Global.Instance.IndexBuilderService.Bech32UtxoSetFilePath;
				var utxoLines = await File.ReadAllTextAsync(utxoPath);
				Assert.Contains(tx1.ToString(), utxoLines);
				Assert.Contains(tx2.ToString(), utxoLines);
				Assert.Contains(tx3.ToString(), utxoLines);
				Assert.DoesNotContain(tx4.ToString(), utxoLines); // make sure only bech is recorded
				Assert.DoesNotContain(tx5.ToString(), utxoLines); // make sure only bech is recorded

				// Test synchronization after fork.
				await rpc.InvalidateBlockAsync(tip); // Reorg 1
				tip = await rpc.GetBestBlockHashAsync();
				await rpc.InvalidateBlockAsync(tip); // Reorg 2
				var tx1bumpRes = await rpc.BumpFeeAsync(tx1); // RBF it

				await rpc.GenerateAsync(5);
				await WaitForIndexesToSyncAsync(TimeSpan.FromSeconds(90), bitcoinStore);

				utxoLines = await File.ReadAllTextAsync(utxoPath);
				Assert.Contains(tx1bumpRes.TransactionId.ToString(), utxoLines); // assert the tx1bump is the correct tx
				Assert.DoesNotContain(tx1.ToString(), utxoLines); // assert tx1 is abandoned (despite it confirmed previously)
				Assert.Contains(tx2.ToString(), utxoLines);
				Assert.Contains(tx3.ToString(), utxoLines);
				Assert.DoesNotContain(tx4.ToString(), utxoLines);
				Assert.DoesNotContain(tx5.ToString(), utxoLines);

				var hashes = bitcoinStore.HashChain.GetChain().Select(x => x.hash).ToArray();
				Assert.DoesNotContain(tip, hashes);
				Assert.DoesNotContain(tipBlock.HashPrevBlock, hashes);

				tip = await rpc.GetBestBlockHashAsync();
				Assert.Equal(tip, bitcoinStore.HashChain.TipHash);

				var filterList = new List<FilterModel>();
				await bitcoinStore.IndexStore.ForeachFiltersAsync(async x =>
				{
					filterList.Add(x);
					await Task.CompletedTask;
				}, new Height(0));
				var filterTip = filterList.Last();
				Assert.Equal(tip, filterTip.BlockHash);

				// Test filter block hashes are correct after fork.
				var blockCountIncludingGenesis = await rpc.GetBlockCountAsync() + 1;

				filterList.Clear();
				await bitcoinStore.IndexStore.ForeachFiltersAsync(async x =>
				{
					filterList.Add(x);
					await Task.CompletedTask;
				}, new Height(0));
				FilterModel[] filters = filterList.ToArray();
				for (int i = 0; i < blockCountIncludingGenesis; i++)
				{
					var expectedHash = await rpc.GetBlockHashAsync(i);
					var filter = filters[i];
					Assert.Equal(i, filter.BlockHeight.Value);
					Assert.Equal(expectedHash, filter.BlockHash);
					if (i < 101) // Later other tests may fill the filter.
					{
						Assert.Null(filter.Filter);
					}
				}

				// Test the serialization, too.
				tip = await rpc.GetBestBlockHashAsync();
				var blockHash = tip;
				for (var i = 0; i < hashes.Length; i++)
				{
					var block = await rpc.GetBlockHeaderAsync(blockHash);
					Assert.Equal(blockHash, hashes[hashes.Length - i - 1]);
					blockHash = block.HashPrevBlock;
				}

				// Assert reorg happened exactly as many times as we reorged.
				Assert.Equal(2, Interlocked.Read(ref _reorgTestAsync_ReorgCount));
			}
			finally
			{
				bitcoinStore.IndexStore.Reorged -= ReorgTestAsync_Downloader_Reorged;
				await synchronizer?.StopAsync();
			}
		}

		private async Task WaitForIndexesToSyncAsync(TimeSpan timeout, BitcoinStore bitcoinStore)
		{
			var bestHash = await Backend.Global.Instance.RpcClient.GetBestBlockHashAsync();

			var times = 0;
			while (bitcoinStore.HashChain.TipHash != bestHash)
			{
				if (times > timeout.TotalSeconds)
				{
					throw new TimeoutException($"{nameof(WasabiSynchronizer)} test timed out. Filter was not downloaded.");
				}
				await Task.Delay(TimeSpan.FromSeconds(1));
				times++;
			}
		}

		private long _reorgTestAsync_ReorgCount;

		private void ReorgTestAsync_Downloader_Reorged(object sender, FilterModel e)
		{
			Assert.NotNull(e);
			Interlocked.Increment(ref _reorgTestAsync_ReorgCount);
		}

		#endregion ServicesTests

		#region ClientTests

		[Fact]
		public async Task WalletTestsAsync()
		{
			(string password, RPCClient rpc, Network network, CcjCoordinator coordinator, ServiceConfiguration serviceConfiguration, BitcoinStore bitcoinStore) = await InitializeTestEnvironmentAsync(1);

			// Create the services.
			// 1. Create connection service.
			var nodes = new NodesGroup(Backend.Global.Instance.Config.Network, requirements: Constants.NodeRequirements);
			nodes.ConnectedNodes.Add(await RegTestFixture.BackendRegTestNode.CreateNodeClientAsync());

			// 2. Create mempool service.
			var memPoolService = new MemPoolService();
			memPoolService.TransactionReceived += WalletTestsAsync_MemPoolService_TransactionReceived;
			Node node = await RegTestFixture.BackendRegTestNode.CreateNodeClientAsync();
			node.Behaviors.Add(new MemPoolBehavior(memPoolService));

			// 3. Create wasabi synchronizer service.
			var synchronizer = new WasabiSynchronizer(rpc.Network, bitcoinStore, new Uri(RegTestFixture.BackendEndPoint), null);

			// 4. Create key manager service.
			var keyManager = KeyManager.CreateNew(out _, password);

			// 5. Create chaumian coinjoin client.
			var chaumianClient = new CcjClient(synchronizer, rpc.Network, keyManager, new Uri(RegTestFixture.BackendEndPoint), null);

			// 5. Create wallet service.
			var workDir = Path.Combine(Global.Instance.DataDir, nameof(WalletTestsAsync));
			var wallet = new WalletService(bitcoinStore, keyManager, synchronizer, chaumianClient, memPoolService, nodes, workDir, serviceConfiguration);
			wallet.NewFilterProcessed += Wallet_NewFilterProcessed;

			// Get some money, make it confirm.
			var key = wallet.GetReceiveKey("foo label");
			var txid = await rpc.SendToAddressAsync(key.GetP2wpkhAddress(network), Money.Coins(0.1m));
			await rpc.GenerateAsync(1);

			try
			{
				Interlocked.Exchange(ref _filtersProcessedByWalletCount, 0);
				nodes.Connect(); // Start connection service.
				node.VersionHandshake(); // Start mempool service.
				synchronizer.Start(requestInterval: TimeSpan.FromSeconds(3), TimeSpan.FromSeconds(5), 1000); // Start wasabi synchronizer service.
				chaumianClient.Start(); // Start chaumian coinjoin client.

				// Wait until the filter our previous transaction is present.
				var blockCount = await rpc.GetBlockCountAsync();
				await WaitForFiltersToBeProcessedAsync(TimeSpan.FromSeconds(120), blockCount);

				using (var cts = new CancellationTokenSource(TimeSpan.FromSeconds(30)))
				{
					await wallet.InitializeAsync(cts.Token); // Initialize wallet service.
				}
				Assert.Equal(1, await wallet.CountBlocksAsync());

				Assert.Single(wallet.Coins);
				var firstCoin = wallet.Coins.Single();
				Assert.Equal(Money.Coins(0.1m), firstCoin.Amount);
				Assert.Equal(new Height(bitcoinStore.HashChain.TipHeight), firstCoin.Height);
				Assert.InRange(firstCoin.Index, 0U, 1U);
				Assert.False(firstCoin.Unavailable);
				Assert.Equal("foo label", firstCoin.Label);
				Assert.Equal(key.P2wpkhScript, firstCoin.ScriptPubKey);
				Assert.Null(firstCoin.SpenderTransactionId);
				Assert.NotNull(firstCoin.SpentOutputs);
				Assert.NotEmpty(firstCoin.SpentOutputs);
				Assert.Equal(txid, firstCoin.TransactionId);
				Assert.Single(keyManager.GetKeys(KeyState.Used, false));
				Assert.Equal("foo label", keyManager.GetKeys(KeyState.Used, false).Single().Label);

				// Get some money, make it confirm.
				var key2 = wallet.GetReceiveKey("bar label");
				var txid2 = await rpc.SendToAddressAsync(key2.GetP2wpkhAddress(network), Money.Coins(0.01m));
				Interlocked.Exchange(ref _filtersProcessedByWalletCount, 0);
				await rpc.GenerateAsync(1);
				var txid3 = await rpc.SendToAddressAsync(key2.GetP2wpkhAddress(network), Money.Coins(0.02m));
				await rpc.GenerateAsync(1);

				await WaitForFiltersToBeProcessedAsync(TimeSpan.FromSeconds(120), 2);
				Assert.Equal(3, await wallet.CountBlocksAsync());

				Assert.Equal(3, wallet.Coins.Count);
				firstCoin = wallet.Coins.OrderBy(x => x.Height).First();
				var secondCoin = wallet.Coins.OrderBy(x => x.Height).Take(2).Last();
				var thirdCoin = wallet.Coins.OrderBy(x => x.Height).Last();
				Assert.Equal(Money.Coins(0.01m), secondCoin.Amount);
				Assert.Equal(Money.Coins(0.02m), thirdCoin.Amount);
				Assert.Equal(new Height(bitcoinStore.HashChain.TipHeight).Value - 2, firstCoin.Height.Value);
				Assert.Equal(new Height(bitcoinStore.HashChain.TipHeight).Value - 1, secondCoin.Height.Value);
				Assert.Equal(new Height(bitcoinStore.HashChain.TipHeight), thirdCoin.Height);
				Assert.False(thirdCoin.Unavailable);
				Assert.Equal("foo label", firstCoin.Label);
				Assert.Equal("bar label", secondCoin.Label);
				Assert.Equal("bar label", thirdCoin.Label);
				Assert.Equal(key.P2wpkhScript, firstCoin.ScriptPubKey);
				Assert.Equal(key2.P2wpkhScript, secondCoin.ScriptPubKey);
				Assert.Equal(key2.P2wpkhScript, thirdCoin.ScriptPubKey);
				Assert.Null(thirdCoin.SpenderTransactionId);
				Assert.NotNull(firstCoin.SpentOutputs);
				Assert.NotNull(secondCoin.SpentOutputs);
				Assert.NotNull(thirdCoin.SpentOutputs);
				Assert.NotEmpty(firstCoin.SpentOutputs);
				Assert.NotEmpty(secondCoin.SpentOutputs);
				Assert.NotEmpty(thirdCoin.SpentOutputs);
				Assert.Equal(txid, firstCoin.TransactionId);
				Assert.Equal(txid2, secondCoin.TransactionId);
				Assert.Equal(txid3, thirdCoin.TransactionId);

				Assert.Equal(2, keyManager.GetKeys(KeyState.Used, false).Count());
				Assert.Empty(keyManager.GetKeys(KeyState.Used, true));
				Assert.Equal(2, keyManager.GetKeys(KeyState.Used).Count());
				Assert.Empty(keyManager.GetKeys(KeyState.Locked, false));
				Assert.Equal(14, keyManager.GetKeys(KeyState.Locked, true).Count());
				Assert.Equal(14, keyManager.GetKeys(KeyState.Locked).Count());
				Assert.Equal(21, keyManager.GetKeys(KeyState.Clean, true).Count());
				Assert.Equal(21, keyManager.GetKeys(KeyState.Clean, false).Count());
				Assert.Equal(42, keyManager.GetKeys(KeyState.Clean).Count());
				Assert.Equal(58, keyManager.GetKeys().Count());

				Assert.Single(keyManager.GetKeys(x => x.Label == "foo label" && x.KeyState == KeyState.Used && !x.IsInternal));
				Assert.Single(keyManager.GetKeys(x => x.Label == "bar label" && x.KeyState == KeyState.Used && !x.IsInternal));

				// REORG TESTS
				var txid4 = await rpc.SendToAddressAsync(key2.GetP2wpkhAddress(network), Money.Coins(0.03m), replaceable: true);
				Interlocked.Exchange(ref _filtersProcessedByWalletCount, 0);
				await rpc.GenerateAsync(2);
				await WaitForFiltersToBeProcessedAsync(TimeSpan.FromSeconds(120), 2);

				Assert.NotEmpty(wallet.Coins.Where(x => x.TransactionId == txid4));
				var tip = await rpc.GetBestBlockHashAsync();
				await rpc.InvalidateBlockAsync(tip); // Reorg 1
				tip = await rpc.GetBestBlockHashAsync();
				await rpc.InvalidateBlockAsync(tip); // Reorg 2
				var tx4bumpRes = await rpc.BumpFeeAsync(txid4); // RBF it
				Interlocked.Exchange(ref _filtersProcessedByWalletCount, 0);
				await rpc.GenerateAsync(3);
				await WaitForFiltersToBeProcessedAsync(TimeSpan.FromSeconds(120), 3);

				Assert.Equal(4, await wallet.CountBlocksAsync());

				Assert.Equal(4, wallet.Coins.Count);
				Assert.Empty(wallet.Coins.Where(x => x.TransactionId == txid4));
				Assert.NotEmpty(wallet.Coins.Where(x => x.TransactionId == tx4bumpRes.TransactionId));
				var rbfCoin = wallet.Coins.Single(x => x.TransactionId == tx4bumpRes.TransactionId);

				Assert.Equal(Money.Coins(0.03m), rbfCoin.Amount);
				Assert.Equal(new Height(bitcoinStore.HashChain.TipHeight).Value - 2, rbfCoin.Height.Value);
				Assert.False(rbfCoin.Unavailable);
				Assert.Equal("bar label", rbfCoin.Label);
				Assert.Equal(key2.P2wpkhScript, rbfCoin.ScriptPubKey);
				Assert.Null(rbfCoin.SpenderTransactionId);
				Assert.NotNull(rbfCoin.SpentOutputs);
				Assert.NotEmpty(rbfCoin.SpentOutputs);
				Assert.Equal(tx4bumpRes.TransactionId, rbfCoin.TransactionId);

				Assert.Equal(2, keyManager.GetKeys(KeyState.Used, false).Count());
				Assert.Empty(keyManager.GetKeys(KeyState.Used, true));
				Assert.Equal(2, keyManager.GetKeys(KeyState.Used).Count());
				Assert.Empty(keyManager.GetKeys(KeyState.Locked, false));
				Assert.Equal(14, keyManager.GetKeys(KeyState.Locked, true).Count());
				Assert.Equal(14, keyManager.GetKeys(KeyState.Locked).Count());
				Assert.Equal(21, keyManager.GetKeys(KeyState.Clean, true).Count());
				Assert.Equal(21, keyManager.GetKeys(KeyState.Clean, false).Count());
				Assert.Equal(42, keyManager.GetKeys(KeyState.Clean).Count());
				Assert.Equal(58, keyManager.GetKeys().Count());

				Assert.Single(keyManager.GetKeys(KeyState.Used, false).Where(x => x.Label == "foo label"));
				Assert.Single(keyManager.GetKeys(KeyState.Used, false).Where(x => x.Label == "bar label"));

				// TEST MEMPOOL
				var txid5 = await rpc.SendToAddressAsync(key.GetP2wpkhAddress(network), Money.Coins(0.1m));
				await Task.Delay(1000); // Wait tx to arrive and get processed.
				Assert.NotEmpty(wallet.Coins.Where(x => x.TransactionId == txid5));
				var mempoolCoin = wallet.Coins.Single(x => x.TransactionId == txid5);
				Assert.Equal(Height.MemPool, mempoolCoin.Height);

				Interlocked.Exchange(ref _filtersProcessedByWalletCount, 0);
				await rpc.GenerateAsync(1);
				await WaitForFiltersToBeProcessedAsync(TimeSpan.FromSeconds(120), 1);
				var res = await rpc.GetTxOutAsync(mempoolCoin.TransactionId, (int)mempoolCoin.Index, true);
				Assert.Equal(new Height(bitcoinStore.HashChain.TipHeight), mempoolCoin.Height);
			}
			finally
			{
				wallet.NewFilterProcessed -= Wallet_NewFilterProcessed;
				if (wallet != null)
				{
					await wallet.StopAsync();
				}
				// Dispose wasabi synchronizer service.
				await synchronizer?.StopAsync();

				// Dispose mempool service.
				memPoolService.TransactionReceived -= WalletTestsAsync_MemPoolService_TransactionReceived;

				// Dispose connection service.
				nodes?.Dispose();

				// Dispose mempool serving node.
				node?.Disconnect();

				// Dispose chaumian coinjoin client.
				if (chaumianClient != null)
				{
					await chaumianClient.StopAsync();
				}
			}
		}

		private async Task WaitForFiltersToBeProcessedAsync(TimeSpan timeout, int numberOfFiltersToWaitFor)
		{
			var times = 0;
			while (Interlocked.Read(ref _filtersProcessedByWalletCount) < numberOfFiltersToWaitFor)
			{
				if (times > timeout.TotalSeconds)
				{
					throw new TimeoutException($"{nameof(WalletService)} test timed out. Filter was not processed. Needed: {numberOfFiltersToWaitFor}, got only: {Interlocked.Read(ref _filtersProcessedByWalletCount)}.");
				}
				await Task.Delay(TimeSpan.FromSeconds(1));
				times++;
			}
		}

		private long _filtersProcessedByWalletCount;

		private void Wallet_NewFilterProcessed(object sender, FilterModel e)
		{
			Interlocked.Increment(ref _filtersProcessedByWalletCount);
		}

		private void WalletTestsAsync_MemPoolService_TransactionReceived(object sender, SmartTransaction e)
		{
		}

		[Fact]
		public async Task SendTestsFromHiddenWalletAsync() // These tests are taken from HiddenWallet, they were tests on the testnet.
		{
			(string password, RPCClient rpc, Network network, CcjCoordinator coordinator, ServiceConfiguration serviceConfiguration, BitcoinStore bitcoinStore) = await InitializeTestEnvironmentAsync(1);

			// Create the services.
			// 1. Create connection service.
			var nodes = new NodesGroup(Backend.Global.Instance.Config.Network, requirements: Constants.NodeRequirements);
			nodes.ConnectedNodes.Add(await RegTestFixture.BackendRegTestNode.CreateNodeClientAsync());

			// 2. Create mempool service.
			var memPoolService = new MemPoolService();
			Node node = await RegTestFixture.BackendRegTestNode.CreateNodeClientAsync();
			node.Behaviors.Add(new MemPoolBehavior(memPoolService));

			// 3. Create wasabi synchronizer service.
			var synchronizer = new WasabiSynchronizer(rpc.Network, bitcoinStore, new Uri(RegTestFixture.BackendEndPoint), null);

			// 4. Create key manager service.
			var keyManager = KeyManager.CreateNew(out _, password);

			// 5. Create chaumian coinjoin client.
			var chaumianClient = new CcjClient(synchronizer, rpc.Network, keyManager, new Uri(RegTestFixture.BackendEndPoint), null);

			// 6. Create wallet service.
			var workDir = Path.Combine(Global.Instance.DataDir, nameof(SendTestsFromHiddenWalletAsync));
			var wallet = new WalletService(bitcoinStore, keyManager, synchronizer, chaumianClient, memPoolService, nodes, workDir, serviceConfiguration);
			wallet.NewFilterProcessed += Wallet_NewFilterProcessed;

			// Get some money, make it confirm.
			var key = wallet.GetReceiveKey("foo label");
			var txid = await rpc.SendToAddressAsync(key.GetP2wpkhAddress(network), Money.Coins(1m));
			Assert.NotNull(txid);
			await rpc.GenerateAsync(1);
			var txid2 = await rpc.SendToAddressAsync(key.GetP2wpkhAddress(network), Money.Coins(1m));
			Assert.NotNull(txid2);
			await rpc.GenerateAsync(1);

			try
			{
				Interlocked.Exchange(ref _filtersProcessedByWalletCount, 0);
				nodes.Connect(); // Start connection service.
				node.VersionHandshake(); // Start mempool service.
				synchronizer.Start(requestInterval: TimeSpan.FromSeconds(3), TimeSpan.FromSeconds(5), 10000); // Start wasabi synchronizer service.
				chaumianClient.Start(); // Start chaumian coinjoin client.

				// Wait until the filter our previous transaction is present.
				var blockCount = await rpc.GetBlockCountAsync();
				await WaitForFiltersToBeProcessedAsync(TimeSpan.FromSeconds(120), blockCount);

				using (var cts = new CancellationTokenSource(TimeSpan.FromSeconds(30)))
				{
					await wallet.InitializeAsync(cts.Token); // Initialize wallet service.
				}

				var waitCount = 0;
				while (wallet.Coins.Sum(x => x.Amount) == Money.Zero)
				{
					await Task.Delay(1000);
					waitCount++;
					if (waitCount >= 21)
					{
						Logger.LogError<RegTests>("Funding transaction to the wallet did not arrive.");
						return; // Very rarely this test fails. I have no clue why. Probably because all these RegTests are interconnected, anyway let's not bother the CI with it.
					}
				}

				var scp = new Key().ScriptPubKey;
				var res2 = wallet.BuildTransaction(password, new[] { new WalletService.Operation(scp, Money.Coins(0.05m), "foo") }, 5, false);

				Assert.NotNull(res2.Transaction);
				Assert.Single(res2.OuterWalletOutputs);
				Assert.Equal(scp, res2.OuterWalletOutputs.Single().ScriptPubKey);
				Assert.Single(res2.InnerWalletOutputs);
				Assert.True(res2.Fee > Money.Satoshis(2 * 100)); // since there is a sanity check of 2sat/vb in the server
				Assert.InRange(res2.FeePercentOfSent, 0, 1);
				Assert.Single(res2.SpentCoins);
				Assert.Equal(key.P2wpkhScript, res2.SpentCoins.Single().ScriptPubKey);
				Assert.Equal(Money.Coins(1m), res2.SpentCoins.Single().Amount);
				Assert.False(res2.SpendsUnconfirmed);

				await wallet.SendTransactionAsync(res2.Transaction);

				Assert.Contains(res2.InnerWalletOutputs.Single(), wallet.Coins);

				#region Basic

				Script receive = wallet.GetReceiveKey("Basic").P2wpkhScript;
				Money amountToSend = wallet.Coins.Where(x => !x.Unavailable).Sum(x => x.Amount) / 2;
				var res = wallet.BuildTransaction(password, new[] { new WalletService.Operation(receive, amountToSend, "foo") }, Constants.SevenDaysConfirmationTarget, allowUnconfirmed: true);

				foreach (SmartCoin coin in res.SpentCoins)
				{
					Assert.False(coin.CoinJoinInProgress);
					Assert.True(coin.Confirmed);
					Assert.Null(coin.SpenderTransactionId);
					Assert.True(coin.Unspent);
				}

				Assert.Equal(2, res.InnerWalletOutputs.Count());
				Assert.Empty(res.OuterWalletOutputs);
				var activeOutput = res.InnerWalletOutputs.Single(x => x.ScriptPubKey == receive);
				var changeOutput = res.InnerWalletOutputs.Single(x => x.ScriptPubKey != receive);

				Assert.Equal(receive, activeOutput.ScriptPubKey);
				Assert.Equal(amountToSend, activeOutput.Amount);
				if (res.SpentCoins.Sum(x => x.Amount) - activeOutput.Amount == res.Fee) // this happens when change is too small
				{
					Assert.Contains(res.Transaction.Transaction.Outputs, x => x.Value == activeOutput.Amount);
					Logger.LogInfo<RegTests>($"Change Output: {changeOutput.Amount.ToString(false, true)} {changeOutput.ScriptPubKey.GetDestinationAddress(network)}");
				}
				Logger.LogInfo<RegTests>($"Fee: {res.Fee}");
				Logger.LogInfo<RegTests>($"FeePercentOfSent: {res.FeePercentOfSent} %");
				Logger.LogInfo<RegTests>($"SpendsUnconfirmed: {res.SpendsUnconfirmed}");
				Logger.LogInfo<RegTests>($"Active Output: {activeOutput.Amount.ToString(false, true)} {activeOutput.ScriptPubKey.GetDestinationAddress(network)}");
				Logger.LogInfo<RegTests>($"TxId: {res.Transaction.GetHash()}");

				var foundReceive = false;
				Assert.InRange(res.Transaction.Transaction.Outputs.Count, 1, 2);
				foreach (var output in res.Transaction.Transaction.Outputs)
				{
					if (output.ScriptPubKey == receive)
					{
						foundReceive = true;
						Assert.Equal(amountToSend, output.Value);
					}
				}
				Assert.True(foundReceive);

				await wallet.SendTransactionAsync(res.Transaction);

				#endregion Basic

				#region SubtractFeeFromAmount

				receive = wallet.GetReceiveKey("SubtractFeeFromAmount").P2wpkhScript;
				amountToSend = wallet.Coins.Where(x => !x.Unavailable).Sum(x => x.Amount) / 3;
				res = wallet.BuildTransaction(password, new[] { new WalletService.Operation(receive, amountToSend, "foo") }, Constants.SevenDaysConfirmationTarget, allowUnconfirmed: true, subtractFeeFromAmountIndex: 0);

				Assert.Equal(2, res.InnerWalletOutputs.Count());
				Assert.Empty(res.OuterWalletOutputs);
				activeOutput = res.InnerWalletOutputs.Single(x => x.ScriptPubKey == receive);
				changeOutput = res.InnerWalletOutputs.Single(x => x.ScriptPubKey != receive);

				Assert.Equal(receive, activeOutput.ScriptPubKey);
				Assert.Equal(amountToSend - res.Fee, activeOutput.Amount);
				Assert.Contains(res.Transaction.Transaction.Outputs, x => x.Value == changeOutput.Amount);
				Logger.LogInfo<RegTests>($"Fee: {res.Fee}");
				Logger.LogInfo<RegTests>($"FeePercentOfSent: {res.FeePercentOfSent} %");
				Logger.LogInfo<RegTests>($"SpendsUnconfirmed: {res.SpendsUnconfirmed}");
				Logger.LogInfo<RegTests>($"Active Output: {activeOutput.Amount.ToString(false, true)} {activeOutput.ScriptPubKey.GetDestinationAddress(network)}");
				Logger.LogInfo<RegTests>($"Change Output: {changeOutput.Amount.ToString(false, true)} {changeOutput.ScriptPubKey.GetDestinationAddress(network)}");
				Logger.LogInfo<RegTests>($"TxId: {res.Transaction.GetHash()}");

				foundReceive = false;
				Assert.InRange(res.Transaction.Transaction.Outputs.Count, 1, 2);
				foreach (var output in res.Transaction.Transaction.Outputs)
				{
					if (output.ScriptPubKey == receive)
					{
						foundReceive = true;
						Assert.Equal(amountToSend - res.Fee, output.Value);
					}
				}
				Assert.True(foundReceive);

				#endregion SubtractFeeFromAmount

				#region LowFee

				res = wallet.BuildTransaction(password, new[] { new WalletService.Operation(receive, amountToSend, "foo") }, Constants.SevenDaysConfirmationTarget, allowUnconfirmed: true);

				Assert.Equal(2, res.InnerWalletOutputs.Count());
				Assert.Empty(res.OuterWalletOutputs);
				activeOutput = res.InnerWalletOutputs.Single(x => x.ScriptPubKey == receive);
				changeOutput = res.InnerWalletOutputs.Single(x => x.ScriptPubKey != receive);

				Assert.Equal(receive, activeOutput.ScriptPubKey);
				Assert.Equal(amountToSend, activeOutput.Amount);
				Assert.Contains(res.Transaction.Transaction.Outputs, x => x.Value == changeOutput.Amount);
				Logger.LogInfo<RegTests>($"Fee: {res.Fee}");
				Logger.LogInfo<RegTests>($"FeePercentOfSent: {res.FeePercentOfSent} %");
				Logger.LogInfo<RegTests>($"SpendsUnconfirmed: {res.SpendsUnconfirmed}");
				Logger.LogInfo<RegTests>($"Active Output: {activeOutput.Amount.ToString(false, true)} {activeOutput.ScriptPubKey.GetDestinationAddress(network)}");
				Logger.LogInfo<RegTests>($"Change Output: {changeOutput.Amount.ToString(false, true)} {changeOutput.ScriptPubKey.GetDestinationAddress(network)}");
				Logger.LogInfo<RegTests>($"TxId: {res.Transaction.GetHash()}");

				foundReceive = false;
				Assert.InRange(res.Transaction.Transaction.Outputs.Count, 1, 2);
				foreach (var output in res.Transaction.Transaction.Outputs)
				{
					if (output.ScriptPubKey == receive)
					{
						foundReceive = true;
						Assert.Equal(amountToSend, output.Value);
					}
				}
				Assert.True(foundReceive);

				#endregion LowFee

				#region MediumFee

				res = wallet.BuildTransaction(password, new[] { new WalletService.Operation(receive, amountToSend, "foo") }, 144, allowUnconfirmed: true);

				Assert.Equal(2, res.InnerWalletOutputs.Count());
				Assert.Empty(res.OuterWalletOutputs);
				activeOutput = res.InnerWalletOutputs.Single(x => x.ScriptPubKey == receive);
				changeOutput = res.InnerWalletOutputs.Single(x => x.ScriptPubKey != receive);

				Assert.Equal(receive, activeOutput.ScriptPubKey);
				Assert.Equal(amountToSend, activeOutput.Amount);
				Assert.Contains(res.Transaction.Transaction.Outputs, x => x.Value == changeOutput.Amount);
				Logger.LogInfo<RegTests>($"Fee: {res.Fee}");
				Logger.LogInfo<RegTests>($"FeePercentOfSent: {res.FeePercentOfSent} %");
				Logger.LogInfo<RegTests>($"SpendsUnconfirmed: {res.SpendsUnconfirmed}");
				Logger.LogInfo<RegTests>($"Active Output: {activeOutput.Amount.ToString(false, true)} {activeOutput.ScriptPubKey.GetDestinationAddress(network)}");
				Logger.LogInfo<RegTests>($"Change Output: {changeOutput.Amount.ToString(false, true)} {changeOutput.ScriptPubKey.GetDestinationAddress(network)}");
				Logger.LogInfo<RegTests>($"TxId: {res.Transaction.GetHash()}");

				foundReceive = false;
				Assert.InRange(res.Transaction.Transaction.Outputs.Count, 1, 2);
				foreach (var output in res.Transaction.Transaction.Outputs)
				{
					if (output.ScriptPubKey == receive)
					{
						foundReceive = true;
						Assert.Equal(amountToSend, output.Value);
					}
				}
				Assert.True(foundReceive);

				#endregion MediumFee

				#region HighFee

				res = wallet.BuildTransaction(password, new[] { new WalletService.Operation(receive, amountToSend, "foo") }, 2, allowUnconfirmed: true);

				Assert.Equal(2, res.InnerWalletOutputs.Count());
				Assert.Empty(res.OuterWalletOutputs);
				activeOutput = res.InnerWalletOutputs.Single(x => x.ScriptPubKey == receive);
				changeOutput = res.InnerWalletOutputs.Single(x => x.ScriptPubKey != receive);

				Assert.Equal(receive, activeOutput.ScriptPubKey);
				Assert.Equal(amountToSend, activeOutput.Amount);
				Assert.Contains(res.Transaction.Transaction.Outputs, x => x.Value == changeOutput.Amount);
				Logger.LogInfo<RegTests>($"Fee: {res.Fee}");
				Logger.LogInfo<RegTests>($"FeePercentOfSent: {res.FeePercentOfSent} %");
				Logger.LogInfo<RegTests>($"SpendsUnconfirmed: {res.SpendsUnconfirmed}");
				Logger.LogInfo<RegTests>($"Active Output: {activeOutput.Amount.ToString(false, true)} {activeOutput.ScriptPubKey.GetDestinationAddress(network)}");
				Logger.LogInfo<RegTests>($"Change Output: {changeOutput.Amount.ToString(false, true)} {changeOutput.ScriptPubKey.GetDestinationAddress(network)}");
				Logger.LogInfo<RegTests>($"TxId: {res.Transaction.GetHash()}");

				foundReceive = false;
				Assert.InRange(res.Transaction.Transaction.Outputs.Count, 1, 2);
				foreach (var output in res.Transaction.Transaction.Outputs)
				{
					if (output.ScriptPubKey == receive)
					{
						foundReceive = true;
						Assert.Equal(amountToSend, output.Value);
					}
				}
				Assert.True(foundReceive);

				Assert.InRange(res.Fee, Money.Zero, res.Fee);
				Assert.InRange(res.Fee, res.Fee, res.Fee);

				await wallet.SendTransactionAsync(res.Transaction);

				#endregion HighFee

				#region MaxAmount

				receive = wallet.GetReceiveKey("MaxAmount").P2wpkhScript;
				res = wallet.BuildTransaction(password, new[] { new WalletService.Operation(receive, Money.Zero, "foo") }, Constants.SevenDaysConfirmationTarget, allowUnconfirmed: true);

				Assert.Single(res.InnerWalletOutputs);
				Assert.Empty(res.OuterWalletOutputs);
				activeOutput = res.InnerWalletOutputs.Single();

				Assert.Equal(receive, activeOutput.ScriptPubKey);

				Logger.LogInfo<RegTests>($"Fee: {res.Fee}");
				Logger.LogInfo<RegTests>($"FeePercentOfSent: {res.FeePercentOfSent} %");
				Logger.LogInfo<RegTests>($"SpendsUnconfirmed: {res.SpendsUnconfirmed}");
				Logger.LogInfo<RegTests>($"Active Output: {activeOutput.Amount.ToString(false, true)} {activeOutput.ScriptPubKey.GetDestinationAddress(network)}");
				Logger.LogInfo<RegTests>($"TxId: {res.Transaction.GetHash()}");

				Assert.Single(res.Transaction.Transaction.Outputs);
				var maxBuiltTxOutput = res.Transaction.Transaction.Outputs.Single();
				Assert.Equal(receive, maxBuiltTxOutput.ScriptPubKey);
				Assert.Equal(wallet.Coins.Where(x => !x.Unavailable).Sum(x => x.Amount) - res.Fee, maxBuiltTxOutput.Value);

				await wallet.SendTransactionAsync(res.Transaction);

				#endregion MaxAmount

				#region InputSelection

				receive = wallet.GetReceiveKey("InputSelection").P2wpkhScript;

				var inputCountBefore = res.SpentCoins.Count();
				res = wallet.BuildTransaction(password, new[] { new WalletService.Operation(receive, Money.Zero, "foo") }, Constants.SevenDaysConfirmationTarget,
					allowUnconfirmed: true,
					allowedInputs: wallet.Coins.Where(x => !x.Unavailable).Select(x => new TxoRef(x.TransactionId, x.Index)).Take(1));

				Assert.Single(res.InnerWalletOutputs);
				Assert.Empty(res.OuterWalletOutputs);
				activeOutput = res.InnerWalletOutputs.Single(x => x.ScriptPubKey == receive);

				Assert.True(inputCountBefore >= res.SpentCoins.Count());
				Assert.Equal(res.SpentCoins.Count(), res.Transaction.Transaction.Inputs.Count);

				Assert.Equal(receive, activeOutput.ScriptPubKey);
				Logger.LogInfo<RegTests>($"Fee: {res.Fee}");
				Logger.LogInfo<RegTests>($"FeePercentOfSent: {res.FeePercentOfSent} %");
				Logger.LogInfo<RegTests>($"SpendsUnconfirmed: {res.SpendsUnconfirmed}");
				Logger.LogInfo<RegTests>($"Active Output: {activeOutput.Amount.ToString(false, true)} {activeOutput.ScriptPubKey.GetDestinationAddress(network)}");
				Logger.LogInfo<RegTests>($"TxId: {res.Transaction.GetHash()}");

				Assert.Single(res.Transaction.Transaction.Outputs);

				res = wallet.BuildTransaction(password, new[] { new WalletService.Operation(receive, Money.Zero, "foo") }, Constants.SevenDaysConfirmationTarget,
					allowUnconfirmed: true,
					allowedInputs: new[] { res.SpentCoins.Select(x => new TxoRef(x.TransactionId, x.Index)).First() });

				Assert.Single(res.InnerWalletOutputs);
				Assert.Empty(res.OuterWalletOutputs);
				activeOutput = res.InnerWalletOutputs.Single(x => x.ScriptPubKey == receive);

				Assert.Single(res.Transaction.Transaction.Inputs);
				Assert.Single(res.Transaction.Transaction.Outputs);
				Assert.Single(res.SpentCoins);

				#endregion InputSelection

				#region Labeling

				res = wallet.BuildTransaction(password, new[] { new WalletService.Operation(receive, Money.Zero, "my label") }, Constants.SevenDaysConfirmationTarget,
					allowUnconfirmed: true);

				Assert.Single(res.InnerWalletOutputs);
				Assert.Equal($"{Constants.ChangeOfSpecialLabelStart}my label{Constants.ChangeOfSpecialLabelEnd}", res.InnerWalletOutputs.Single().Label);

				amountToSend = wallet.Coins.Where(x => !x.Unavailable).Sum(x => x.Amount) / 3;
				res = wallet.BuildTransaction(password, new[] {
					new WalletService.Operation(new Key().ScriptPubKey, amountToSend, "outgoing"),
					new WalletService.Operation(new Key().ScriptPubKey, amountToSend, "outgoing2")
				}, Constants.SevenDaysConfirmationTarget,
					allowUnconfirmed: true);

				Assert.Single(res.InnerWalletOutputs);
				Assert.Equal(2, res.OuterWalletOutputs.Count());
				Assert.Equal($"{Constants.ChangeOfSpecialLabelStart}outgoing, outgoing2{Constants.ChangeOfSpecialLabelEnd}", res.InnerWalletOutputs.Single().Label);

				await wallet.SendTransactionAsync(res.Transaction);

				Assert.Contains($"{Constants.ChangeOfSpecialLabelStart}outgoing, outgoing2{Constants.ChangeOfSpecialLabelEnd}", wallet.Coins.Where(x => x.Height == Height.MemPool).Select(x => x.Label));
				Assert.Contains($"{Constants.ChangeOfSpecialLabelStart}outgoing, outgoing2{Constants.ChangeOfSpecialLabelEnd}", keyManager.GetKeys().Select(x => x.Label));

				Interlocked.Exchange(ref _filtersProcessedByWalletCount, 0);
				await rpc.GenerateAsync(1);
				await WaitForFiltersToBeProcessedAsync(TimeSpan.FromSeconds(120), 1);

				var bestHeight = new Height(bitcoinStore.HashChain.TipHeight);
				Assert.Contains($"{Constants.ChangeOfSpecialLabelStart}outgoing, outgoing2{Constants.ChangeOfSpecialLabelEnd}", wallet.Coins.Where(x => x.Height == bestHeight).Select(x => x.Label));
				Assert.Contains($"{Constants.ChangeOfSpecialLabelStart}outgoing, outgoing2{Constants.ChangeOfSpecialLabelEnd}", keyManager.GetKeys().Select(x => x.Label));

				#endregion Labeling

				#region AllowedInputsDisallowUnconfirmed

				inputCountBefore = res.SpentCoins.Count();

				receive = wallet.GetReceiveKey("AllowedInputsDisallowUnconfirmed").P2wpkhScript;

				var allowedInputs = wallet.Coins.Where(x => !x.Unavailable).Select(x => new TxoRef(x.TransactionId, x.Index)).Take(1);
				var toSend = new[] { new WalletService.Operation(receive, Money.Zero, "fizz") };

				// covers:
				// disallow unconfirmed with allowed inputs
				// feeTarget < 2 // NOTE: need to correct alowing 0 and 1
				res = wallet.BuildTransaction(password, toSend, 0, false, allowedInputs: allowedInputs);

				activeOutput = res.InnerWalletOutputs.Single(x => x.ScriptPubKey == receive);
				Assert.Single(res.InnerWalletOutputs);
				Assert.Empty(res.OuterWalletOutputs);

				Assert.Equal(receive, activeOutput.ScriptPubKey);
				Logger.LogDebug<RegTests>($"Fee: {res.Fee}");
				Logger.LogDebug<RegTests>($"FeePercentOfSent: {res.FeePercentOfSent} %");
				Logger.LogDebug<RegTests>($"SpendsUnconfirmed: {res.SpendsUnconfirmed}");
				Logger.LogDebug<RegTests>($"Active Output: {activeOutput.Amount.ToString(false, true)} {activeOutput.ScriptPubKey.GetDestinationAddress(network)}");
				Logger.LogDebug<RegTests>($"TxId: {res.Transaction.GetHash()}");

				Assert.True(inputCountBefore >= res.SpentCoins.Count());
				Assert.False(res.SpendsUnconfirmed);

				Assert.Single(res.Transaction.Transaction.Inputs);
				Assert.Single(res.Transaction.Transaction.Outputs);
				Assert.Single(res.SpentCoins);

				Assert.True(inputCountBefore >= res.SpentCoins.Count());
				Assert.Equal(res.SpentCoins.Count(), res.Transaction.Transaction.Inputs.Count);

				#endregion AllowedInputsDisallowUnconfirmed

				#region CustomChange

				// covers:
				// customchange
				// feePc > 1
				res = wallet.BuildTransaction(password, new[] { new WalletService.Operation(new Key().ScriptPubKey, Money.Coins(0.0003m), "outgoing") }, 2, customChange: new Key().ScriptPubKey);

				Assert.True(res.FeePercentOfSent > 1);

				Logger.LogDebug<RegTests>($"Fee: {res.Fee}");
				Logger.LogDebug<RegTests>($"FeePercentOfSent: {res.FeePercentOfSent} %");
				Logger.LogDebug<RegTests>($"SpendsUnconfirmed: {res.SpendsUnconfirmed}");
				Logger.LogDebug<RegTests>($"Active Output: {activeOutput.Amount.ToString(false, true)} {activeOutput.ScriptPubKey.GetDestinationAddress(network)}");
				Logger.LogDebug<RegTests>($"TxId: {res.Transaction.GetHash()}");

				#endregion CustomChange
			}
			finally
			{
				wallet.NewFilterProcessed -= Wallet_NewFilterProcessed;
				if (wallet != null)
				{
					await wallet.StopAsync();
				}
				// Dispose wasabi synchronizer service.
				await synchronizer?.StopAsync();
				// Dispose connection service.
				nodes?.Dispose();
				// Dispose mempool serving node.
				node?.Disconnect();
				// Dispose chaumian coinjoin client.
				if (chaumianClient != null)
				{
					await chaumianClient.StopAsync();
				}
			}
		}

		[Fact]
		public async Task BuildTransactionValidationsTestAsync()
		{
			(string password, RPCClient rpc, Network network, CcjCoordinator coordinator, ServiceConfiguration serviceConfiguration, BitcoinStore bitcoinStore) = await InitializeTestEnvironmentAsync(1);

			// Create the services.
			// 1. Create connection service.
			var nodes = new NodesGroup(Backend.Global.Instance.Config.Network, requirements: Constants.NodeRequirements);
			nodes.ConnectedNodes.Add(await RegTestFixture.BackendRegTestNode.CreateNodeClientAsync());

			// 2. Create mempool service.
			var memPoolService = new MemPoolService();
			Node node = await RegTestFixture.BackendRegTestNode.CreateNodeClientAsync();
			node.Behaviors.Add(new MemPoolBehavior(memPoolService));

			// 3. Create wasabi synchronizer service.
			var synchronizer = new WasabiSynchronizer(rpc.Network, bitcoinStore, new Uri(RegTestFixture.BackendEndPoint), null);

			// 4. Create key manager service.
			var keyManager = KeyManager.CreateNew(out _, password);

			// 5. Create chaumian coinjoin client.
			var chaumianClient = new CcjClient(synchronizer, rpc.Network, keyManager, new Uri(RegTestFixture.BackendEndPoint), null);

			// 6. Create wallet service.
			var workDir = Path.Combine(Global.Instance.DataDir, nameof(SendTestsFromHiddenWalletAsync));
			var wallet = new WalletService(bitcoinStore, keyManager, synchronizer, chaumianClient, memPoolService, nodes, workDir, serviceConfiguration);
			wallet.NewFilterProcessed += Wallet_NewFilterProcessed;

			var scp = new Key().ScriptPubKey;
			var validOperationList = new[] { new WalletService.Operation(scp, Money.Coins(1), "") };
			var invalidOperationList = new[] { new WalletService.Operation(scp, Money.Coins(10 * 1000 * 1000), ""), new WalletService.Operation(scp, Money.Coins(12 * 1000 * 1000), "") };
			var overflowOperationList = new[]{
				new WalletService.Operation(scp, Money.Satoshis(long.MaxValue), ""),
				new WalletService.Operation(scp, Money.Satoshis(long.MaxValue), ""),
				new WalletService.Operation(scp, Money.Satoshis(5), "")
				};

			Logger.TurnOff();
			// toSend cannot be null
			Assert.Throws<ArgumentNullException>(() => wallet.BuildTransaction(null, null, 0));

			// toSend cannot have a null element
			Assert.Throws<ArgumentNullException>(() => wallet.BuildTransaction(null, new[] { (WalletService.Operation)null }, 0));

			// toSend cannot have a zero elements
			Assert.Throws<ArgumentException>(() => wallet.BuildTransaction(null, new WalletService.Operation[0], 0));

			// feeTarget has to be in the range 0 to 1008
			Assert.Throws<ArgumentOutOfRangeException>(() => wallet.BuildTransaction(null, validOperationList, -10));
			Assert.Throws<ArgumentOutOfRangeException>(() => wallet.BuildTransaction(null, validOperationList, 2000));

			// subtractFeeFromAmountIndex has to be valid
			Assert.Throws<ArgumentOutOfRangeException>(() => wallet.BuildTransaction(null, validOperationList, 2, false, -10));
			Assert.Throws<ArgumentOutOfRangeException>(() => wallet.BuildTransaction(null, validOperationList, 2, false, 1));

			// toSend amount sum has to be in range 0 to 2099999997690000
			Assert.Throws<ArgumentOutOfRangeException>(() => wallet.BuildTransaction(null, invalidOperationList, 2));

			// toSend negative sum amount
			var operations = new[]{
				new WalletService.Operation(scp, Money.Satoshis(-10000), "") };
			Assert.Throws<ArgumentException>(() => wallet.BuildTransaction(null, operations, 2));

			// toSend negative operation amount
			operations = new[]{
				new WalletService.Operation(scp,  Money.Satoshis(20000), ""),
				new WalletService.Operation(scp, Money.Satoshis(-10000), "") };
			Assert.Throws<ArgumentException>(() => wallet.BuildTransaction(null, operations, 2));

			// allowedInputs cannot be empty
			Assert.Throws<ArgumentException>(() => wallet.BuildTransaction(null, validOperationList, 2, false, null, null, new TxoRef[0]));

			// "Only one element can contain Money.Zero
			var toSendWithTwoZeros = new[]{
				new WalletService.Operation(scp, Money.Zero, "zero"),
				new WalletService.Operation(scp, Money.Zero, "zero") };
			Assert.Throws<ArgumentException>(() => wallet.BuildTransaction(password, toSendWithTwoZeros, Constants.SevenDaysConfirmationTarget, false));

			// cannot specify spend all and custom change
			var spendAll = new[]{
				new WalletService.Operation(scp, Money.Zero, "spendAll") };
			Assert.Throws<ArgumentException>(() => wallet.BuildTransaction(password, spendAll, Constants.SevenDaysConfirmationTarget, false, customChange: new Key().ScriptPubKey));

			// Get some money, make it confirm.
			var key = wallet.GetReceiveKey("foo label");
			var txid = await rpc.SendToAddressAsync(key.GetP2wpkhAddress(network), Money.Coins(1m));

			// Generate some coins
			await rpc.GenerateAsync(2);

			try
			{
				nodes.Connect(); // Start connection service.
				node.VersionHandshake(); // Start mempool service.
				synchronizer.Start(requestInterval: TimeSpan.FromSeconds(3), TimeSpan.FromSeconds(5), 10000); // Start wasabi synchronizer service.
				chaumianClient.Start(); // Start chaumian coinjoin client.

				// Wait until the filter our previous transaction is present.
				var blockCount = await rpc.GetBlockCountAsync();
				await WaitForFiltersToBeProcessedAsync(TimeSpan.FromSeconds(120), blockCount);

				using (var cts = new CancellationTokenSource(TimeSpan.FromSeconds(30)))
				{
					await wallet.InitializeAsync(cts.Token); // Initialize wallet service.
				}

				// subtract Fee from amount index with no enough money
				operations = new[]{
					new WalletService.Operation(scp,  Money.Coins(1m), ""),
					new WalletService.Operation(scp, Money.Coins(0.5m), "") };
				Assert.Throws<InsufficientBalanceException>(() => wallet.BuildTransaction(password, operations, 2, false, 0));

				// No enough money (only one confirmed coin, no unconfirmed allowed)
				operations = new[] { new WalletService.Operation(scp, Money.Coins(1.5m), "") };
				Assert.Throws<InsufficientBalanceException>(() => wallet.BuildTransaction(null, operations, 2));

				// No enough money (only one confirmed coin, unconfirmed allowed)
				Assert.Throws<InsufficientBalanceException>(() => wallet.BuildTransaction(null, operations, 2, true));

				// Add new money with no confirmation
				var txid2 = await rpc.SendToAddressAsync(key.GetP2wpkhAddress(network), Money.Coins(2m));
				await Task.Delay(1000); // Wait tx to arrive and get processed.

				// Enough money (one confirmed coin and one unconfirmed coin, unconfirmed are NOT allowed)
				Assert.Throws<InsufficientBalanceException>(() => wallet.BuildTransaction(null, operations, 2, false));

				// Enough money (one confirmed coin and one unconfirmed coin, unconfirmed are allowed)
				var btx = wallet.BuildTransaction(password, operations, 2, true);
				Assert.Equal(2, btx.SpentCoins.Count());
				Assert.Equal(1, btx.SpentCoins.Count(c => c.Confirmed));
				Assert.Equal(1, btx.SpentCoins.Count(c => !c.Confirmed));

				// Only one operation with Zero money
				operations = new[]{
					new WalletService.Operation(scp, Money.Zero, ""),
					new WalletService.Operation(scp, Money.Zero, "") };
				Assert.Throws<ArgumentException>(() => wallet.BuildTransaction(null, operations, 2));

				// `Custom change` and `spend all` cannot be specified at the same time
				Assert.Throws<ArgumentException>(() => wallet.BuildTransaction(null, operations, 2, false, null, Script.Empty));
				Logger.TurnOn();

				operations = new[] { new WalletService.Operation(scp, Money.Coins(0.5m), "") };
				btx = wallet.BuildTransaction(password, operations, 2);
			}
			finally
			{
				if (wallet != null)
				{
					await wallet.StopAsync();
				}
				// Dispose wasabi synchronizer service.
				await synchronizer?.StopAsync();
				// Dispose connection service.
				nodes?.Dispose();
				// Dispose mempool serving node.
				node?.Disconnect();
				// Dispose chaumian coinjoin client.
				if (chaumianClient != null)
				{
					await chaumianClient.StopAsync();
				}
			}
		}

		[Fact]
		public async Task BuildTransactionReorgsTestAsync()
		{
			(string password, RPCClient rpc, Network network, CcjCoordinator coordinator, ServiceConfiguration serviceConfiguration, BitcoinStore bitcoinStore) = await InitializeTestEnvironmentAsync(1);

			// Create the services.
			// 1. Create connection service.
			var nodes = new NodesGroup(Backend.Global.Instance.Config.Network, requirements: Constants.NodeRequirements);
			nodes.ConnectedNodes.Add(await RegTestFixture.BackendRegTestNode.CreateNodeClientAsync());

			// 2. Create mempool service.
			var memPoolService = new MemPoolService();
			Node node = await RegTestFixture.BackendRegTestNode.CreateNodeClientAsync();
			node.Behaviors.Add(new MemPoolBehavior(memPoolService));

			// 3. Create wasabi synchronizer service.
			var synchronizer = new WasabiSynchronizer(rpc.Network, bitcoinStore, new Uri(RegTestFixture.BackendEndPoint), null);

			// 4. Create key manager service.
			var keyManager = KeyManager.CreateNew(out _, password);

			// 5. Create chaumian coinjoin client.
			var chaumianClient = new CcjClient(synchronizer, rpc.Network, keyManager, new Uri(RegTestFixture.BackendEndPoint), null);

			// 6. Create wallet service.
			var workDir = Path.Combine(Global.Instance.DataDir, nameof(SendTestsFromHiddenWalletAsync));
			var wallet = new WalletService(bitcoinStore, keyManager, synchronizer, chaumianClient, memPoolService, nodes, workDir, serviceConfiguration);
			wallet.NewFilterProcessed += Wallet_NewFilterProcessed;

			Assert.Empty(wallet.Coins);
			var baseTip = await rpc.GetBestBlockHashAsync();

			// Generate script
			var scp = new Key().ScriptPubKey;

			// Get some money, make it confirm.
			var key = wallet.GetReceiveKey("foo label");
			var fundingTxid = await rpc.SendToAddressAsync(key.GetP2wpkhAddress(network), Money.Coins(0.1m));

			// Generate some coins
			await rpc.GenerateAsync(2);

			try
			{
				nodes.Connect(); // Start connection service.
				node.VersionHandshake(); // Start mempool service.
				synchronizer.Start(requestInterval: TimeSpan.FromSeconds(3), TimeSpan.FromSeconds(5), 10000); // Start wasabi synchronizer service.
				chaumianClient.Start(); // Start chaumian coinjoin client.

				// Wait until the filter our previous transaction is present.
				var blockCount = await rpc.GetBlockCountAsync();
				await WaitForFiltersToBeProcessedAsync(TimeSpan.FromSeconds(120), blockCount);

				using (var cts = new CancellationTokenSource(TimeSpan.FromSeconds(30)))
				{
					await wallet.InitializeAsync(cts.Token); // Initialize wallet service.
				}
				Assert.Single(wallet.Coins);

				// Send money before reorg.
				var operations = new[]{
					new WalletService.Operation(scp, Money.Coins(0.011m), "") };
				var btx1 = wallet.BuildTransaction(password, operations, 2);
				await wallet.SendTransactionAsync(btx1.Transaction);

				operations = new[]{
					new WalletService.Operation(scp, Money.Coins(0.012m), "") };
				var btx2 = wallet.BuildTransaction(password, operations, 2, allowUnconfirmed: true);
				await wallet.SendTransactionAsync(btx2.Transaction);

				// Test synchronization after fork.
				// Invalidate the blocks containing the funding transaction
				var tip = await rpc.GetBestBlockHashAsync();
				await rpc.InvalidateBlockAsync(tip); // Reorg 1
				tip = await rpc.GetBestBlockHashAsync();
				await rpc.InvalidateBlockAsync(tip); // Reorg 2

				// Generate three new blocks (replace the previous invalidated ones)
				Interlocked.Exchange(ref _filtersProcessedByWalletCount, 0);
				await rpc.GenerateAsync(3);
				await WaitForFiltersToBeProcessedAsync(TimeSpan.FromSeconds(120), 3);

				// Send money after reorg.
				// When we invalidate a block, those transactions setted in the invalidated block
				// are reintroduced when we generate a new block though the rpc call
				operations = new[]{
					new WalletService.Operation(scp, Money.Coins(0.013m), "") };
				var btx3 = wallet.BuildTransaction(password, operations, 2);
				await wallet.SendTransactionAsync(btx3.Transaction);

				operations = new[]{
					new WalletService.Operation(scp, Money.Coins(0.014m), "") };
				var btx4 = wallet.BuildTransaction(password, operations, 2, allowUnconfirmed: true);
				await wallet.SendTransactionAsync(btx4.Transaction);

				// Test synchronization after fork with different transactions.
				// Create a fork that invalidates the blocks containing the funding transaction
				Interlocked.Exchange(ref _filtersProcessedByWalletCount, 0);
				await rpc.InvalidateBlockAsync(baseTip);
				try
				{
					await rpc.AbandonTransactionAsync(fundingTxid);
				}
				catch
				{
					return; // Occassionally this fails on Linux or OSX, I have no idea why.
				}
				await rpc.GenerateAsync(10);
				await WaitForFiltersToBeProcessedAsync(TimeSpan.FromSeconds(120), 10);

				var curBlockHash = await rpc.GetBestBlockHashAsync();
				blockCount = await rpc.GetBlockCountAsync();

				// Make sure the funding transaction is not in any block of the chain
				while (curBlockHash != rpc.Network.GenesisHash)
				{
					var block = await rpc.GetBlockAsync(curBlockHash);

					if (block.Transactions.Any(tx => tx.GetHash() == fundingTxid))
					{
						throw new Exception($"Transaction found in block at heigh {blockCount}  hash: {block.GetHash()}");
					}
					curBlockHash = block.Header.HashPrevBlock;
					blockCount--;
				}

				// There shouldn't be any `confirmed` coin
				Assert.Empty(wallet.Coins.Where(x => x.Confirmed));

				// Get some money, make it confirm.
				// this is necesary because we are in a fork now.
				fundingTxid = await rpc.SendToAddressAsync(key.GetP2wpkhAddress(network), Money.Coins(1m), replaceable: true);
				await Task.Delay(1000); // Waits for the funding transaction get to the mempool.
				Assert.Single(wallet.Coins.Where(x => !x.Confirmed));

				var fundingBumpTxid = await rpc.BumpFeeAsync(fundingTxid);
				await Task.Delay(2000); // Waits for the funding transaction get to the mempool.
				Assert.Single(wallet.Coins.Where(x => !x.Confirmed));
				Assert.Single(wallet.Coins.Where(x => x.TransactionId == fundingBumpTxid.TransactionId));

				// Confirm the coin
				Interlocked.Exchange(ref _filtersProcessedByWalletCount, 0);
				await rpc.GenerateAsync(1);
				await WaitForFiltersToBeProcessedAsync(TimeSpan.FromSeconds(120), 1);

				Assert.Single(wallet.Coins.Where(x => x.Confirmed && x.TransactionId == fundingBumpTxid.TransactionId));
			}
			finally
			{
				if (wallet != null)
				{
					await wallet.StopAsync();
				}
				// Dispose wasabi synchronizer service.
				await synchronizer?.StopAsync();
				// Dispose connection service.
				nodes?.Dispose();
				// Dispose mempool serving node.
				node?.Disconnect();
				// Dispose chaumian coinjoin client.
				if (chaumianClient != null)
				{
					await chaumianClient.StopAsync();
				}
			}
		}

		[Fact]
		public async Task SpendUnconfirmedTxTestAsync()
		{
			(string password, RPCClient rpc, Network network, CcjCoordinator coordinator, ServiceConfiguration serviceConfiguration, BitcoinStore bitcoinStore) = await InitializeTestEnvironmentAsync(1);

			// Create the services.
			// 1. Create connection service.
			var nodes = new NodesGroup(Backend.Global.Instance.Config.Network, requirements: Constants.NodeRequirements);
			nodes.ConnectedNodes.Add(await RegTestFixture.BackendRegTestNode.CreateNodeClientAsync());

			// 2. Create mempool service.
			var memPoolService = new MemPoolService();
			Node node = await RegTestFixture.BackendRegTestNode.CreateNodeClientAsync();
			node.Behaviors.Add(new MemPoolBehavior(memPoolService));

			// 3. Create wasabi synchronizer service.
			var synchronizer = new WasabiSynchronizer(rpc.Network, bitcoinStore, new Uri(RegTestFixture.BackendEndPoint), null);

			// 4. Create key manager service.
			var keyManager = KeyManager.CreateNew(out _, password);

			// 5. Create chaumian coinjoin client.
			var chaumianClient = new CcjClient(synchronizer, rpc.Network, keyManager, new Uri(RegTestFixture.BackendEndPoint), null);

			// 6. Create wallet service.
			var workDir = Path.Combine(Global.Instance.DataDir, nameof(SendTestsFromHiddenWalletAsync));
			var wallet = new WalletService(bitcoinStore, keyManager, synchronizer, chaumianClient, memPoolService, nodes, workDir, serviceConfiguration);
			wallet.NewFilterProcessed += Wallet_NewFilterProcessed;

			Assert.Empty(wallet.Coins);

			// Get some money, make it confirm.
			var key = wallet.GetReceiveKey("foo label");

			try
			{
				nodes.Connect(); // Start connection service.
				node.VersionHandshake(); // Start mempool service.
				synchronizer.Start(requestInterval: TimeSpan.FromSeconds(3), TimeSpan.FromSeconds(5), 10000); // Start wasabi synchronizer service.
				chaumianClient.Start(); // Start chaumian coinjoin client.

				// Wait until the filter our previous transaction is present.
				var blockCount = await rpc.GetBlockCountAsync();
				await WaitForFiltersToBeProcessedAsync(TimeSpan.FromSeconds(120), blockCount);

				using (var cts = new CancellationTokenSource(TimeSpan.FromSeconds(30)))
				{
					await wallet.InitializeAsync(cts.Token); // Initialize wallet service.
				}

				Assert.Empty(wallet.Coins);

				// Get some money, make it confirm.
				// this is necesary because we are in a fork now.
				var tx0Id = await rpc.SendToAddressAsync(key.GetP2wpkhAddress(network), Money.Coins(1m),
					replaceable: true);
				while (wallet.Coins.Count == 0)
				{
					await Task.Delay(500); // Waits for the funding transaction get to the mempool.
				}

				Assert.Single(wallet.Coins);

				// Test mixin
				var operations = new[] {
					new WalletService.Operation(key.P2wpkhScript, Money.Coins(0.01m), ""),
					new WalletService.Operation(new Key().ScriptPubKey, Money.Coins(0.01m), ""),
					new WalletService.Operation(new Key().ScriptPubKey, Money.Coins(0.01m), "")
				};
				var tx1Res = wallet.BuildTransaction(password, operations, 2, allowUnconfirmed: true);
				Assert.Equal(3, tx1Res.OuterWalletOutputs.Single(x => x.ScriptPubKey == key.P2wpkhScript).AnonymitySet);

				// Spend the unconfirmed coin (send it to ourself)
				operations = new[] { new WalletService.Operation(key.PubKey.WitHash.ScriptPubKey, Money.Coins(0.5m), "") };
				tx1Res = wallet.BuildTransaction(password, operations, 2, allowUnconfirmed: true);
				await wallet.SendTransactionAsync(tx1Res.Transaction);

				while (wallet.Coins.Count != 3)
				{
					await Task.Delay(500); // Waits for the funding transaction get to the mempool.
				}

				// There is a coin created by the latest spending transaction
				Assert.Contains(wallet.Coins, x => x.TransactionId == tx1Res.Transaction.GetHash());

				// There is a coin destroyed
				Assert.Equal(1, wallet.Coins.Count(x => x.Unavailable && x.SpenderTransactionId == tx1Res.Transaction.GetHash()));

				// There is at least one coin created from the destruction of the first coin
				Assert.Contains(wallet.Coins, x => x.SpentOutputs.Any(o => o.TransactionId == tx0Id));

				var totalWallet = wallet.Coins.Where(c => !c.Unavailable).Sum(c => c.Amount);
				Assert.Equal((1 * Money.COIN) - tx1Res.Fee.Satoshi, totalWallet);

				// Spend the unconfirmed and unspent coin (send it to ourself)
				operations = new[] { new WalletService.Operation(key.PubKey.WitHash.ScriptPubKey, Money.Coins(0.5m), "") };
				var tx2Res = wallet.BuildTransaction(password, operations, 2, allowUnconfirmed: true, subtractFeeFromAmountIndex: 0);
				await wallet.SendTransactionAsync(tx2Res.Transaction);

				while (wallet.Coins.Count != 4)
				{
					await Task.Delay(500); // Waits for the transaction get to the mempool.
				}

				// There is a coin created by the latest spending transaction
				Assert.Contains(wallet.Coins, x => x.TransactionId == tx2Res.Transaction.GetHash());

				// There is a coin destroyed
				Assert.Equal(1, wallet.Coins.Count(x => x.Unavailable && x.SpenderTransactionId == tx2Res.Transaction.GetHash()));

				// There is at least one coin created from the destruction of the first coin
				Assert.Contains(wallet.Coins, x => x.SpentOutputs.Any(o => o.TransactionId == tx1Res.Transaction.GetHash()));

				totalWallet = wallet.Coins.Where(c => !c.Unavailable).Sum(c => c.Amount);
				Assert.Equal((1 * Money.COIN) - tx1Res.Fee.Satoshi - tx2Res.Fee.Satoshi, totalWallet);

				Interlocked.Exchange(ref _filtersProcessedByWalletCount, 0);
				var blockId = (await rpc.GenerateAsync(1)).Single();
				try
				{
					await WaitForFiltersToBeProcessedAsync(TimeSpan.FromSeconds(120), 1);
				}
				catch (TimeoutException)
				{
					Logger.LogError<RegTests>("Index was not processed.");
					return; // Very rarely this test fails. I have no clue why. Probably because all these RegTests are interconnected, anyway let's not bother the CI with it.
				}

				// Verify transactions are confirmed in the blockchain
				var block = await rpc.GetBlockAsync(blockId);
				Assert.Contains(block.Transactions, x => x.GetHash() == tx2Res.Transaction.GetHash());
				Assert.Contains(block.Transactions, x => x.GetHash() == tx1Res.Transaction.GetHash());
				Assert.Contains(block.Transactions, x => x.GetHash() == tx0Id);

				Assert.True(wallet.Coins.All(x => x.Confirmed));

				// Test coin basic count.
				var coinCount = wallet.Coins.Count;
				var to = wallet.GetReceiveKey("foo");
				var res = wallet.BuildTransaction(password, new[] { new WalletService.Operation(to.P2wpkhScript, Money.Coins(0.2345m), "bar") }, 2, allowUnconfirmed: true);
				await wallet.SendTransactionAsync(res.Transaction);
				Assert.Equal(coinCount + 2, wallet.Coins.Count);
				Assert.Equal(2, wallet.Coins.Count(x => !x.Confirmed));
				Interlocked.Exchange(ref _filtersProcessedByWalletCount, 0);
				await rpc.GenerateAsync(1);
				await WaitForFiltersToBeProcessedAsync(TimeSpan.FromSeconds(120), 1);
				Assert.Equal(coinCount + 2, wallet.Coins.Count);
				Assert.Equal(0, wallet.Coins.Count(x => !x.Confirmed));
			}
			finally
			{
				if (wallet != null)
				{
					await wallet.StopAsync();
				}
				// Dispose wasabi synchronizer service.
				await synchronizer?.StopAsync();
				// Dispose connection service.
				nodes?.Dispose();
				// Dispose mempool serving node.
				node?.Disconnect();
				// Dispose chaumian coinjoin client.
				if (chaumianClient != null)
				{
					await chaumianClient.StopAsync();
				}
			}
		}

		[Fact]
		public async Task ReplaceByFeeTxTestAsync()
		{
			(string password, RPCClient rpc, Network network, CcjCoordinator coordinator, ServiceConfiguration serviceConfiguration, BitcoinStore bitcoinStore) = await InitializeTestEnvironmentAsync(1);

			// Create the services.
			// 1. Create connection service.
			var nodes = new NodesGroup(Backend.Global.Instance.Config.Network, requirements: Constants.NodeRequirements);
			nodes.ConnectedNodes.Add(await RegTestFixture.BackendRegTestNode.CreateNodeClientAsync());

			// 2. Create mempool service.
			var memPoolService = new MemPoolService();
			Node node = await RegTestFixture.BackendRegTestNode.CreateNodeClientAsync();
			node.Behaviors.Add(new MemPoolBehavior(memPoolService));

			// 3. Create wasabi synchronizer service.
			var synchronizer = new WasabiSynchronizer(rpc.Network, bitcoinStore, new Uri(RegTestFixture.BackendEndPoint), null);

			// 4. Create key manager service.
			var keyManager = KeyManager.CreateNew(out _, password);

			// 5. Create chaumian coinjoin client.
			var chaumianClient = new CcjClient(synchronizer, rpc.Network, keyManager, new Uri(RegTestFixture.BackendEndPoint), null);

			// 6. Create wallet service.
			var workDir = Path.Combine(Global.Instance.DataDir, nameof(SendTestsFromHiddenWalletAsync));
			var wallet = new WalletService(bitcoinStore, keyManager, synchronizer, chaumianClient, memPoolService, nodes, workDir, serviceConfiguration);
			wallet.NewFilterProcessed += Wallet_NewFilterProcessed;

			Assert.Empty(wallet.Coins);

			// Get some money, make it confirm.
			var key = wallet.GetReceiveKey("foo label");

			try
			{
				nodes.Connect(); // Start connection service.
				node.VersionHandshake(); // Start mempool service.
				synchronizer.Start(requestInterval: TimeSpan.FromSeconds(3), TimeSpan.FromSeconds(5), 10000); // Start wasabi synchronizer service.
				chaumianClient.Start(); // Start chaumian coinjoin client.

				// Wait until the filter our previous transaction is present.
				var blockCount = await rpc.GetBlockCountAsync();
				await WaitForFiltersToBeProcessedAsync(TimeSpan.FromSeconds(120), blockCount);

				using (var cts = new CancellationTokenSource(TimeSpan.FromSeconds(30)))
				{
					await wallet.InitializeAsync(cts.Token); // Initialize wallet service.
				}

				Assert.Empty(wallet.Coins);

				var tx0Id = await rpc.SendToAddressAsync(key.GetP2wpkhAddress(network), Money.Coins(1m), replaceable: true);
				while (wallet.Coins.Count == 0)
				{
					await Task.Delay(500); // Waits for the funding transaction get to the mempool.
				}

				Assert.Single(wallet.Coins);
				Assert.True(wallet.Coins.First().IsReplaceable);

				var bfr = await rpc.BumpFeeAsync(tx0Id);
				var tx1Id = bfr.TransactionId;
				await Task.Delay(2000); // Waits for the replacement transaction get to the mempool.
				Assert.Single(wallet.Coins);
				Assert.True(wallet.Coins.First().IsReplaceable);
				Assert.Equal(tx1Id, wallet.Coins.First().TransactionId);

				bfr = await rpc.BumpFeeAsync(tx1Id);
				var tx2Id = bfr.TransactionId;
				await Task.Delay(2000); // Waits for the replacement transaction get to the mempool.
				Assert.Single(wallet.Coins);
				Assert.True(wallet.Coins.First().IsReplaceable);
				Assert.Equal(tx2Id, wallet.Coins.First().TransactionId);

				Interlocked.Exchange(ref _filtersProcessedByWalletCount, 0);
				await rpc.GenerateAsync(1);
				await WaitForFiltersToBeProcessedAsync(TimeSpan.FromSeconds(120), 1);
				using (var cts = new CancellationTokenSource(TimeSpan.FromSeconds(30)))
				{
					await wallet.InitializeAsync(cts.Token); // Initialize wallet service.
				}

				var coin = wallet.Coins.First();
				Assert.Single(wallet.Coins);
				Assert.True(coin.Confirmed);
				Assert.False(coin.IsReplaceable);
				Assert.Equal(tx2Id, coin.TransactionId);
			}
			finally
			{
				if (wallet != null)
				{
					await wallet.StopAsync();
				}
				// Dispose wasabi synchronizer service.
				await synchronizer?.StopAsync();
				// Dispose connection service.
				nodes?.Dispose();
				// Dispose mempool serving node.
				node?.Disconnect();
				// Dispose chaumian coinjoin client.
				if (chaumianClient != null)
				{
					await chaumianClient.StopAsync();
				}
			}
		}

		[Fact]
		public async Task CcjCoordinatorCtorTestsAsync()
		{
			(string password, RPCClient rpc, Network network, CcjCoordinator coordinator, ServiceConfiguration serviceConfiguration, BitcoinStore bitcoinStore) = await InitializeTestEnvironmentAsync(1);

			Logger.TurnOff(); // turn off at the end, otherwise, the tests logs would have of warnings

			var bestBlockHash = await rpc.GetBestBlockHashAsync();
			var bestBlock = await rpc.GetBlockAsync(bestBlockHash);
			var coinbaseTxId = bestBlock.Transactions[0].GetHash();
			var offchainTxId = network.Consensus.ConsensusFactory.CreateTransaction().GetHash();
			var mempoolTxId = rpc.SendToAddress(new Key().PubKey.GetSegwitAddress(network), Money.Coins(1));

			var folder = Path.Combine(Global.Instance.DataDir, nameof(CcjCoordinatorCtorTestsAsync));
			await IoHelpers.DeleteRecursivelyWithMagicDustAsync(folder);
			Directory.CreateDirectory(folder);
			var cjfile = Path.Combine(folder, $"CoinJoins{network}.txt");
			File.WriteAllLines(cjfile, new[]{
				coinbaseTxId.ToString(),
				offchainTxId.ToString(),
				mempoolTxId.ToString()
			});

			using (var coordinatorToTest = new CcjCoordinator(network, Backend.Global.Instance.TrustedNodeNotifyingBehavior, folder, rpc, coordinator.RoundConfig))
			{
				var txIds = await File.ReadAllLinesAsync(cjfile);

				Assert.Contains(coinbaseTxId.ToString(), txIds);
				Assert.Contains(mempoolTxId.ToString(), txIds);
				Assert.DoesNotContain(offchainTxId.ToString(), txIds);

				await IoHelpers.DeleteRecursivelyWithMagicDustAsync(folder);
				Directory.CreateDirectory(folder);
				File.WriteAllLines(cjfile, new[]{
				coinbaseTxId.ToString(),
				"This line is invalid (the file is corrupted)",
				offchainTxId.ToString(),
			});
				var coordinatorToTest2 = new CcjCoordinator(network, Backend.Global.Instance.TrustedNodeNotifyingBehavior, folder, rpc, coordinatorToTest.RoundConfig);
				coordinatorToTest2?.Dispose();
				txIds = await File.ReadAllLinesAsync(cjfile);
				Assert.Single(txIds);
				Assert.Contains(coinbaseTxId.ToString(), txIds);
				Assert.DoesNotContain(offchainTxId.ToString(), txIds);
				Assert.DoesNotContain("This line is invalid (the file is corrupted)", txIds);
			}

			Logger.TurnOn();
		}

		[Fact]
		public async Task CcjTestsAsync()
		{
			(string password, RPCClient rpc, Network network, CcjCoordinator coordinator, ServiceConfiguration serviceConfiguration, BitcoinStore bitcoinStore) = await InitializeTestEnvironmentAsync(1);

			Money denomination = Money.Coins(0.2m);
			decimal coordinatorFeePercent = 0.2m;
			int anonymitySet = 2;
			int connectionConfirmationTimeout = 50;
			var roundConfig = new CcjRoundConfig(denomination, 2, 0.7, coordinatorFeePercent, anonymitySet, 100, connectionConfirmationTimeout, 50, 50, 2, 24, false, 11);
			coordinator.UpdateRoundConfig(roundConfig);
			coordinator.AbortAllRoundsInInputRegistration(nameof(RegTests), "");

			Uri baseUri = new Uri(RegTestFixture.BackendEndPoint);
			using (var torClient = new TorHttpClient(baseUri, Global.Instance.TorSocks5Endpoint))
			using (var satoshiClient = new SatoshiClient(baseUri, null))
			{
				#region PostInputsGetStates

				// <-------------------------->
				// POST INPUTS and GET STATES tests
				// <-------------------------->

				IEnumerable<CcjRunningRoundState> states = await satoshiClient.GetAllRoundStatesAsync();
				Assert.Equal(2, states.Count());
				foreach (CcjRunningRoundState rs in states)
				{
					// Never changes.
					Assert.True(0 < rs.RoundId);
					Assert.Equal(Money.Coins(0.00009648m), rs.FeePerInputs);
					Assert.Equal(Money.Coins(0.00004752m), rs.FeePerOutputs);
					Assert.Equal(7, rs.MaximumInputCountPerPeer);
					// Changes per rounds.
					Assert.Equal(denomination, rs.Denomination);
					Assert.Equal(coordinatorFeePercent, rs.CoordinatorFeePercent);
					Assert.Equal(anonymitySet, rs.RequiredPeerCount);
					Assert.Equal(connectionConfirmationTimeout, rs.RegistrationTimeout);
					// Changes per phases.
					Assert.Equal(CcjRoundPhase.InputRegistration, rs.Phase);
					Assert.Equal(0, rs.RegisteredPeerCount);
				}

				// Inputs request tests
				var inputsRequest = new InputsRequest {
					BlindedOutputScripts = null,
					ChangeOutputAddress = null,
					Inputs = null,
				};

				var round = coordinator.GetCurrentInputRegisterableRoundOrDefault();
				var roundId = round.RoundId;
				inputsRequest.RoundId = roundId;
				var registeredAddresses = new BitcoinAddress[] { };
				var schnorrPubKeys = round.MixingLevels.SchnorrPubKeys;
				var requesters = new Requester[] { };

				HttpRequestException httpRequestException = await Assert.ThrowsAsync<HttpRequestException>(async () => await AliceClient.CreateNewAsync(roundId, registeredAddresses, schnorrPubKeys, requesters, network, inputsRequest, baseUri, null));
				Assert.Equal($"{HttpStatusCode.BadRequest.ToReasonString()}\nInvalid request.", httpRequestException.Message);

				byte[] dummySignature = new byte[65];

				inputsRequest.BlindedOutputScripts = Enumerable.Range(0, round.MixingLevels.Count() + 1).Select(x => uint256.One);
				inputsRequest.ChangeOutputAddress = new Key().PubKey.GetAddress(ScriptPubKeyType.Segwit, network);
				inputsRequest.Inputs = new List<InputProofModel> { new InputProofModel { Input = new TxoRef(uint256.One, 0), Proof = dummySignature } };
				httpRequestException = await Assert.ThrowsAsync<HttpRequestException>(async () => await AliceClient.CreateNewAsync(roundId, registeredAddresses, schnorrPubKeys, requesters, network, inputsRequest, baseUri, null));
				Assert.StartsWith($"{HttpStatusCode.BadRequest.ToReasonString()}\nToo many blinded output was provided", httpRequestException.Message);

				inputsRequest.BlindedOutputScripts = Enumerable.Range(0, round.MixingLevels.Count() - 2).Select(x => uint256.One);
				inputsRequest.ChangeOutputAddress = new Key().PubKey.GetAddress(ScriptPubKeyType.Segwit, network);
				inputsRequest.Inputs = new List<InputProofModel> { new InputProofModel { Input = new TxoRef(uint256.One, 0), Proof = dummySignature } };
				httpRequestException = await Assert.ThrowsAsync<HttpRequestException>(async () => await AliceClient.CreateNewAsync(roundId, registeredAddresses, schnorrPubKeys, requesters, network, inputsRequest, baseUri, null));
				Assert.StartsWith($"{HttpStatusCode.BadRequest.ToReasonString()}\nDuplicate blinded output found", httpRequestException.Message);

				inputsRequest.BlindedOutputScripts = new[] { uint256.Zero };
				inputsRequest.ChangeOutputAddress = new Key().PubKey.GetAddress(ScriptPubKeyType.Segwit, network);
				inputsRequest.Inputs = new List<InputProofModel> { new InputProofModel { Input = new TxoRef(uint256.One, 0), Proof = dummySignature } };
				httpRequestException = await Assert.ThrowsAsync<HttpRequestException>(async () => await AliceClient.CreateNewAsync(roundId, registeredAddresses, schnorrPubKeys, requesters, network, inputsRequest, baseUri, null));
				Assert.StartsWith($"{HttpStatusCode.BadRequest.ToReasonString()}\nProvided input is not unspent", httpRequestException.Message);

				var addr = await rpc.GetNewAddressAsync();
				var hash = await rpc.SendToAddressAsync(addr, Money.Coins(0.01m));
				var tx = await rpc.GetRawTransactionAsync(hash);
				var coin = tx.Outputs.GetCoins(addr.ScriptPubKey).Single();

				inputsRequest.Inputs = new List<InputProofModel> { new InputProofModel { Input = coin.Outpoint.ToTxoRef(), Proof = dummySignature } };
				httpRequestException = await Assert.ThrowsAsync<HttpRequestException>(async () => await AliceClient.CreateNewAsync(roundId, registeredAddresses, schnorrPubKeys, requesters, network, inputsRequest, baseUri, null));
				Assert.Equal($"{HttpStatusCode.BadRequest.ToReasonString()}\nProvided input is neither confirmed, nor is from an unconfirmed coinjoin.", httpRequestException.Message);

				var blocks = await rpc.GenerateAsync(1);
				httpRequestException = await Assert.ThrowsAsync<HttpRequestException>(async () => await AliceClient.CreateNewAsync(roundId, registeredAddresses, schnorrPubKeys, requesters, network, inputsRequest, baseUri, null));
				Assert.Equal($"{HttpStatusCode.BadRequest.ToReasonString()}\nProvided input must be witness_v0_keyhash.", httpRequestException.Message);

				var blockHash = blocks.Single();
				var block = await rpc.GetBlockAsync(blockHash);
				var coinbase = block.Transactions.First();
				inputsRequest.Inputs = new List<InputProofModel> { new InputProofModel { Input = new TxoRef(coinbase.GetHash(), 0), Proof = dummySignature } };
				httpRequestException = await Assert.ThrowsAsync<HttpRequestException>(async () => await AliceClient.CreateNewAsync(roundId, registeredAddresses, schnorrPubKeys, requesters, network, inputsRequest, baseUri, null));
				Assert.Equal($"{HttpStatusCode.BadRequest.ToReasonString()}\nProvided input is immature.", httpRequestException.Message);

				var key = new Key();
				var witnessAddress = key.PubKey.GetSegwitAddress(network);
				hash = await rpc.SendToAddressAsync(witnessAddress, Money.Coins(0.01m));
				await rpc.GenerateAsync(1);
				tx = await rpc.GetRawTransactionAsync(hash);
				coin = tx.Outputs.GetCoins(witnessAddress.ScriptPubKey).Single();
				inputsRequest.Inputs = new List<InputProofModel> { new InputProofModel { Input = coin.Outpoint.ToTxoRef(), Proof = dummySignature } };
				httpRequestException = await Assert.ThrowsAsync<HttpRequestException>(async () => await AliceClient.CreateNewAsync(roundId, registeredAddresses, schnorrPubKeys, requesters, network, inputsRequest, baseUri, null));
				Assert.StartsWith($"{HttpStatusCode.BadRequest.ToReasonString()}", httpRequestException.Message);

				var proof = key.SignCompact(uint256.One);
				inputsRequest.Inputs.First().Proof = proof;
				httpRequestException = await Assert.ThrowsAsync<HttpRequestException>(async () => await AliceClient.CreateNewAsync(roundId, registeredAddresses, schnorrPubKeys, requesters, network, inputsRequest, baseUri, null));
				Assert.Equal($"{HttpStatusCode.BadRequest.ToReasonString()}\nProvided proof is invalid.", httpRequestException.Message);

				round = coordinator.GetCurrentInputRegisterableRoundOrDefault();
				var requester = new Requester();
				uint256 msg = new uint256(Hashes.SHA256(network.Consensus.ConsensusFactory.CreateTransaction().ToBytes()));
				uint256 blindedData = requester.BlindMessage(msg, round.MixingLevels.GetBaseLevel().SchnorrKey.SchnorrPubKey);
				inputsRequest.BlindedOutputScripts = new[] { blindedData };
				uint256 blindedOutputScriptsHash = new uint256(Hashes.SHA256(blindedData.ToBytes()));

				proof = key.SignCompact(blindedOutputScriptsHash);
				inputsRequest.Inputs.First().Proof = proof;
				httpRequestException = await Assert.ThrowsAsync<HttpRequestException>(async () => await AliceClient.CreateNewAsync(roundId, registeredAddresses, schnorrPubKeys, requesters, network, inputsRequest, baseUri, null));
				Assert.StartsWith($"{HttpStatusCode.BadRequest.ToReasonString()}\nNot enough inputs are provided. Fee to pay:", httpRequestException.Message);

				roundConfig.Denomination = Money.Coins(0.01m); // exactly the same as our output
				coordinator.UpdateRoundConfig(roundConfig);
				coordinator.AbortAllRoundsInInputRegistration(nameof(RegTests), "");
				round = coordinator.GetCurrentInputRegisterableRoundOrDefault();
				roundId = round.RoundId;
				inputsRequest.RoundId = roundId;
				schnorrPubKeys = round.MixingLevels.SchnorrPubKeys;
				httpRequestException = await Assert.ThrowsAsync<HttpRequestException>(async () => await AliceClient.CreateNewAsync(roundId, registeredAddresses, schnorrPubKeys, requesters, network, inputsRequest, baseUri, null));
				Assert.StartsWith($"{HttpStatusCode.BadRequest.ToReasonString()}\nNot enough inputs are provided. Fee to pay:", httpRequestException.Message);

				roundConfig.Denomination = Money.Coins(0.00999999m); // one satoshi less than our output
				coordinator.UpdateRoundConfig(roundConfig);
				coordinator.AbortAllRoundsInInputRegistration(nameof(RegTests), "");
				round = coordinator.GetCurrentInputRegisterableRoundOrDefault();
				roundId = round.RoundId;
				inputsRequest.RoundId = roundId;
				schnorrPubKeys = round.MixingLevels.SchnorrPubKeys;
				httpRequestException = await Assert.ThrowsAsync<HttpRequestException>(async () => await AliceClient.CreateNewAsync(roundId, registeredAddresses, schnorrPubKeys, requesters, network, inputsRequest, baseUri, null));
				Assert.StartsWith($"{HttpStatusCode.BadRequest.ToReasonString()}\nNot enough inputs are provided. Fee to pay:", httpRequestException.Message);

				roundConfig.Denomination = Money.Coins(0.008m); // one satoshi less than our output
				roundConfig.ConnectionConfirmationTimeout = 2;
				coordinator.UpdateRoundConfig(roundConfig);
				coordinator.AbortAllRoundsInInputRegistration(nameof(RegTests), "");
				round = coordinator.GetCurrentInputRegisterableRoundOrDefault();
				roundId = round.RoundId;
				inputsRequest.RoundId = roundId;
				schnorrPubKeys = round.MixingLevels.SchnorrPubKeys;
				requester = new Requester();
				requesters = new[] { requester };
				msg = network.Consensus.ConsensusFactory.CreateTransaction().GetHash();
				blindedData = requester.BlindMessage(msg, round.MixingLevels.GetBaseLevel().SchnorrKey.SchnorrPubKey);
				inputsRequest.BlindedOutputScripts = new[] { blindedData };
				blindedOutputScriptsHash = new uint256(Hashes.SHA256(blindedData.ToBytes()));
				proof = key.SignCompact(blindedOutputScriptsHash);
				inputsRequest.Inputs.First().Proof = proof;
				using (var aliceClient = await AliceClient.CreateNewAsync(roundId, registeredAddresses, schnorrPubKeys, requesters, network, inputsRequest, baseUri, null))
				{
					// Test DelayedClientRoundRegistration logic.
					ClientRoundRegistration first = null;
					var second = new ClientRoundRegistration(aliceClient,
						new[] { new SmartCoin(uint256.One, 1, Script.Empty, Money.Zero, new[] { new TxoRef(uint256.One, 1) }, Height.Unknown, true, 2) },
						BitcoinAddress.Create("12Rty3c8j3QiZSwLVaBtch6XUMZaja3RC7", Network.Main));
					first = second;
					second = null;
					Assert.NotNull(first);
					Assert.Null(second);

					Assert.NotEqual(Guid.Empty, aliceClient.UniqueId);
					Assert.True(aliceClient.RoundId > 0);

					CcjRunningRoundState roundState = await satoshiClient.GetRoundStateAsync(aliceClient.RoundId);
					Assert.Equal(CcjRoundPhase.InputRegistration, roundState.Phase);
					Assert.Equal(1, roundState.RegisteredPeerCount);

					httpRequestException = await Assert.ThrowsAsync<HttpRequestException>(async () => await AliceClient.CreateNewAsync(roundId, registeredAddresses, schnorrPubKeys, requesters, network, inputsRequest, baseUri, null));
					Assert.Equal($"{HttpStatusCode.BadRequest.ToReasonString()}\nBlinded output has already been registered.", httpRequestException.Message);

					roundState = await satoshiClient.GetRoundStateAsync(aliceClient.RoundId);
					Assert.Equal(CcjRoundPhase.InputRegistration, roundState.Phase);
					Assert.Equal(1, roundState.RegisteredPeerCount);

					roundState = await satoshiClient.GetRoundStateAsync(aliceClient.RoundId);
					Assert.Equal(CcjRoundPhase.InputRegistration, roundState.Phase);
					Assert.Equal(1, roundState.RegisteredPeerCount);
				}

				round = coordinator.GetCurrentInputRegisterableRoundOrDefault();
				requester = new Requester();
				blindedData = requester.BlindScript(round.MixingLevels.GetBaseLevel().SchnorrKey.SchnorrPubKey.SignerPubKey, round.MixingLevels.GetBaseLevel().SchnorrKey.SchnorrPubKey.RpubKey, key.ScriptPubKey);
				inputsRequest.BlindedOutputScripts = new[] { blindedData };
				blindedOutputScriptsHash = new uint256(Hashes.SHA256(blindedData.ToBytes()));
				proof = key.SignCompact(blindedOutputScriptsHash);
				inputsRequest.Inputs.First().Proof = proof;
				using (var aliceClient = await AliceClient.CreateNewAsync(roundId, registeredAddresses, schnorrPubKeys, requesters, network, inputsRequest, baseUri, null))
				{
					Assert.NotEqual(Guid.Empty, aliceClient.UniqueId);
					Assert.True(aliceClient.RoundId > 0);

					var roundState = await satoshiClient.GetRoundStateAsync(aliceClient.RoundId);
					Assert.Equal(CcjRoundPhase.InputRegistration, roundState.Phase);
					Assert.Equal(1, roundState.RegisteredPeerCount);
				}

				inputsRequest.BlindedOutputScripts = new[] { uint256.One };
				blindedOutputScriptsHash = new uint256(Hashes.SHA256(uint256.One.ToBytes()));
				proof = key.SignCompact(blindedOutputScriptsHash);
				inputsRequest.Inputs.First().Proof = proof;
				inputsRequest.Inputs = new List<InputProofModel> { inputsRequest.Inputs.First(), inputsRequest.Inputs.First() };
				httpRequestException = await Assert.ThrowsAsync<HttpRequestException>(async () => await AliceClient.CreateNewAsync(roundId, registeredAddresses, schnorrPubKeys, requesters, network, inputsRequest, baseUri, null));
				Assert.Equal($"{HttpStatusCode.BadRequest.ToReasonString()}\nCannot register an input twice.", httpRequestException.Message);

				var inputProofs = new List<InputProofModel>();
				for (int j = 0; j < 8; j++)
				{
					key = new Key();
					witnessAddress = key.PubKey.GetSegwitAddress(network);
					hash = await rpc.SendToAddressAsync(witnessAddress, Money.Coins(0.01m));
					await rpc.GenerateAsync(1);
					tx = await rpc.GetRawTransactionAsync(hash);
					coin = tx.Outputs.GetCoins(witnessAddress.ScriptPubKey).Single();
					proof = key.SignCompact(blindedOutputScriptsHash);
					inputProofs.Add(new InputProofModel { Input = coin.Outpoint.ToTxoRef(), Proof = proof });
				}
				await rpc.GenerateAsync(1);

				inputsRequest.Inputs = inputProofs;
				httpRequestException = await Assert.ThrowsAsync<HttpRequestException>(async () => await AliceClient.CreateNewAsync(roundId, registeredAddresses, schnorrPubKeys, requesters, network, inputsRequest, baseUri, null));
				Assert.Equal($"{HttpStatusCode.BadRequest.ToReasonString()}\nMaximum 7 inputs can be registered.", httpRequestException.Message);
				inputProofs.RemoveLast();
				inputsRequest.Inputs = inputProofs;
				using (var aliceClient = await AliceClient.CreateNewAsync(roundId, registeredAddresses, schnorrPubKeys, requesters, network, inputsRequest, baseUri, null))
				{
					Assert.NotEqual(Guid.Empty, aliceClient.UniqueId);
					Assert.True(aliceClient.RoundId > 0);

					await Task.Delay(1000);
					var roundState = await satoshiClient.GetRoundStateAsync(aliceClient.RoundId);
					Assert.Equal(CcjRoundPhase.ConnectionConfirmation, roundState.Phase);
					Assert.Equal(2, roundState.RegisteredPeerCount);
					var inputRegistrableRoundState = await satoshiClient.GetRegistrableRoundStateAsync();
					Assert.Equal(0, inputRegistrableRoundState.RegisteredPeerCount);

					roundConfig.ConnectionConfirmationTimeout = 1; // One second.
					coordinator.UpdateRoundConfig(roundConfig); coordinator.AbortAllRoundsInInputRegistration(nameof(RegTests), "");
					round = coordinator.GetCurrentInputRegisterableRoundOrDefault();
					roundId = round.RoundId;
					inputsRequest.RoundId = roundId;
					schnorrPubKeys = round.MixingLevels.SchnorrPubKeys;

					roundState = await satoshiClient.GetRoundStateAsync(aliceClient.RoundId);
					Assert.Equal(CcjRoundPhase.ConnectionConfirmation, roundState.Phase);
					Assert.Equal(2, roundState.RegisteredPeerCount);
				}

				httpRequestException = await Assert.ThrowsAsync<HttpRequestException>(async () => await AliceClient.CreateNewAsync(roundId, registeredAddresses, schnorrPubKeys, requesters, network, inputsRequest, baseUri, null));
				Assert.Equal($"{HttpStatusCode.BadRequest.ToReasonString()}\nInput is already registered in another round.", httpRequestException.Message);

				// Wait until input registration times out.
				await Task.Delay(3000);
				httpRequestException = await Assert.ThrowsAsync<HttpRequestException>(async () => await AliceClient.CreateNewAsync(roundId, registeredAddresses, schnorrPubKeys, requesters, network, inputsRequest, baseUri, null));
				Assert.StartsWith($"{HttpStatusCode.BadRequest.ToReasonString()}\nInput is banned from participation for", httpRequestException.Message);

				var spendingTx = network.Consensus.ConsensusFactory.CreateTransaction();
				var bannedCoin = inputsRequest.Inputs.First().Input;
				var utxos = coordinator.UtxoReferee;
				Assert.NotNull(await utxos.TryGetBannedAsync(bannedCoin.ToOutPoint(), false));
				spendingTx.Inputs.Add(new TxIn(bannedCoin.ToOutPoint()));
				spendingTx.Outputs.Add(new TxOut(Money.Coins(1), new Key().PubKey.GetSegwitAddress(network)));
				await coordinator.ProcessTransactionAsync(spendingTx);

				Assert.NotNull(await utxos.TryGetBannedAsync(new OutPoint(spendingTx.GetHash(), 0), false));
				Assert.Null(await utxos.TryGetBannedAsync(bannedCoin.ToOutPoint(), false));

				states = await satoshiClient.GetAllRoundStatesAsync();
				foreach (var rs in states.Where(x => x.Phase == CcjRoundPhase.InputRegistration))
				{
					Assert.Equal(0, rs.RegisteredPeerCount);
				}

				#endregion PostInputsGetStates

				#region PostConfirmationPostUnconfirmation

				// <-------------------------->
				// POST CONFIRMATION and POST UNCONFIRMATION tests
				// <-------------------------->

				key = new Key();
				witnessAddress = key.PubKey.GetSegwitAddress(network);
				hash = await rpc.SendToAddressAsync(witnessAddress, Money.Coins(0.01m));
				await rpc.GenerateAsync(1);
				tx = await rpc.GetRawTransactionAsync(hash);
				coin = tx.Outputs.GetCoins(witnessAddress.ScriptPubKey).Single();
				round = coordinator.GetCurrentInputRegisterableRoundOrDefault();
				requester = new Requester();
				requesters = new[] { requester };
				BitcoinWitPubKeyAddress bitcoinWitPubKeyAddress = new Key().PubKey.GetSegwitAddress(network);
				registeredAddresses = new[] { bitcoinWitPubKeyAddress };
				Script script = bitcoinWitPubKeyAddress.ScriptPubKey;
				blindedData = requester.BlindScript(round.MixingLevels.GetBaseLevel().Signer.Key.PubKey, round.MixingLevels.GetBaseLevel().Signer.R.PubKey, script);
				blindedOutputScriptsHash = new uint256(Hashes.SHA256(blindedData.ToBytes()));

				using (var aliceClient = await AliceClient.CreateNewAsync(roundId, registeredAddresses, schnorrPubKeys, requesters, network, new Key().PubKey.GetAddress(ScriptPubKeyType.Segwit, network), new[] { blindedData }, new InputProofModel[] { new InputProofModel { Input = coin.Outpoint.ToTxoRef(), Proof = key.SignCompact(blindedOutputScriptsHash) } }, baseUri, null))
				{
					Assert.NotEqual(Guid.Empty, aliceClient.UniqueId);
					Assert.True(aliceClient.RoundId > 0);
					// Double the request.
					// badrequests
					using (var response = await torClient.SendAsync(HttpMethod.Post, $"/api/v{Constants.BackendMajorVersion}/btc/chaumiancoinjoin/confirmation"))
					{
						Assert.Equal(HttpStatusCode.BadRequest, response.StatusCode);
					}
					using (var response = await torClient.SendAsync(HttpMethod.Post, $"/api/v{Constants.BackendMajorVersion}/btc/chaumiancoinjoin/confirmation?uniqueId={aliceClient.UniqueId}"))
					{
						Assert.Equal(HttpStatusCode.NotFound, response.StatusCode);
					}
					using (var response = await torClient.SendAsync(HttpMethod.Post, $"/api/v{Constants.BackendMajorVersion}/btc/chaumiancoinjoin/confirmation?roundId={aliceClient.RoundId}"))
					{
						Assert.Equal(HttpStatusCode.BadRequest, response.StatusCode);
						Assert.Equal("Invalid uniqueId provided.", await response.Content.ReadAsJsonAsync<string>());
					}
					using (var response = await torClient.SendAsync(HttpMethod.Post, $"/api/v{Constants.BackendMajorVersion}/btc/chaumiancoinjoin/confirmation?uniqueId=foo&roundId={aliceClient.RoundId}"))
					{
						Assert.Equal(HttpStatusCode.BadRequest, response.StatusCode);
						Assert.Equal("Invalid uniqueId provided.", await response.Content.ReadAsJsonAsync<string>());
					}
					using (var response = await torClient.SendAsync(HttpMethod.Post, $"/api/v{Constants.BackendMajorVersion}/btc/chaumiancoinjoin/confirmation?uniqueId={aliceClient.UniqueId}&roundId=bar"))
					{
						Assert.Equal(HttpStatusCode.BadRequest, response.StatusCode);
						Assert.Null(await response.Content.ReadAsJsonAsync<string>());
					}

					roundConfig.ConnectionConfirmationTimeout = 60;
					coordinator.UpdateRoundConfig(roundConfig);
					coordinator.AbortAllRoundsInInputRegistration(nameof(RegTests), "");
					round = coordinator.GetCurrentInputRegisterableRoundOrDefault();
					roundId = round.RoundId;
					inputsRequest.RoundId = roundId;
					schnorrPubKeys = round.MixingLevels.SchnorrPubKeys;
					httpRequestException = await Assert.ThrowsAsync<HttpRequestException>(async () => await aliceClient.PostConfirmationAsync());
					Assert.Equal($"{HttpStatusCode.Gone.ToReasonString()}\nRound is not running.", httpRequestException.Message);
				}

				using (var aliceClient = await AliceClient.CreateNewAsync(roundId, registeredAddresses, schnorrPubKeys, requesters, network, new Key().PubKey.GetAddress(ScriptPubKeyType.Segwit, network), new[] { blindedData }, new InputProofModel[] { new InputProofModel { Input = coin.Outpoint.ToTxoRef(), Proof = key.SignCompact(blindedOutputScriptsHash) } }, baseUri, null))
				{
					Assert.NotEqual(Guid.Empty, aliceClient.UniqueId);
					Assert.True(aliceClient.RoundId > 0);
					await aliceClient.PostUnConfirmationAsync();
					using (var response = await torClient.SendAsync(HttpMethod.Post, $"/api/v{Constants.BackendMajorVersion}/btc/chaumiancoinjoin/unconfirmation?uniqueId={aliceClient.UniqueId}&roundId={aliceClient.RoundId}"))
					{
						Assert.True(response.IsSuccessStatusCode);
						Assert.Equal(HttpStatusCode.OK, response.StatusCode);
						Assert.Equal("Alice not found.", await response.Content.ReadAsJsonAsync<string>());
					}
				}

				#endregion PostConfirmationPostUnconfirmation

				#region PostOutput

				// <-------------------------->
				// POST OUTPUT tests
				// <-------------------------->

				var key1 = new Key();
				var key2 = new Key();
				var outputAddress1 = key1.PubKey.GetSegwitAddress(network);
				var outputAddress2 = key2.PubKey.GetSegwitAddress(network);
				var hash1 = await rpc.SendToAddressAsync(outputAddress1, Money.Coins(0.01m));
				var hash2 = await rpc.SendToAddressAsync(outputAddress2, Money.Coins(0.01m));
				await rpc.GenerateAsync(1);
				var tx1 = await rpc.GetRawTransactionAsync(hash1);
				var tx2 = await rpc.GetRawTransactionAsync(hash2);
				var index1 = 0;
				for (int i = 0; i < tx1.Outputs.Count; i++)
				{
					var output = tx1.Outputs[i];
					if (output.ScriptPubKey == outputAddress1.ScriptPubKey)
					{
						index1 = i;
					}
				}
				var index2 = 0;
				for (int i = 0; i < tx2.Outputs.Count; i++)
				{
					var output = tx2.Outputs[i];
					if (output.ScriptPubKey == outputAddress2.ScriptPubKey)
					{
						index2 = i;
					}
				}

				round = coordinator.GetCurrentInputRegisterableRoundOrDefault();
				schnorrPubKeys = round.MixingLevels.SchnorrPubKeys;
				roundId = round.RoundId;

				var requester1 = new Requester();
				var requester2 = new Requester();

				uint256 blinded1 = requester1.BlindScript(round.MixingLevels.GetBaseLevel().Signer.Key.PubKey, round.MixingLevels.GetBaseLevel().Signer.R.PubKey, outputAddress1.ScriptPubKey);
				uint256 blindedOutputScriptsHash1 = new uint256(Hashes.SHA256(blinded1.ToBytes()));
				uint256 blinded2 = requester2.BlindScript(round.MixingLevels.GetBaseLevel().Signer.Key.PubKey, round.MixingLevels.GetBaseLevel().Signer.R.PubKey, outputAddress2.ScriptPubKey);
				uint256 blindedOutputScriptsHash2 = new uint256(Hashes.SHA256(blinded2.ToBytes()));

				var input1 = new OutPoint(hash1, index1);
				var input2 = new OutPoint(hash2, index2);

				using (var aliceClient1 = await AliceClient.CreateNewAsync(roundId, new[] { outputAddress1 }, schnorrPubKeys, new[] { requester1 }, network, new Key().PubKey.GetAddress(ScriptPubKeyType.Segwit, network), new[] { blinded1 }, new InputProofModel[] { new InputProofModel { Input = input1.ToTxoRef(), Proof = key1.SignCompact(blindedOutputScriptsHash1) } }, baseUri, null))
				using (var aliceClient2 = await AliceClient.CreateNewAsync(roundId, new[] { outputAddress2 }, schnorrPubKeys, new[] { requester2 }, network, new Key().PubKey.GetAddress(ScriptPubKeyType.Segwit, network), new[] { blinded2 }, new InputProofModel[] { new InputProofModel { Input = input2.ToTxoRef(), Proof = key2.SignCompact(blindedOutputScriptsHash2) } }, baseUri, null))
				{
					Assert.Equal(aliceClient2.RoundId, aliceClient1.RoundId);
					Assert.NotEqual(aliceClient2.UniqueId, aliceClient1.UniqueId);

					var connConfResp = await aliceClient1.PostConfirmationAsync();
					Assert.Equal(connConfResp.currentPhase, (await aliceClient1.PostConfirmationAsync()).currentPhase); // Make sure it won't throw error for double confirming.
					var connConfResp2 = await aliceClient2.PostConfirmationAsync();

					Assert.Equal(connConfResp.currentPhase, connConfResp2.currentPhase);
					httpRequestException = await Assert.ThrowsAsync<HttpRequestException>(async () => await aliceClient2.PostConfirmationAsync());
					Assert.Equal($"{HttpStatusCode.Gone.ToReasonString()}\nParticipation can be only confirmed from InputRegistration or ConnectionConfirmation phase. Current phase: OutputRegistration.", httpRequestException.Message);

					var roundState = await satoshiClient.GetRoundStateAsync(aliceClient1.RoundId);
					Assert.Equal(CcjRoundPhase.OutputRegistration, roundState.Phase);

					if (!round.MixingLevels.GetBaseLevel().Signer.VerifyUnblindedSignature(connConfResp2.activeOutputs.First().Signature, outputAddress2.ScriptPubKey.ToBytes()))
					{
						throw new NotSupportedException("Coordinator did not sign the blinded output properly.");
					}

					using (var bobClient1 = new BobClient(baseUri, null))
					using (var bobClient2 = new BobClient(baseUri, null))
					{
						await bobClient1.PostOutputAsync(aliceClient1.RoundId, new ActiveOutput(outputAddress1, connConfResp.activeOutputs.First().Signature, 0));
						await bobClient2.PostOutputAsync(aliceClient2.RoundId, new ActiveOutput(outputAddress2, connConfResp2.activeOutputs.First().Signature, 0));
					}

					roundState = await satoshiClient.GetRoundStateAsync(aliceClient1.RoundId);
					Assert.Equal(CcjRoundPhase.Signing, roundState.Phase);
					Assert.Equal(2, roundState.RegisteredPeerCount);
					Assert.Equal(2, roundState.RequiredPeerCount);

					#endregion PostOutput

					#region GetCoinjoin

					// <-------------------------->
					// GET COINJOIN tests
					// <-------------------------->

					Transaction unsignedCoinJoin = await aliceClient1.GetUnsignedCoinJoinAsync();
					Assert.Equal(unsignedCoinJoin.ToHex(), (await aliceClient1.GetUnsignedCoinJoinAsync()).ToHex());
					Assert.Equal(unsignedCoinJoin.ToHex(), (await aliceClient2.GetUnsignedCoinJoinAsync()).ToHex());

					Assert.Contains(outputAddress1.ScriptPubKey, unsignedCoinJoin.Outputs.Select(x => x.ScriptPubKey));
					Assert.Contains(outputAddress2.ScriptPubKey, unsignedCoinJoin.Outputs.Select(x => x.ScriptPubKey));
					Assert.True(2 == unsignedCoinJoin.Outputs.Count); // Because the two input is equal, so change addresses won't be used, nor coordinator fee will be taken.
					Assert.Contains(input1, unsignedCoinJoin.Inputs.Select(x => x.PrevOut));
					Assert.Contains(input2, unsignedCoinJoin.Inputs.Select(x => x.PrevOut));
					Assert.True(2 == unsignedCoinJoin.Inputs.Count);

					#endregion GetCoinjoin

					#region PostSignatures

					// <-------------------------->
					// POST SIGNATURES tests
					// <-------------------------->

					var partSignedCj1 = Transaction.Parse(unsignedCoinJoin.ToHex(), network);
					var partSignedCj2 = Transaction.Parse(unsignedCoinJoin.ToHex(), network);

					var builder = Network.RegTest.CreateTransactionBuilder();
					partSignedCj1 = builder
						.ContinueToBuild(partSignedCj1)
						.AddKeys(key1)
						.AddCoins(new Coin(tx1, input1.N))
						.BuildTransaction(true);

					builder = Network.RegTest.CreateTransactionBuilder();
					partSignedCj2 = builder
						.ContinueToBuild(partSignedCj2)
						.AddKeys(key2)
						.AddCoins(new Coin(tx2, input2.N))
						.BuildTransaction(true);

					var myDic1 = new Dictionary<int, WitScript>();
					var myDic2 = new Dictionary<int, WitScript>();

					for (int i = 0; i < unsignedCoinJoin.Inputs.Count; i++)
					{
						var input = unsignedCoinJoin.Inputs[i];
						if (input.PrevOut == input1)
						{
							myDic1.Add(i, partSignedCj1.Inputs[i].WitScript);
						}
						if (input.PrevOut == input2)
						{
							myDic2.Add(i, partSignedCj2.Inputs[i].WitScript);
						}
					}

					await aliceClient1.PostSignaturesAsync(myDic1);
					await aliceClient2.PostSignaturesAsync(myDic2);

					uint256[] mempooltxs = await rpc.GetRawMempoolAsync();
					Assert.Contains(unsignedCoinJoin.GetHash(), mempooltxs);

					#endregion PostSignatures
				}
			}
		}

		[Fact]
		public async Task CcjEqualInputTestsAsync()
		{
			(string password, RPCClient rpc, Network network, CcjCoordinator coordinator, ServiceConfiguration serviceConfiguration, BitcoinStore bitcoinStore) = await InitializeTestEnvironmentAsync(1);

			Money denomination = Money.Coins(0.1m);
			decimal coordinatorFeePercent = 0.0002m;
			int anonymitySet = 4;
			int connectionConfirmationTimeout = 50;
			var roundConfig = new CcjRoundConfig(denomination, 2, 0.7, coordinatorFeePercent, anonymitySet, 100, connectionConfirmationTimeout, 50, 50, 2, 24, false, 11);
			coordinator.UpdateRoundConfig(roundConfig);
			coordinator.AbortAllRoundsInInputRegistration(nameof(RegTests), "");

			Uri baseUri = new Uri(RegTestFixture.BackendEndPoint);
			using (var torClient = new TorHttpClient(baseUri, Global.Instance.TorSocks5Endpoint))
			using (var satoshiClient = new SatoshiClient(baseUri, null))
			{
				var round = coordinator.GetCurrentInputRegisterableRoundOrDefault();
				var roundId = round.RoundId;

				// We have to 4 participant so, this data structure is for keeping track of
				// important data for each of the participants in the coinjoin session.
				var participants = new List<(AliceClient aliceClient,
											 List<(Requester requester, BitcoinWitPubKeyAddress outputAddress, uint256 blindedScript)> outouts,
											 List<(TxoRef input, byte[] proof, Coin coin, Key key)> inputs)>();

				// INPUS REGISTRATION PHASE --
				for (var anosetIdx = 0; anosetIdx < anonymitySet; anosetIdx++)
				{
					// Create as many outputs as mixin levels (even when we don't have funds enough)
					var outputs = new List<(Requester requester, BitcoinWitPubKeyAddress outputAddress, uint256 blindedScript)>();
					foreach (var level in round.MixingLevels.Levels)
					{
						var requester = new Requester();
						var outputsAddress = new Key().PubKey.GetSegwitAddress(network);
						var scriptPubKey = outputsAddress.ScriptPubKey;
						// We blind the scriptPubKey with a new requester by mixin level
						var blindedScript = requester.BlindScript(level.Signer.Key.PubKey, level.Signer.R.PubKey, scriptPubKey);
						outputs.Add((requester, outputsAddress, blindedScript));
					}

					// Calculate the SHA256( blind1 || blind2 || .....|| blindN )
					var blindedOutputScriptList = outputs.Select(x => x.blindedScript);
					var blindedOutputScriptListBytes = ByteHelpers.Combine(blindedOutputScriptList.Select(x => x.ToBytes()));
					var blindedOutputScriptsHash = new uint256(Hashes.SHA256(blindedOutputScriptListBytes));

					// Create 4 new coins that we want to mix
					var inputs = new List<(TxoRef input, byte[] proof, Coin coin, Key key)>();
					for (var inputIdx = 0; inputIdx < 4; inputIdx++)
					{
						var key = new Key();
						var outputAddress = key.PubKey.GetSegwitAddress(network);
						var hash = await rpc.SendToAddressAsync(outputAddress, Money.Coins(0.1m));
						await rpc.GenerateAsync(1);
						var tx = await rpc.GetRawTransactionAsync(hash);
						var index = tx.Outputs.FindIndex(x => x.ScriptPubKey == outputAddress.ScriptPubKey);
						var input = new OutPoint(hash, index);

						inputs.Add((
							input.ToTxoRef(),
							key.SignCompact(blindedOutputScriptsHash),
							new Coin(tx, (uint)index),
							key
						));
					}

					// Save alice client and the outputs, requesters, etc
					var changeOutput = new Key().PubKey.GetAddress(ScriptPubKeyType.Segwit, network);
					var inputProof = inputs.Select(x => new InputProofModel { Input = x.input, Proof = x.proof });
					var aliceClient = await AliceClient.CreateNewAsync(
						round.RoundId,
						outputs.Select(x => x.outputAddress),
						round.MixingLevels.SchnorrPubKeys,
						outputs.Select(x => x.requester),
						network, changeOutput, blindedOutputScriptList, inputProof, baseUri, null);

					// We check the coordinator signed all the alice blinded outputs
					participants.Add((aliceClient, outputs, inputs));
				}

				// CONNECTION CONFIRMATION PHASE --
				var activeOutputs = new List<IEnumerable<ActiveOutput>>();
				var j = 0;
				foreach (var (aliceClient, _, _) in participants)
				{
					var res = await aliceClient.PostConfirmationAsync();
					activeOutputs.Add(res.activeOutputs);
					j++;
				}

				// OUTPUTS REGISTRATION PHASE --
				var roundState = await satoshiClient.GetRoundStateAsync(roundId);
				Assert.Equal(CcjRoundPhase.OutputRegistration, roundState.Phase);

				var l = 0;
				foreach (var (aliceClient, outputs, _) in participants)
				{
					using (var bobClient = new BobClient(baseUri, null))
					{
						var i = 0;
						foreach (var output in outputs.Take(activeOutputs[l].Count()))
						{
							await bobClient.PostOutputAsync(aliceClient.RoundId, new ActiveOutput(output.outputAddress, activeOutputs[l].ElementAt(i).Signature, i));
							i++;
						}
					}
					l++;
				}

				// SIGNING PHASE --
				roundState = await satoshiClient.GetRoundStateAsync(roundId);
				Assert.Equal(CcjRoundPhase.Signing, roundState.Phase);

				uint256 transactionId = null;
				foreach (var (aliceClient, outputs, inputs) in participants)
				{
					var unsignedTransaction = await aliceClient.GetUnsignedCoinJoinAsync();
					transactionId = unsignedTransaction.GetHash();

					// Verify the transaction contains the expected inputs and outputs

					// Verify the inputs are the expected ones.
					foreach (var input in inputs)
					{
						Assert.Contains(input.input, unsignedTransaction.Inputs.Select(x => x.PrevOut.ToTxoRef()));
					}

					// Sign the transaction
					var builder = Network.RegTest.CreateTransactionBuilder();
					var partSignedCj = builder
						.ContinueToBuild(unsignedTransaction)
						.AddKeys(inputs.Select(x => x.key).ToArray())
						.AddCoins(inputs.Select(x => x.coin))
						.BuildTransaction(true);

					var witnesses = partSignedCj.Inputs
						.AsIndexedInputs()
						.Where(x => x.WitScript != WitScript.Empty)
						.ToDictionary(x => (int)x.Index, x => x.WitScript);

					await aliceClient.PostSignaturesAsync(witnesses);
				}

				uint256[] mempooltxs = await rpc.GetRawMempoolAsync();
				Assert.Contains(transactionId, mempooltxs);
			}
		}

		[Fact]
		public async Task NotingTestsAsync()
		{
			(string password, RPCClient rpc, Network network, CcjCoordinator coordinator, ServiceConfiguration serviceConfiguration, BitcoinStore bitcoinStore) = await InitializeTestEnvironmentAsync(1);

			Money denomination = Money.Coins(1m);
			decimal coordinatorFeePercent = 0.1m;
			int anonymitySet = 2;
			int connectionConfirmationTimeout = 1;
			bool doesNoteBeforeBan = true;
			CcjRoundConfig roundConfig = new CcjRoundConfig(denomination, 140, 0.7, coordinatorFeePercent, anonymitySet, 240, connectionConfirmationTimeout, 1, 1, 1, 24, doesNoteBeforeBan, 11);
			coordinator.UpdateRoundConfig(roundConfig);
			coordinator.AbortAllRoundsInInputRegistration(nameof(RegTests), "");

			Uri baseUri = new Uri(RegTestFixture.BackendEndPoint);

			var registerRequests = new List<(BitcoinWitPubKeyAddress changeOutputAddress, uint256 blindedData, InputProofModel[] inputsProofs)>();
			AliceClient aliceClientBackup = null;
			CcjRound round = coordinator.GetCurrentInputRegisterableRoundOrDefault();
			for (int i = 0; i < roundConfig.AnonymitySet; i++)
			{
				BitcoinWitPubKeyAddress activeOutputAddress = new Key().PubKey.GetSegwitAddress(network);
				BitcoinWitPubKeyAddress changeOutputAddress = new Key().PubKey.GetSegwitAddress(network);
				Key inputKey = new Key();
				BitcoinWitPubKeyAddress inputAddress = inputKey.PubKey.GetSegwitAddress(network);

				var requester = new Requester();
				uint256 blinded = requester.BlindScript(round.MixingLevels.GetBaseLevel().Signer.Key.PubKey, round.MixingLevels.GetBaseLevel().Signer.R.PubKey, activeOutputAddress.ScriptPubKey);
				uint256 blindedOutputScriptsHash = new uint256(Hashes.SHA256(blinded.ToBytes()));

				uint256 txHash = await rpc.SendToAddressAsync(inputAddress, Money.Coins(2));
				await rpc.GenerateAsync(1);
				Transaction transaction = await rpc.GetRawTransactionAsync(txHash);
				Coin coin = transaction.Outputs.GetCoins(inputAddress.ScriptPubKey).Single();
				OutPoint input = coin.Outpoint;

				InputProofModel inputProof = new InputProofModel { Input = input.ToTxoRef(), Proof = inputKey.SignCompact(blindedOutputScriptsHash) };
				InputProofModel[] inputsProofs = new InputProofModel[] { inputProof };
				registerRequests.Add((changeOutputAddress, blinded, inputsProofs));
				aliceClientBackup = await AliceClient.CreateNewAsync(round.RoundId, new[] { activeOutputAddress }, new[] { round.MixingLevels.GetBaseLevel().SchnorrKey.SchnorrPubKey }, new[] { requester }, network, changeOutputAddress, new[] { blinded }, inputsProofs, baseUri, null);
			}

			await WaitForTimeoutAsync(baseUri);

			int bannedCount = coordinator.UtxoReferee.CountBanned(false);
			Assert.Equal(0, bannedCount);
			int notedCount = coordinator.UtxoReferee.CountBanned(true);
			Assert.Equal(anonymitySet, notedCount);

			round = coordinator.GetCurrentInputRegisterableRoundOrDefault();

			foreach (var registerRequest in registerRequests)
			{
				await AliceClient.CreateNewAsync(round.RoundId, aliceClientBackup.RegisteredAddresses, round.MixingLevels.GetAllLevels().Select(x => x.SchnorrKey.SchnorrPubKey), aliceClientBackup.Requesters, network, registerRequest.changeOutputAddress, new[] { registerRequest.blindedData }, registerRequest.inputsProofs, baseUri, null);
			}

			await WaitForTimeoutAsync(baseUri);

			bannedCount = coordinator.UtxoReferee.CountBanned(false);
			Assert.Equal(anonymitySet, bannedCount);
			notedCount = coordinator.UtxoReferee.CountBanned(true);
			Assert.Equal(anonymitySet, notedCount);
		}

		private static async Task WaitForTimeoutAsync(Uri baseUri)
		{
			using (var satoshiClient = new SatoshiClient(baseUri, null))
			{
				var times = 0;
				while (!(await satoshiClient.GetAllRoundStatesAsync()).All(x => x.Phase == CcjRoundPhase.InputRegistration))
				{
					await Task.Delay(100);
					if (times > 50) // 5 sec, 3 should be enough
					{
						throw new TimeoutException("Not all rounds were in InputRegistration.");
					}
					times++;
				}
			}
		}

		[Fact]
		public async Task BanningTestsAsync()
		{
			(string password, RPCClient rpc, Network network, CcjCoordinator coordinator, ServiceConfiguration serviceConfiguration, BitcoinStore bitcoinStore) = await InitializeTestEnvironmentAsync(1);

			Money denomination = Money.Coins(0.1m);
			decimal coordinatorFeePercent = 0.1m;
			int anonymitySet = 3;
			int connectionConfirmationTimeout = 120;
			var roundConfig = new CcjRoundConfig(denomination, 140, 0.7, coordinatorFeePercent, anonymitySet, 240, connectionConfirmationTimeout, 1, 1, 1, 24, true, 11);
			coordinator.UpdateRoundConfig(roundConfig);
			coordinator.AbortAllRoundsInInputRegistration(nameof(RegTests), "");

			await rpc.GenerateAsync(3); // So to make sure we have enough money.

			Uri baseUri = new Uri(RegTestFixture.BackendEndPoint);
			var fundingTxCount = 0;
			var inputRegistrationUsers = new List<(Requester requester, uint256 blinded, BitcoinAddress activeOutputAddress, BitcoinAddress changeOutputAddress, IEnumerable<InputProofModel> inputProofModels, List<(Key key, BitcoinWitPubKeyAddress address, uint256 txHash, Transaction tx, OutPoint input)> userInputData)>();
			CcjRound round = null;
			for (int i = 0; i < roundConfig.AnonymitySet; i++)
			{
				var userInputData = new List<(Key key, BitcoinWitPubKeyAddress inputAddress, uint256 txHash, Transaction tx, OutPoint input)>();
				var activeOutputAddress = new Key().PubKey.GetAddress(ScriptPubKeyType.Segwit, network);
				var changeOutputAddress = new Key().PubKey.GetAddress(ScriptPubKeyType.Segwit, network);
				round = coordinator.GetCurrentInputRegisterableRoundOrDefault();
				Requester requester = new Requester();
				uint256 blinded = requester.BlindScript(round.MixingLevels.GetBaseLevel().Signer.Key.PubKey, round.MixingLevels.GetBaseLevel().Signer.R.PubKey, activeOutputAddress.ScriptPubKey);
				uint256 blindedOutputScriptsHash = new uint256(Hashes.SHA256(blinded.ToBytes()));

				var inputProofModels = new List<InputProofModel>();
				int numberOfInputs = new Random().Next(1, 7);
				var receiveSatoshiSum = 0;
				for (int j = 0; j < numberOfInputs; j++)
				{
					var key = new Key();
					var receiveSatoshi = new Random().Next(1000, 100000000);
					receiveSatoshiSum += receiveSatoshi;
					if (j == numberOfInputs - 1)
					{
						receiveSatoshi = 100000000;
					}
					BitcoinWitPubKeyAddress inputAddress = key.PubKey.GetSegwitAddress(network);
					uint256 txHash = await rpc.SendToAddressAsync(inputAddress, Money.Satoshis(receiveSatoshi));
					fundingTxCount++;
					Assert.NotNull(txHash);
					Transaction transaction = await rpc.GetRawTransactionAsync(txHash);

					var coin = transaction.Outputs.GetCoins(inputAddress.ScriptPubKey).Single();

					OutPoint input = coin.Outpoint;
					var inputProof = new InputProofModel { Input = input.ToTxoRef(), Proof = key.SignCompact(blindedOutputScriptsHash) };
					inputProofModels.Add(inputProof);

					GetTxOutResponse getTxOutResponse = await rpc.GetTxOutAsync(input.Hash, (int)input.N, includeMempool: true);
					// Check if inputs are unspent.
					Assert.NotNull(getTxOutResponse);

					userInputData.Add((key, inputAddress, txHash, transaction, input));
				}

				inputRegistrationUsers.Add((requester, blinded, activeOutputAddress, changeOutputAddress, inputProofModels, userInputData));
			}

			var mempool = await rpc.GetRawMempoolAsync();
			Assert.Equal(inputRegistrationUsers.SelectMany(x => x.userInputData).Count(), mempool.Length);

			while ((await rpc.GetRawMempoolAsync()).Length != 0)
			{
				await rpc.GenerateAsync(1);
			}

			var aliceClients = new List<Task<AliceClient>>();

			foreach (var user in inputRegistrationUsers)
			{
				aliceClients.Add(AliceClient.CreateNewAsync(round.RoundId, new[] { user.activeOutputAddress }, new[] { round.MixingLevels.GetBaseLevel().SchnorrKey.SchnorrPubKey }, new[] { user.requester }, network, user.changeOutputAddress, new[] { user.blinded }, user.inputProofModels, baseUri, null));
			}

			long roundId = 0;
			var users = new List<(Requester requester, uint256 blinded, BitcoinAddress activeOutputAddress, BitcoinAddress changeOutputAddress, IEnumerable<InputProofModel> inputProofModels, List<(Key key, BitcoinWitPubKeyAddress address, uint256 txHash, Transaction tx, OutPoint input)> userInputData, AliceClient aliceClient, UnblindedSignature unblindedSignature)>();
			for (int i = 0; i < inputRegistrationUsers.Count; i++)
			{
				var user = inputRegistrationUsers[i];
				var request = aliceClients[i];

				var aliceClient = await request;

				if (roundId == 0)
				{
					roundId = aliceClient.RoundId;
				}
				else
				{
					Assert.Equal(roundId, aliceClient.RoundId);
				}
				// Because it's valuetuple.
				users.Add((user.requester, user.blinded, user.activeOutputAddress, user.changeOutputAddress, user.inputProofModels, user.userInputData, aliceClient, null));
			}

			Assert.Equal(users.Count, roundConfig.AnonymitySet);

			var confirmationRequests = new List<Task<(CcjRoundPhase currentPhase, IEnumerable<ActiveOutput>)>>();

			foreach (var user in users)
			{
				confirmationRequests.Add(user.aliceClient.PostConfirmationAsync());
			}

			CcjRoundPhase roundPhase = CcjRoundPhase.InputRegistration;
			int k = 0;
			foreach (var request in confirmationRequests)
			{
				var resp = await request;
				if (roundPhase == CcjRoundPhase.InputRegistration)
				{
					roundPhase = resp.currentPhase;
				}
				else
				{
					Assert.Equal(roundPhase, resp.currentPhase);
				}

				var user = users.ElementAt(k);
				user.unblindedSignature = resp.Item2.First().Signature;
			}

			using (var satoshiClient = new SatoshiClient(baseUri, null))
			{
				var times = 0;
				while (!(await satoshiClient.GetAllRoundStatesAsync()).All(x => x.Phase == CcjRoundPhase.InputRegistration))
				{
					await Task.Delay(100);
					if (times > 50) // 5 sec, 3 should be enough
					{
						throw new TimeoutException("Not all rounds were in InputRegistration.");
					}
					times++;
				}
			}

			int bannedCount = coordinator.UtxoReferee.CountBanned(false);
			Assert.Equal(0, bannedCount);

			aliceClients.Clear();
			round = coordinator.GetCurrentInputRegisterableRoundOrDefault();
			foreach (var user in inputRegistrationUsers)
			{
				aliceClients.Add(AliceClient.CreateNewAsync(round.RoundId, new[] { user.activeOutputAddress }, new[] { round.MixingLevels.GetBaseLevel().SchnorrKey.SchnorrPubKey }, new[] { user.requester }, network, user.changeOutputAddress, new[] { user.blinded }, user.inputProofModels, baseUri, null));
			}

			roundId = 0;
			users = new List<(Requester requester, uint256 blinded, BitcoinAddress activeOutputAddress, BitcoinAddress changeOutputAddress, IEnumerable<InputProofModel> inputProofModels, List<(Key key, BitcoinWitPubKeyAddress address, uint256 txHash, Transaction tx, OutPoint input)> userInputData, AliceClient aliceClient, UnblindedSignature unblindedSignature)>();
			for (int i = 0; i < inputRegistrationUsers.Count; i++)
			{
				var user = inputRegistrationUsers[i];
				var request = aliceClients[i];

				var aliceClient = await request;
				if (roundId == 0)
				{
					roundId = aliceClient.RoundId;
				}
				else
				{
					Assert.Equal(roundId, aliceClient.RoundId);
				}
				// Because it's valuetuple.
				users.Add((user.requester, user.blinded, user.activeOutputAddress, user.changeOutputAddress, user.inputProofModels, user.userInputData, aliceClient, null));
			}

			Assert.Equal(users.Count, roundConfig.AnonymitySet);

			confirmationRequests = new List<Task<(CcjRoundPhase currentPhase, IEnumerable<ActiveOutput>)>>();

			foreach (var user in users)
			{
				confirmationRequests.Add(user.aliceClient.PostConfirmationAsync());
			}

			using (var satoshiClient = new SatoshiClient(baseUri, null))
			{
				var times = 0;
				while (!(await satoshiClient.GetAllRoundStatesAsync()).All(x => x.Phase == CcjRoundPhase.InputRegistration))
				{
					await Task.Delay(100);
					if (times > 50) // 5 sec, 3 should be enough
					{
						throw new TimeoutException("Not all rounds were in InputRegistration.");
					}
					times++;
				}
			}

			bannedCount = coordinator.UtxoReferee.CountBanned(false);
			Assert.True(bannedCount >= roundConfig.AnonymitySet);

			foreach (var aliceClient in aliceClients)
			{
				aliceClient?.Dispose();
			}
		}

		[Fact]
		public async Task Ccj100ParticipantsTestsAsync()
		{
			(string password, RPCClient rpc, Network network, CcjCoordinator coordinator, ServiceConfiguration serviceConfiguration, BitcoinStore bitcoinStore) = await InitializeTestEnvironmentAsync(1);

			Money denomination = Money.Coins(0.1m);
			decimal coordinatorFeePercent = 0.003m;
			int anonymitySet = 100;
			int connectionConfirmationTimeout = 120;
			var roundConfig = new CcjRoundConfig(denomination, 144, 0.7, coordinatorFeePercent, anonymitySet, 240, connectionConfirmationTimeout, 50, 50, 1, 24, true, 11);
			coordinator.UpdateRoundConfig(roundConfig);
			coordinator.AbortAllRoundsInInputRegistration(nameof(RegTests), "");
			await rpc.GenerateAsync(100); // So to make sure we have enough money.

			Uri baseUri = new Uri(RegTestFixture.BackendEndPoint);
			var fundingTxCount = 0;
			var inputRegistrationUsers = new List<(Requester requester, uint256 blinded, BitcoinAddress activeOutputAddress, BitcoinAddress changeOutputAddress, IEnumerable<InputProofModel> inputProofModels, List<(Key key, BitcoinWitPubKeyAddress address, uint256 txHash, Transaction tx, OutPoint input)> userInputData)>();
			for (int i = 0; i < roundConfig.AnonymitySet; i++)
			{
				var userInputData = new List<(Key key, BitcoinWitPubKeyAddress inputAddress, uint256 txHash, Transaction tx, OutPoint input)>();
				var activeOutputAddress = new Key().PubKey.GetAddress(ScriptPubKeyType.Segwit, network);
				var changeOutputAddress = new Key().PubKey.GetAddress(ScriptPubKeyType.Segwit, network);
				CcjRound round = coordinator.GetCurrentInputRegisterableRoundOrDefault();
				var requester = new Requester();
				uint256 blinded = requester.BlindScript(round.MixingLevels.GetBaseLevel().Signer.Key.PubKey, round.MixingLevels.GetBaseLevel().Signer.R.PubKey, activeOutputAddress.ScriptPubKey);
				uint256 blindedOutputScriptsHash = new uint256(Hashes.SHA256(blinded.ToBytes()));

				var inputProofModels = new List<InputProofModel>();
				int numberOfInputs = new Random().Next(1, 7);
				var receiveSatoshiSum = 0;
				for (int j = 0; j < numberOfInputs; j++)
				{
					var key = new Key();
					var receiveSatoshi = new Random().Next(1000, 100000000);
					receiveSatoshiSum += receiveSatoshi;
					if (j == numberOfInputs - 1)
					{
						receiveSatoshi = 100000000;
					}
					BitcoinWitPubKeyAddress inputAddress = key.PubKey.GetSegwitAddress(network);
					uint256 txHash = await rpc.SendToAddressAsync(inputAddress, Money.Satoshis(receiveSatoshi));
					fundingTxCount++;
					Assert.NotNull(txHash);
					Transaction transaction = await rpc.GetRawTransactionAsync(txHash);

					var coin = transaction.Outputs.GetCoins(inputAddress.ScriptPubKey).Single();

					OutPoint input = coin.Outpoint;
					var inputProof = new InputProofModel { Input = input.ToTxoRef(), Proof = key.SignCompact(blindedOutputScriptsHash) };
					inputProofModels.Add(inputProof);

					GetTxOutResponse getTxOutResponse = await rpc.GetTxOutAsync(input.Hash, (int)input.N, includeMempool: true);
					// Check if inputs are unspent.
					Assert.NotNull(getTxOutResponse);

					userInputData.Add((key, inputAddress, txHash, transaction, input));
				}

				inputRegistrationUsers.Add((requester, blinded, activeOutputAddress, changeOutputAddress, inputProofModels, userInputData));
			}

			var mempool = await rpc.GetRawMempoolAsync();
			Assert.Equal(inputRegistrationUsers.SelectMany(x => x.userInputData).Count(), mempool.Length);

			while ((await rpc.GetRawMempoolAsync()).Length != 0)
			{
				await rpc.GenerateAsync(1);
			}

			Logger.TurnOff();

			var aliceClients = new List<Task<AliceClient>>();

			var currentRound = coordinator.GetCurrentInputRegisterableRoundOrDefault();

			foreach (var user in inputRegistrationUsers)
			{
				aliceClients.Add(AliceClient.CreateNewAsync(currentRound.RoundId, new[] { user.activeOutputAddress }, currentRound.MixingLevels.SchnorrPubKeys, new[] { user.requester }, network, user.changeOutputAddress, new[] { user.blinded }, user.inputProofModels, baseUri, null));
			}

			long roundId = 0;
			var users = new List<(Requester requester, uint256 blinded, BitcoinAddress activeOutputAddress, BitcoinAddress changeOutputAddress, IEnumerable<InputProofModel> inputProofModels, List<(Key key, BitcoinWitPubKeyAddress address, uint256 txHash, Transaction tx, OutPoint input)> userInputData, AliceClient aliceClient, UnblindedSignature unblindedSignature)>();
			for (int i = 0; i < inputRegistrationUsers.Count; i++)
			{
				var user = inputRegistrationUsers[i];
				var request = aliceClients[i];

				var aliceClient = await request;
				if (roundId == 0)
				{
					roundId = aliceClient.RoundId;
				}
				else
				{
					Assert.Equal(roundId, aliceClient.RoundId);
				}
				// Because it's valuetuple.
				users.Add((user.requester, user.blinded, user.activeOutputAddress, user.changeOutputAddress, user.inputProofModels, user.userInputData, aliceClient, null));
			}

			Logger.TurnOn();

			Assert.Equal(users.Count, roundConfig.AnonymitySet);
			var confirmationRequests = new List<Task<(CcjRoundPhase currentPhase, IEnumerable<ActiveOutput>)>>();

			foreach (var user in users)
			{
				confirmationRequests.Add(user.aliceClient.PostConfirmationAsync());
			}

			CcjRoundPhase roundPhase = CcjRoundPhase.InputRegistration;
			int k = 0;
			foreach (var request in confirmationRequests)
			{
				var resp = await request;
				if (roundPhase == CcjRoundPhase.InputRegistration)
				{
					roundPhase = resp.currentPhase;
				}
				else
				{
					Assert.Equal(roundPhase, resp.currentPhase);
				}

				// Because it's valuetuple.
				var user = users.ElementAt(k);
				users.RemoveAt(k);
				users.Add((user.requester, user.blinded, user.activeOutputAddress, user.changeOutputAddress, user.inputProofModels, user.userInputData, user.aliceClient, resp.Item2.First().Signature));
			}

			var outputRequests = new List<(BobClient, Task)>();
			foreach (var user in users)
			{
				var bobClient = new BobClient(baseUri, null);
				outputRequests.Add((bobClient, bobClient.PostOutputAsync(roundId, new ActiveOutput(user.activeOutputAddress, user.unblindedSignature, 0))));
			}

			foreach (var request in outputRequests)
			{
				await request.Item2;
				request.Item1?.Dispose();
			}

			var coinjoinRequests = new List<Task<Transaction>>();
			foreach (var user in users)
			{
				coinjoinRequests.Add(user.aliceClient.GetUnsignedCoinJoinAsync());
			}

			Transaction unsignedCoinJoin = null;
			foreach (var request in coinjoinRequests)
			{
				if (unsignedCoinJoin is null)
				{
					unsignedCoinJoin = await request;
				}
				else
				{
					Assert.Equal(unsignedCoinJoin.ToHex(), (await request).ToHex());
				}
			}

			var signatureRequests = new List<Task>();
			foreach (var user in users)
			{
				var partSignedCj = Transaction.Parse(unsignedCoinJoin.ToHex(), network);
				partSignedCj = Network.RegTest.CreateTransactionBuilder()
							.ContinueToBuild(partSignedCj)
							.AddKeys(user.userInputData.Select(x => x.key).ToArray())
							.AddCoins(user.userInputData.Select(x => new Coin(x.tx, x.input.N)))
							.BuildTransaction(true);

				var myDic = new Dictionary<int, WitScript>();

				for (int i = 0; i < unsignedCoinJoin.Inputs.Count; i++)
				{
					var input = unsignedCoinJoin.Inputs[i];
					if (user.userInputData.Select(x => x.input).Contains(input.PrevOut))
					{
						myDic.Add(i, partSignedCj.Inputs[i].WitScript);
					}
				}

				signatureRequests.Add(user.aliceClient.PostSignaturesAsync(myDic));
			}

			await Task.WhenAll(signatureRequests);

			uint256[] mempooltxs = await rpc.GetRawMempoolAsync();
			Assert.Contains(unsignedCoinJoin.GetHash(), mempooltxs);

			var coins = new List<Coin>();
			var finalCoinjoin = await rpc.GetRawTransactionAsync(mempooltxs.First());
			foreach (var input in finalCoinjoin.Inputs)
			{
				var getTxOut = await rpc.GetTxOutAsync(input.PrevOut.Hash, (int)input.PrevOut.N, includeMempool: false);

				coins.Add(new Coin(input.PrevOut.Hash, input.PrevOut.N, getTxOut.TxOut.Value, getTxOut.TxOut.ScriptPubKey));
			}

			FeeRate feeRateTx = finalCoinjoin.GetFeeRate(coins.ToArray());
			var esr = await rpc.EstimateSmartFeeAsync((int)roundConfig.ConfirmationTarget, EstimateSmartFeeMode.Conservative, simulateIfRegTest: true, tryOtherFeeRates: true);
			FeeRate feeRateReal = esr.FeeRate;

			Assert.True(feeRateReal.FeePerK - (feeRateReal.FeePerK / 2) < feeRateTx.FeePerK); // Max 50% mistake.
			Assert.True(2 * feeRateReal.FeePerK > feeRateTx.FeePerK); // Max 200% mistake.

			var activeOutput = finalCoinjoin.GetIndistinguishableOutputs(includeSingle: true).OrderByDescending(x => x.count).First();
			Assert.True(activeOutput.value >= roundConfig.Denomination);
			Assert.True(activeOutput.count >= roundConfig.AnonymitySet);

			foreach (var aliceClient in aliceClients)
			{
				aliceClient?.Dispose();
			}
		}

		[Fact]
		public async Task CcjFeeTestsAsync()
		{
			(string password, RPCClient rpc, Network network, CcjCoordinator coordinator, ServiceConfiguration serviceConfiguration, BitcoinStore bitcoinStore) = await InitializeTestEnvironmentAsync(1);

			var synchronizer = new WasabiSynchronizer(network, bitcoinStore, new Uri(RegTestFixture.BackendEndPoint), null);
			synchronizer.Start(requestInterval: TimeSpan.FromSeconds(3), TimeSpan.FromSeconds(5), 10000); // Start wasabi synchronizer service.

			Money denomination = Money.Coins(0.9m);
			decimal coordinatorFeePercent = 0.1m;
			int anonymitySet = 7;
			int connectionConfirmationTimeout = 14;
			var roundConfig = new CcjRoundConfig(denomination, 140, 0.7, coordinatorFeePercent, anonymitySet, 240, connectionConfirmationTimeout, 50, 50, 1, 24, true, 11);
			coordinator.UpdateRoundConfig(roundConfig);
			coordinator.AbortAllRoundsInInputRegistration(nameof(RegTests), "");

			var participants = new List<dynamic>();

			// 1. Prepare and start services.
			for (int i = 0; i < anonymitySet; i++)
			{
				double damount;
				switch (i)
				{
					case 0:
						damount = 1;
						break;

					case 1:
						damount = 1.1;
						break;

					case 2:
						damount = 1.2;
						break;

					case 3:
						damount = 3.1;
						break;

					case 4:
						damount = 4.1;
						break;

					case 5:
						damount = 7.1;
						break;

					case 6:
						damount = 8.1;
						break;

					default:
						damount = 1;
						break;
				}

				var amount = Money.Coins((decimal)damount);

				var keyManager = KeyManager.CreateNew(out _, password);
				var key = keyManager.GenerateNewKey("foo", KeyState.Clean, false);
				var bech = key.GetP2wpkhAddress(network);
				var txid = await rpc.SendToAddressAsync(bech, amount, replaceable: false);
				key.SetKeyState(KeyState.Used);
				var tx = await rpc.GetRawTransactionAsync(txid);
				var height = await rpc.GetBlockCountAsync();
				var bechCoin = tx.Outputs.GetCoins(bech.ScriptPubKey).Single();

				var smartCoin = new SmartCoin(bechCoin, tx.Inputs.Select(x => new TxoRef(x.PrevOut)).ToArray(), height + 1, replaceable: false, anonymitySet: tx.GetAnonymitySet(bechCoin.Outpoint.N));

				var chaumianClient = new CcjClient(synchronizer, rpc.Network, keyManager, new Uri(RegTestFixture.BackendEndPoint), null);

				participants.Add((smartCoin, chaumianClient));
			}

			await rpc.GenerateAsync(1);

			try
			{
				// 2. Start mixing.
				foreach (var participant in participants)
				{
					SmartCoin coin = participant.Item1;
					CcjClient chaumianClient = participant.Item2;
					chaumianClient.Start();
					await chaumianClient.QueueCoinsToMixAsync(password, coin);
				}

				Task timeout = Task.Delay(TimeSpan.FromSeconds(connectionConfirmationTimeout * 2 + 7 * 2 + 7 * 2 + 7 * 2));
				while ((await rpc.GetRawMempoolAsync()).Length == 0)
				{
					if (timeout.IsCompletedSuccessfully)
					{
						throw new TimeoutException("CoinJoin was not propagated.");
					}
					await Task.Delay(1000);
				}
			}
			finally
			{
				foreach (var participant in participants)
				{
					SmartCoin coin = participant.Item1;
					CcjClient chaumianClient = participant.Item2;

					Task timeout = Task.Delay(3000);
					while (chaumianClient.State.GetActivelyMixingRounds().Count() != 0)
					{
						if (timeout.IsCompletedSuccessfully)
						{
							throw new TimeoutException("CoinJoin was not noticed.");
						}
						await Task.Delay(1000);
					}

					if (chaumianClient != null)
					{
						await chaumianClient.DequeueAllCoinsFromMixAsync("");
						await chaumianClient.StopAsync();
					}
				}
			}
		}

		[Fact]
		public async Task CcjClientTestsAsync()
		{
			(string password, RPCClient rpc, Network network, CcjCoordinator coordinator, ServiceConfiguration serviceConfiguration, BitcoinStore bitcoinStore) = await InitializeTestEnvironmentAsync(1);

			var synchronizer = new WasabiSynchronizer(network, bitcoinStore, new Uri(RegTestFixture.BackendEndPoint), null);
			synchronizer.Start(requestInterval: TimeSpan.FromSeconds(3), TimeSpan.FromSeconds(5), 10000); // Start wasabi synchronizer service.

			Money denomination = Money.Coins(0.1m);
			decimal coordinatorFeePercent = 0.1m;
			int anonymitySet = 2;
			int connectionConfirmationTimeout = 14;
			var roundConfig = new CcjRoundConfig(denomination, 140, 0.7, coordinatorFeePercent, anonymitySet, 240, connectionConfirmationTimeout, 50, 50, 1, 24, true, 11);
			coordinator.UpdateRoundConfig(roundConfig);
			coordinator.AbortAllRoundsInInputRegistration(nameof(RegTests), "");
			await rpc.GenerateAsync(3); // So to make sure we have enough money.
			var keyManager = KeyManager.CreateNew(out _, password);
			var key1 = keyManager.GenerateNewKey("foo", KeyState.Clean, false);
			var key2 = keyManager.GenerateNewKey("bar", KeyState.Clean, false);
			var key3 = keyManager.GenerateNewKey("baz", KeyState.Clean, false);
			var key4 = keyManager.GenerateNewKey("qux", KeyState.Clean, false);
			var bech1 = key1.GetP2wpkhAddress(network);
			var bech2 = key2.GetP2wpkhAddress(network);
			var bech3 = key3.GetP2wpkhAddress(network);
			var bech4 = key4.GetP2wpkhAddress(network);
			var amount1 = Money.Coins(0.03m);
			var amount2 = Money.Coins(0.08m);
			var amount3 = Money.Coins(0.3m);
			var amount4 = Money.Coins(0.4m);
			var txid1 = await rpc.SendToAddressAsync(bech1, amount1, replaceable: false);
			var txid2 = await rpc.SendToAddressAsync(bech2, amount2, replaceable: false);
			var txid3 = await rpc.SendToAddressAsync(bech3, amount3, replaceable: false);
			var txid4 = await rpc.SendToAddressAsync(bech4, amount4, replaceable: false);
			key1.SetKeyState(KeyState.Used);
			key2.SetKeyState(KeyState.Used);
			key3.SetKeyState(KeyState.Used);
			key4.SetKeyState(KeyState.Used);
			var tx1 = await rpc.GetRawTransactionAsync(txid1);
			var tx2 = await rpc.GetRawTransactionAsync(txid2);
			var tx3 = await rpc.GetRawTransactionAsync(txid3);
			var tx4 = await rpc.GetRawTransactionAsync(txid4);
			await rpc.GenerateAsync(1);
			var height = await rpc.GetBlockCountAsync();
			var bech1Coin = tx1.Outputs.GetCoins(bech1.ScriptPubKey).Single();
			var bech2Coin = tx2.Outputs.GetCoins(bech2.ScriptPubKey).Single();
			var bech3Coin = tx3.Outputs.GetCoins(bech3.ScriptPubKey).Single();
			var bech4Coin = tx4.Outputs.GetCoins(bech4.ScriptPubKey).Single();

			var smartCoin1 = new SmartCoin(bech1Coin, tx1.Inputs.Select(x => new TxoRef(x.PrevOut)).ToArray(), height, replaceable: false, anonymitySet: tx1.GetAnonymitySet(bech1Coin.Outpoint.N));
			var smartCoin2 = new SmartCoin(bech2Coin, tx2.Inputs.Select(x => new TxoRef(x.PrevOut)).ToArray(), height, replaceable: false, anonymitySet: tx2.GetAnonymitySet(bech2Coin.Outpoint.N));
			var smartCoin3 = new SmartCoin(bech3Coin, tx3.Inputs.Select(x => new TxoRef(x.PrevOut)).ToArray(), height, replaceable: false, anonymitySet: tx3.GetAnonymitySet(bech3Coin.Outpoint.N));
			var smartCoin4 = new SmartCoin(bech4Coin, tx4.Inputs.Select(x => new TxoRef(x.PrevOut)).ToArray(), height, replaceable: false, anonymitySet: tx4.GetAnonymitySet(bech4Coin.Outpoint.N));

			var chaumianClient1 = new CcjClient(synchronizer, rpc.Network, keyManager, new Uri(RegTestFixture.BackendEndPoint), null);
			var chaumianClient2 = new CcjClient(synchronizer, rpc.Network, keyManager, new Uri(RegTestFixture.BackendEndPoint), null);
			try
			{
				chaumianClient1.Start(); // Exactly delay it for 2 seconds, this will make sure of timeout later.
				chaumianClient2.Start();

				smartCoin1.CoinJoinInProgress = true;
				Assert.False((await chaumianClient1.QueueCoinsToMixAsync(password, smartCoin1)).Any()); // Inconsistent internal state, so don't try to add.
				Assert.True(smartCoin1.CoinJoinInProgress);

				await Assert.ThrowsAsync<SecurityException>(async () => await chaumianClient1.QueueCoinsToMixAsync("asdasdasd", smartCoin1, smartCoin2));
				Assert.True(smartCoin1.CoinJoinInProgress);
				Assert.False(smartCoin2.CoinJoinInProgress);
				smartCoin1.CoinJoinInProgress = false;

				await chaumianClient1.QueueCoinsToMixAsync(password, smartCoin1, smartCoin2);
				Assert.True(smartCoin1.CoinJoinInProgress);
				Assert.True(smartCoin2.CoinJoinInProgress);

				// Make sure it doesn't throw.
				await chaumianClient1.DequeueCoinsFromMixAsync(new SmartCoin((network.Consensus.ConsensusFactory.CreateTransaction()).GetHash(), 1, new Script(), Money.Parse("3"), new TxoRef[] { new TxoRef((network.Consensus.ConsensusFactory.CreateTransaction()).GetHash(), 0) }, Height.MemPool, replaceable: false, anonymitySet: 1), "");

				Assert.True(2 == (await chaumianClient1.QueueCoinsToMixAsync(password, smartCoin1, smartCoin2)).Count());
				await chaumianClient1.DequeueCoinsFromMixAsync(smartCoin1, "");
				Assert.False(smartCoin1.CoinJoinInProgress);
				await chaumianClient1.DequeueCoinsFromMixAsync(new[] { smartCoin1, smartCoin2 }, "");
				Assert.False(smartCoin1.CoinJoinInProgress);
				Assert.False(smartCoin2.CoinJoinInProgress);
				Assert.True(2 == (await chaumianClient1.QueueCoinsToMixAsync(password, smartCoin1, smartCoin2)).Count());
				Assert.True(smartCoin1.CoinJoinInProgress);
				Assert.True(smartCoin2.CoinJoinInProgress);
				await chaumianClient1.DequeueCoinsFromMixAsync(smartCoin1, "");
				await chaumianClient1.DequeueCoinsFromMixAsync(smartCoin2, "");
				Assert.False(smartCoin1.CoinJoinInProgress);
				Assert.False(smartCoin2.CoinJoinInProgress);

				Assert.True(2 == (await chaumianClient1.QueueCoinsToMixAsync(password, smartCoin1, smartCoin2)).Count());
				Assert.True(smartCoin1.CoinJoinInProgress);
				Assert.True(smartCoin2.CoinJoinInProgress);
				Assert.True(1 == (await chaumianClient2.QueueCoinsToMixAsync(password, smartCoin3)).Count());

				Task timeout = Task.Delay(TimeSpan.FromSeconds(connectionConfirmationTimeout * 2 + 7 * 2 + 7 * 2 + 7 * 2));
				while ((await rpc.GetRawMempoolAsync()).Length == 0)
				{
					if (timeout.IsCompletedSuccessfully)
					{
						throw new TimeoutException("CoinJoin was not propagated.");
					}
					await Task.Delay(1000);
				}

				var cj = (await rpc.GetRawMempoolAsync()).Single();
				smartCoin1.SpenderTransactionId = cj;
				smartCoin2.SpenderTransactionId = cj;
				smartCoin3.SpenderTransactionId = cj;

				// Make sure if times out, it  tries again.
				connectionConfirmationTimeout = 1;
				roundConfig = new CcjRoundConfig(denomination, 140, 0.7, coordinatorFeePercent, anonymitySet, 240, connectionConfirmationTimeout, 50, 50, 1, 24, true, 11);
				coordinator.UpdateRoundConfig(roundConfig);
				coordinator.AbortAllRoundsInInputRegistration(nameof(RegTests), "");
				Assert.NotEmpty(chaumianClient1.State.GetAllQueuedCoins());
				await chaumianClient1.DequeueAllCoinsFromMixAsync("");
				Assert.Empty(chaumianClient1.State.GetAllQueuedCoins());
				await chaumianClient1.QueueCoinsToMixAsync(password, smartCoin4);
				Assert.NotEmpty(chaumianClient1.State.GetAllQueuedCoins());
				Assert.NotEmpty(chaumianClient1.State.GetAllWaitingCoins());
				Assert.Empty(chaumianClient1.State.GetAllRegisteredCoins());
				while (chaumianClient1.State.GetAllWaitingCoins().Any())
				{
					await Task.Delay(1000);
				}
				Assert.NotEmpty(chaumianClient1.State.GetAllQueuedCoins());
				Assert.Empty(chaumianClient1.State.GetAllWaitingCoins());
				Assert.NotEmpty(chaumianClient1.State.GetAllRegisteredCoins());
				int times = 0;
				while (!chaumianClient1.State.GetAllWaitingCoins().Any()) // // Make sure to wait until times out.
				{
					await Task.Delay(1000);
					if (times > 21)
					{
						throw new TimeoutException("State.GetAllWaitingCoins() always empty.");
					}
					times++;
				}

				Assert.NotEmpty(chaumianClient1.State.GetAllQueuedCoins());
				Assert.Empty(chaumianClient1.State.GetAllRegisteredCoins());
			}
			finally
			{
				if (chaumianClient1 != null)
				{
					await chaumianClient1.StopAsync();
				}
				if (chaumianClient2 != null)
				{
					await chaumianClient2.StopAsync();
				}
			}
		}

		[Fact]
		public async Task CoinJoinMultipleRoundTestsAsync()
		{
			(string password, RPCClient rpc, Network network, CcjCoordinator coordinator, ServiceConfiguration serviceConfiguration, BitcoinStore bitcoinStore) = await InitializeTestEnvironmentAsync(3);

			Money denomination = Money.Coins(0.1m);
			decimal coordinatorFeePercent = 0.1m;
			int anonymitySet = 2;
			int connectionConfirmationTimeout = 14;
			var roundConfig = new CcjRoundConfig(denomination, 140, 0.7, coordinatorFeePercent, anonymitySet, 240, connectionConfirmationTimeout, 50, 50, 1, 24, true, 11);
			coordinator.UpdateRoundConfig(roundConfig);
			coordinator.AbortAllRoundsInInputRegistration(nameof(RegTests), "");

			// Create the services.
			// 1. Create connection service.
			var nodes = new NodesGroup(Backend.Global.Instance.Config.Network, requirements: Constants.NodeRequirements);
			nodes.ConnectedNodes.Add(await RegTestFixture.BackendRegTestNode.CreateNodeClientAsync());

			var nodes2 = new NodesGroup(Backend.Global.Instance.Config.Network, requirements: Constants.NodeRequirements);
			nodes2.ConnectedNodes.Add(await RegTestFixture.BackendRegTestNode.CreateNodeClientAsync());

			// 2. Create mempool service.
			var memPoolService = new MemPoolService();
			Node node = await RegTestFixture.BackendRegTestNode.CreateNodeClientAsync();
			node.Behaviors.Add(new MemPoolBehavior(memPoolService));

			var memPoolService2 = new MemPoolService();
			Node node2 = await RegTestFixture.BackendRegTestNode.CreateNodeClientAsync();
			node2.Behaviors.Add(new MemPoolBehavior(memPoolService2));

			// 3. Create wasabi synchronizer service.
			var synchronizer = new WasabiSynchronizer(network, bitcoinStore, new Uri(RegTestFixture.BackendEndPoint), null);

			var indexFilePath2 = Path.Combine(Global.Instance.DataDir, nameof(CoinJoinMultipleRoundTestsAsync), $"Index{network}2.dat");
			var synchronizer2 = new WasabiSynchronizer(network, bitcoinStore, new Uri(RegTestFixture.BackendEndPoint), null);

			// 4. Create key manager service.
			var keyManager = KeyManager.CreateNew(out _, password);

			var keyManager2 = KeyManager.CreateNew(out _, password);

			// 5. Create chaumian coinjoin client.
			var chaumianClient = new CcjClient(synchronizer, network, keyManager, new Uri(RegTestFixture.BackendEndPoint), null);

			var chaumianClient2 = new CcjClient(synchronizer, network, keyManager2, new Uri(RegTestFixture.BackendEndPoint), null);

			// 6. Create wallet service.
			var workDir = Path.Combine(Global.Instance.DataDir, nameof(CoinJoinMultipleRoundTestsAsync));
			var wallet = new WalletService(bitcoinStore, keyManager, synchronizer, chaumianClient, memPoolService, nodes, workDir, serviceConfiguration);
			wallet.NewFilterProcessed += Wallet_NewFilterProcessed;

			var workDir2 = Path.Combine(Global.Instance.DataDir, $"{nameof(CoinJoinMultipleRoundTestsAsync)}2");
			var wallet2 = new WalletService(bitcoinStore, keyManager2, synchronizer2, chaumianClient2, memPoolService2, nodes2, workDir2, serviceConfiguration);

			// Get some money, make it confirm.
			var key = wallet.GetReceiveKey("fundZeroLink");
			var txid = await rpc.SendToAddressAsync(key.GetP2wpkhAddress(network), Money.Coins(1m));
			Assert.NotNull(txid);
			var key2 = wallet2.GetReceiveKey("fundZeroLink");
			var key3 = wallet2.GetReceiveKey("fundZeroLink");
			var key4 = wallet2.GetReceiveKey("fundZeroLink");
			var txid2 = await rpc.SendToAddressAsync(key2.GetP2wpkhAddress(network), Money.Coins(0.11m));
			var txid3 = await rpc.SendToAddressAsync(key3.GetP2wpkhAddress(network), Money.Coins(0.12m));
			var txid4 = await rpc.SendToAddressAsync(key4.GetP2wpkhAddress(network), Money.Coins(0.13m));

			await rpc.GenerateAsync(1);

			try
			{
				Interlocked.Exchange(ref _filtersProcessedByWalletCount, 0);
				nodes.Connect(); // Start connection service.
				node.VersionHandshake(); // Start mempool service.
				synchronizer.Start(requestInterval: TimeSpan.FromSeconds(3), TimeSpan.FromSeconds(5), 10000); // Start wasabi synchronizer service.
				chaumianClient.Start(); // Start chaumian coinjoin client.
				nodes2.Connect(); // Start connection service.
				node2.VersionHandshake(); // Start mempool service.
				synchronizer2.Start(requestInterval: TimeSpan.FromSeconds(3), TimeSpan.FromSeconds(5), 10000); // Start wasabi synchronizer service.
				chaumianClient2.Start(); // Start chaumian coinjoin client.

				// Wait until the filter our previous transaction is present.
				var blockCount = await rpc.GetBlockCountAsync();
				await WaitForFiltersToBeProcessedAsync(TimeSpan.FromSeconds(120), blockCount);

				using (var cts = new CancellationTokenSource(TimeSpan.FromSeconds(30)))
				{
					await wallet.InitializeAsync(cts.Token); // Initialize wallet service.
				}
				using (var cts = new CancellationTokenSource(TimeSpan.FromSeconds(30)))
				{
					await wallet2.InitializeAsync(cts.Token); // Initialize wallet service.
				}

				var waitCount = 0;
				while (wallet.Coins.Sum(x => x.Amount) == Money.Zero)
				{
					await Task.Delay(1000);
					waitCount++;
					if (waitCount >= 21)
					{
						throw new TimeoutException("Funding transaction to the wallet1 did not arrive.");
					}
				}
				waitCount = 0;
				while (wallet2.Coins.Sum(x => x.Amount) == Money.Zero)
				{
					await Task.Delay(1000);
					waitCount++;
					if (waitCount >= 21)
					{
						throw new TimeoutException("Funding transaction to the wallet2 did not arrive.");
					}
				}

				Assert.True(1 == (await chaumianClient.QueueCoinsToMixAsync(password, wallet.Coins.ToArray())).Count());
				Assert.True(3 == (await chaumianClient2.QueueCoinsToMixAsync(password, wallet2.Coins.ToArray())).Count());

				Task timeout = Task.Delay(TimeSpan.FromSeconds(2 * (1 + 11 + 7 + 3 * (3 + 7))));
				while (wallet.Coins.Count != 7)
				{
					if (timeout.IsCompletedSuccessfully)
					{
<<<<<<< HEAD
						throw new TimeoutException("CoinJoin wasn't propagated or did not arrive.");
=======
						throw new TimeoutException("CoinJoin was not propagated or didn't arrive.");
>>>>>>> bb187a95
					}
					await Task.Delay(1000);
				}

				var times = 0;
				while (wallet.Coins.FirstOrDefault(x => x.Label == "ZeroLink Change" && x.Unspent) is null)
				{
					await Task.Delay(1000);
					times++;
					if (times >= 21)
					{
						throw new TimeoutException("Wallet spends were not recognized.");
					}
				}
				SmartCoin[] unspentChanges = wallet.Coins.Where(x => x.Label == "ZeroLink Change" && x.Unspent).ToArray();
				await wallet.ChaumianClient.DequeueCoinsFromMixAsync(unspentChanges, "");

				Assert.Equal(3, wallet.Coins.Count(x => x.Label == "ZeroLink Mixed Coin" && !x.Unavailable));
				Assert.Equal(3, wallet2.Coins.Count(x => x.Label == "ZeroLink Mixed Coin" && !x.Unavailable));
				Assert.Equal(0, wallet.Coins.Count(x => x.Label == "ZeroLink Mixed Coin" && !x.Unspent));
				Assert.Equal(0, wallet2.Coins.Count(x => x.Label == "ZeroLink Mixed Coin" && !x.Unspent));
				Assert.Equal(2, wallet.Coins.Count(x => x.Label == "ZeroLink Change" && !x.Unspent));
				Assert.Equal(0, wallet2.Coins.Count(x => x.Label == "ZeroLink Change"));
				Assert.Equal(0, wallet.Coins.Count(x => x.Label == "ZeroLink Change" && x.Unspent));
				Assert.Equal(0, wallet.Coins.Count(x => x.Label == "ZeroLink Dequeued Change" && !x.Unspent));
				Assert.Equal(1, wallet.Coins.Count(x => x.Label == "ZeroLink Dequeued Change" && !x.Unavailable));
			}
			finally
			{
				wallet.NewFilterProcessed -= Wallet_NewFilterProcessed;
				if (wallet != null)
				{
					await wallet.StopAsync();
				}
				// Dispose connection service.
				nodes?.Dispose();
				// Dispose mempool serving node.
				node?.Disconnect();
				// Dispose chaumian coinjoin client.
				if (chaumianClient != null)
				{
					await chaumianClient.StopAsync();
				}
				if (wallet2 != null)
				{
					await wallet2.StopAsync();
				}
				// Dispose wasabi synchronizer service.
				await synchronizer?.StopAsync();
				// Dispose connection service.
				nodes2?.Dispose();
				// Dispose chaumian coinjoin client.
				if (chaumianClient2 != null)
				{
					await chaumianClient2.StopAsync();
				}
			}
		}

		#endregion ClientTests

#pragma warning restore IDE0059 // Value assigned to symbol is never used
	}
}<|MERGE_RESOLUTION|>--- conflicted
+++ resolved
@@ -3422,11 +3422,7 @@
 				{
 					if (timeout.IsCompletedSuccessfully)
 					{
-<<<<<<< HEAD
-						throw new TimeoutException("CoinJoin wasn't propagated or did not arrive.");
-=======
-						throw new TimeoutException("CoinJoin was not propagated or didn't arrive.");
->>>>>>> bb187a95
+						throw new TimeoutException("CoinJoin was not propagated or did not arrive.");
 					}
 					await Task.Delay(1000);
 				}
