--- conflicted
+++ resolved
@@ -11,21 +11,12 @@
 {
 	public static List<IdentifierNameSyntax> GetUiContextReferences(this SyntaxNode node, SemanticModel semanticModel)
 	{
-<<<<<<< HEAD
-		return
-			node.DescendantNodes()
-				.OfType<IdentifierNameSyntax>()
-				.Where(x => x.Identifier.ValueText == "UiContext")                                                   // faster verification
-				.Where(x => semanticModel.GetTypeInfo(x).Type?.ToDisplayString() == UiContextAnalyzer.UiContextType) // slower, but safer. Only runs if previous verification passed.
-				.ToList();
-=======
 		return node
 			.DescendantNodes()
 			.OfType<IdentifierNameSyntax>()
-			.Where(x => x.Identifier.ValueText == "UiContext")                                                   // faster verification
+			.Where(x => x.Identifier.ValueText == "UiContext") // faster verification
 			.Where(x => semanticModel.GetTypeInfo(x).Type?.ToDisplayString() == UiContextAnalyzer.UiContextType) // slower, but safer. Only runs if previous verification passed.
 			.ToList();
->>>>>>> 20c6d291
 	}
 
 	public static bool IsPrivate(this ConstructorDeclarationSyntax node)
@@ -69,7 +60,7 @@
 	public static bool IsAbstractClass(this ClassDeclarationSyntax cls, SemanticModel model)
 	{
 		var typeInfo = model.GetDeclaredSymbol(cls)
-			?? throw new InvalidOperationException($"Unable to get Declared Symbol: {cls.Identifier}");
+		               ?? throw new InvalidOperationException($"Unable to get Declared Symbol: {cls.Identifier}");
 
 		return typeInfo.IsAbstract;
 	}
