using ReactiveUI;
using System;
using System.Collections.ObjectModel;
using System.Composition;
using System.Linq;
using System.Reactive.Disposables;
<<<<<<< HEAD
using System.Threading;
using System.Threading.Tasks;
=======
>>>>>>> ca36a350
using WalletWasabi.Gui.Tabs.WalletManager.GenerateWallets;
using WalletWasabi.Gui.Tabs.WalletManager.HardwareWallets;
using WalletWasabi.Gui.Tabs.WalletManager.LoadWallets;
using WalletWasabi.Gui.Tabs.WalletManager.RecoverWallets;
using WalletWasabi.Gui.ViewModels;

namespace WalletWasabi.Gui.Tabs.WalletManager
{
	[Export]
	[Shared]
	public class WalletManagerViewModel : WasabiDocumentTabViewModel
	{
		private ObservableCollection<CategoryViewModel> _categories;
		private CategoryViewModel _selectedCategory;
		private ViewModelBase _currentView;
<<<<<<< HEAD
		private LoadWalletViewModel LoadWalletViewModelDesktop { get; set; }
=======
>>>>>>> ca36a350

		public WalletManagerViewModel() : base("Wallet Manager")
		{
		}

		public ObservableCollection<CategoryViewModel> Categories
		{
			get => _categories;
			set => this.RaiseAndSetIfChanged(ref _categories, value);
		}

		public CategoryViewModel SelectedCategory
		{
			get => _selectedCategory;
			set => this.RaiseAndSetIfChanged(ref _selectedCategory, value);
		}

		public ViewModelBase CurrentView
		{
			get => _currentView;
			set => this.RaiseAndSetIfChanged(ref _currentView, value);
		}

		private LoadWalletViewModel LoadWalletDesktop { get; set; }

		public void SelectGenerateWallet()
		{
			SelectedCategory = Categories.First(x => x is GenerateWalletViewModel);
		}

		public void SelectRecoverWallet()
		{
			SelectedCategory = Categories.First(x => x is RecoverWalletViewModel);
		}

		public void SelectLoadWallet()
		{
			SelectedCategory = Categories.First(x => x is LoadWalletViewModel model && model.LoadWalletType == LoadWalletType.Desktop);
		}

		public void SelectTestPassword(string walletName)
		{
			var passwordTestViewModel = Categories.OfType<LoadWalletViewModel>().First(x => x.LoadWalletType == LoadWalletType.Password);
			SelectedCategory = passwordTestViewModel;

			passwordTestViewModel.SelectedWallet = passwordTestViewModel.Wallets.FirstOrDefault(w => w.WalletName == walletName);
		}

		public override void OnOpen(CompositeDisposable disposables)
		{
			base.OnOpen(disposables);

			LoadWalletDesktop = new LoadWalletViewModel(this, LoadWalletType.Desktop);

			Categories = new ObservableCollection<CategoryViewModel>
			{
				new GenerateWalletViewModel(this),
				new RecoverWalletViewModel(this),
				LoadWalletDesktop,
				new LoadWalletViewModel(this, LoadWalletType.Password),
				new ConnectHardwareWalletViewModel(this)
			};

			SelectedCategory = Categories.FirstOrDefault();

			this.WhenAnyValue(x => x.SelectedCategory).Subscribe(category =>
			{
				category?.OnCategorySelected();

				CurrentView = category;
			});
		}

		public override bool OnClose()
		{
			foreach (var tab in Categories.OfType<IDisposable>())
			{
				tab.Dispose();
			}

			return base.OnClose();
		}

		public override void OnOpen(CompositeDisposable disposables)
		{
			base.OnOpen(disposables);

			LoadWalletViewModelDesktop = new LoadWalletViewModel(this, LoadWalletType.Desktop);

			Categories = new ObservableCollection<CategoryViewModel>
			{
				new GenerateWalletViewModel(this),
				new RecoverWalletViewModel(this),
				LoadWalletViewModelDesktop,
				new LoadWalletViewModel(this, LoadWalletType.Password),
				new ConnectHardwareWalletViewModel(this)
			};

			SelectedCategory = Categories.FirstOrDefault();

			this.WhenAnyValue(x => x.SelectedCategory).Subscribe(category =>
			{
				category?.OnCategorySelected();

				CurrentView = category;
			});
		}

		public override bool OnClose()
		{
			foreach (var tab in Categories.OfType<IDisposable>())
			{
				tab.Dispose();
			}
			return base.OnClose();
		}
	}
}<|MERGE_RESOLUTION|>--- conflicted
+++ resolved
@@ -4,11 +4,6 @@
 using System.Composition;
 using System.Linq;
 using System.Reactive.Disposables;
-<<<<<<< HEAD
-using System.Threading;
-using System.Threading.Tasks;
-=======
->>>>>>> ca36a350
 using WalletWasabi.Gui.Tabs.WalletManager.GenerateWallets;
 using WalletWasabi.Gui.Tabs.WalletManager.HardwareWallets;
 using WalletWasabi.Gui.Tabs.WalletManager.LoadWallets;
@@ -24,10 +19,6 @@
 		private ObservableCollection<CategoryViewModel> _categories;
 		private CategoryViewModel _selectedCategory;
 		private ViewModelBase _currentView;
-<<<<<<< HEAD
-		private LoadWalletViewModel LoadWalletViewModelDesktop { get; set; }
-=======
->>>>>>> ca36a350
 
 		public WalletManagerViewModel() : base("Wallet Manager")
 		{
@@ -110,39 +101,5 @@
 
 			return base.OnClose();
 		}
-
-		public override void OnOpen(CompositeDisposable disposables)
-		{
-			base.OnOpen(disposables);
-
-			LoadWalletViewModelDesktop = new LoadWalletViewModel(this, LoadWalletType.Desktop);
-
-			Categories = new ObservableCollection<CategoryViewModel>
-			{
-				new GenerateWalletViewModel(this),
-				new RecoverWalletViewModel(this),
-				LoadWalletViewModelDesktop,
-				new LoadWalletViewModel(this, LoadWalletType.Password),
-				new ConnectHardwareWalletViewModel(this)
-			};
-
-			SelectedCategory = Categories.FirstOrDefault();
-
-			this.WhenAnyValue(x => x.SelectedCategory).Subscribe(category =>
-			{
-				category?.OnCategorySelected();
-
-				CurrentView = category;
-			});
-		}
-
-		public override bool OnClose()
-		{
-			foreach (var tab in Categories.OfType<IDisposable>())
-			{
-				tab.Dispose();
-			}
-			return base.OnClose();
-		}
 	}
 }