--- conflicted
+++ resolved
@@ -24,7 +24,7 @@
 		private bool _lurkingWifeMode;
 		private bool _lockScreenActive;
 		private string _lockScreenPinHash;
-		private bool? _customFee;
+		private bool _customFee;
 
 		[JsonProperty(PropertyName = "WindowState")]
 		[JsonConverter(typeof(WindowStateAfterStartJsonConverter))]
@@ -50,21 +50,17 @@
 		[JsonProperty(PropertyName = "Autocopy", DefaultValueHandling = DefaultValueHandling.Populate)]
 		public bool Autocopy { get; internal set; }
 
-<<<<<<< HEAD
-		[JsonProperty(PropertyName = "CustomFee")]
-		public bool? CustomFee
+    [DefaultValue(false)]
+		[JsonProperty(PropertyName = "CustomFee", DefaultValueHandling = DefaultValueHandling.Populate)]
+		public bool CustomFee
 		{
 			get => _customFee;
-			set => this.RaiseAndSetIfChanged(ref _customFee, value);
+			set => RaiseAndSetIfChanged(ref _customFee, value);
 		}
 
-		[JsonProperty(PropertyName = "LurkingWifeMode")]
-		public bool? LurkingWifeMode
-=======
 		[DefaultValue(false)]
 		[JsonProperty(PropertyName = "LurkingWifeMode", DefaultValueHandling = DefaultValueHandling.Populate)]
 		public bool LurkingWifeMode
->>>>>>> f58c47cb
 		{
 			get => _lurkingWifeMode;
 			set => RaiseAndSetIfChanged(ref _lurkingWifeMode, value);
@@ -83,93 +79,7 @@
 		public string LockScreenPinHash
 		{
 			get => _lockScreenPinHash;
-<<<<<<< HEAD
-			set => this.RaiseAndSetIfChanged(ref _lockScreenPinHash, value);
-		}
-
-		public UiConfig()
-		{
-		}
-
-		public UiConfig(string filePath)
-		{
-			SetFilePath(filePath);
-		}
-
-		/// <inheritdoc />
-		public async Task ToFileAsync()
-		{
-			AssertFilePathSet();
-
-			string jsonString = JsonConvert.SerializeObject(this, Formatting.Indented);
-			await File.WriteAllTextAsync(FilePath,
-			jsonString,
-			Encoding.UTF8);
-		}
-
-		/// <inheritdoc />
-		public async Task LoadOrCreateDefaultFileAsync()
-		{
-			AssertFilePathSet();
-
-			WindowState = Avalonia.Controls.WindowState.Maximized;
-			Height = 530;
-			Width = 1100;
-			FeeTarget = 2;
-			FeeDisplayFormat = 0;
-			Autocopy = true;
-			CustomFee = false;
-			LurkingWifeMode = false;
-			LockScreenActive = false;
-			LockScreenPinHash = "";
-
-			if (!File.Exists(FilePath))
-			{
-				Logging.Logger.LogInfo<Config>($"{nameof(Config)} file did not exist. Created at path: `{FilePath}`.");
-			}
-			else
-			{
-				await LoadFileAsync();
-			}
-
-			await ToFileAsync();
-		}
-
-		public async Task LoadFileAsync()
-		{
-			string jsonString = await File.ReadAllTextAsync(FilePath, Encoding.UTF8);
-			var config = JsonConvert.DeserializeObject<UiConfig>(jsonString);
-
-			WindowState = config?.WindowState ?? WindowState;
-			Height = config?.Height ?? Height;
-			Width = config?.Width ?? Width;
-			FeeTarget = config?.FeeTarget ?? FeeTarget;
-			FeeDisplayFormat = config?.FeeDisplayFormat ?? FeeDisplayFormat;
-			CustomFee = config?.CustomFee ?? CustomFee;
-			Autocopy = config?.Autocopy ?? Autocopy;
-			LurkingWifeMode = config?.LurkingWifeMode ?? LurkingWifeMode;
-			LockScreenActive = config?.LockScreenActive ?? LockScreenActive;
-			LockScreenPinHash = config?.LockScreenPinHash ?? LockScreenPinHash;
-		}
-
-		/// <inheritdoc />
-		public async Task<bool> CheckFileChangeAsync()
-		{
-			AssertFilePathSet();
-
-			if (!File.Exists(FilePath))
-			{
-				throw new FileNotFoundException($"{nameof(Config)} file did not exist at path: `{FilePath}`.");
-			}
-
-			string jsonString = await File.ReadAllTextAsync(FilePath, Encoding.UTF8);
-			var newConfig = JsonConvert.DeserializeObject<JObject>(jsonString);
-			var currentConfig = JObject.FromObject(this);
-
-			return !JToken.DeepEquals(newConfig, currentConfig);
-=======
 			set => RaiseAndSetIfChanged(ref _lockScreenPinHash, value);
->>>>>>> f58c47cb
 		}
 
 		public UiConfig() : base()
