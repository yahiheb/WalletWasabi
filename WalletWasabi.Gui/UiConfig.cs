--- conflicted
+++ resolved
@@ -24,11 +24,8 @@
 		private bool _darkModeEnabled;
 		private string? _lastSelectedWallet;
 		private string _windowState = "Normal";
-<<<<<<< HEAD
-		private bool _autoCoinJoin;
-=======
 		private bool _usePsbtWorkflow;
->>>>>>> 88be6b1b
+    private bool _autoCoinJoin;
 
 		public UiConfig() : base()
 		{
