--- conflicted
+++ resolved
@@ -23,11 +23,8 @@
 		private int _feeDisplayFormat;
 		private bool _darkModeEnabled;
 		private bool _showCoinJoinInHistory;
-<<<<<<< HEAD
 		private string? _lastSelectedWallet;
-=======
 		private string _windowState = "Normal";
->>>>>>> f7519f30
 
 		public UiConfig() : base()
 		{
@@ -43,12 +40,9 @@
 					x => x.DarkModeEnabled,
 					x => x.FeeDisplayFormat,
 					x => x.ShowCoinJoinInHistory,
-<<<<<<< HEAD
 					x => x.LastSelectedWallet,
-=======
 					x => x.WindowState,
->>>>>>> f7519f30
-					(_, _, _, _, _, _, _, _) => Unit.Default)
+					(_, _, _, _, _, _, _, _, _) => Unit.Default)
 				.Throttle(TimeSpan.FromMilliseconds(500))
 				.Skip(1) // Won't save on UiConfig creation.
 				.ObserveOn(RxApp.TaskpoolScheduler)
