using Avalonia;
using Avalonia.Controls.ApplicationLifetimes;
using Avalonia.Controls.Notifications;
using Avalonia.Threading;
using Microsoft.Extensions.Caching.Memory;
using NBitcoin;
using NBitcoin.Protocol;
using NBitcoin.Protocol.Behaviors;
using NBitcoin.Protocol.Connectors;
using Nito.AsyncEx;
using System;
using System.Collections.Generic;
using System.IO;
using System.Linq;
using System.Net;
using System.Net.Sockets;
using System.Threading;
using System.Threading.Tasks;
using WalletWasabi.BitcoinCore;
using WalletWasabi.BitcoinCore.Endpointing;
using WalletWasabi.BitcoinCore.Monitoring;
using WalletWasabi.Blockchain.Analysis.FeesEstimation;
using WalletWasabi.Blockchain.Blocks;
using WalletWasabi.Blockchain.Keys;
using WalletWasabi.Blockchain.Mempool;
using WalletWasabi.Blockchain.TransactionBroadcasting;
using WalletWasabi.Blockchain.TransactionOutputs;
using WalletWasabi.Blockchain.TransactionProcessing;
using WalletWasabi.Blockchain.Transactions;
using WalletWasabi.CoinJoin.Client;
using WalletWasabi.CoinJoin.Client.Clients;
using WalletWasabi.CoinJoin.Client.Clients.Queuing;
using WalletWasabi.Gui.CrashReport;
using WalletWasabi.Gui.Helpers;
using WalletWasabi.Gui.Models;
using WalletWasabi.Gui.Rpc;
using WalletWasabi.Helpers;
using WalletWasabi.Hwi.Models;
using WalletWasabi.Legal;
using WalletWasabi.Logging;
using WalletWasabi.Services;
using WalletWasabi.Stores;
using WalletWasabi.Tor;
using WalletWasabi.Wallets;

namespace WalletWasabi.Gui
{
	public class Global
	{
		public const string ThemeBackgroundBrushResourceKey = "ThemeBackgroundBrush";
		public const string ApplicationAccentForegroundBrushResourceKey = "ApplicationAccentForegroundBrush";

		public string DataDir { get; }
		public string TorLogsFile { get; }
		public BitcoinStore BitcoinStore { get; }
		public LegalDocuments LegalDocuments { get; set; }
		public Config Config { get; }

		public string AddressManagerFilePath { get; private set; }
		public AddressManager AddressManager { get; private set; }

		public NodesGroup Nodes { get; private set; }
		public WasabiSynchronizer Synchronizer { get; private set; }
		public FeeProviders FeeProviders { get; private set; }
		public WalletManager WalletManager { get; }
		public TransactionBroadcaster TransactionBroadcaster { get; set; }
		public CoinJoinProcessor CoinJoinProcessor { get; set; }
		public Node RegTestMempoolServingNode { get; private set; }
		public EndPoint? TorSocks5EndPoint { get; private set; }
		private TorProcessManager? TorManager { get; set; }
		public CoreNode BitcoinCoreNode { get; private set; }

		public HostedServices HostedServices { get; }

		public bool KillRequested => Interlocked.Read(ref _dispose) > 0;

		public UiConfig UiConfig { get; }

		public Network Network => Config.Network;

		public MemoryCache Cache { get; private set; }

		public static JsonRpcServer? RpcServer { get; private set; }

		public Global(string dataDir, string torLogsFile, Config config, UiConfig uiConfig, WalletManager walletManager)
		{
			using (BenchmarkLogger.Measure())
			{
				CrashReporter = new CrashReporter();
				StoppingCts = new CancellationTokenSource();
				DataDir = dataDir;
				Config = config;
				UiConfig = uiConfig;
				TorLogsFile = torLogsFile;

				Logger.InitializeDefaults(Path.Combine(DataDir, "Logs.txt"));

				HostedServices = new HostedServices();
				WalletManager = walletManager;

				LegalDocuments = LegalDocuments.TryLoadAgreed(DataDir);

				WalletManager.OnDequeue += WalletManager_OnDequeue;
				WalletManager.WalletRelevantTransactionProcessed += WalletManager_WalletRelevantTransactionProcessed;

				var networkWorkFolderPath = Path.Combine(DataDir, "BitcoinStore", Network.ToString());
				var transactionStore = new AllTransactionStore(networkWorkFolderPath, Network);
				var indexStore = new IndexStore(Path.Combine(networkWorkFolderPath, "IndexStore"), Network, new SmartHeaderChain());
				var mempoolService = new MempoolService();

				BitcoinStore = new BitcoinStore(indexStore, transactionStore, mempoolService);

				SingleInstanceChecker = new SingleInstanceChecker(Network);

				if (Config.UseTor)
				{
					Synchronizer = new WasabiSynchronizer(Network, BitcoinStore, () => Config.GetCurrentBackendUri(), Config.TorSocks5EndPoint);
				}
				else
				{
					Synchronizer = new WasabiSynchronizer(Network, BitcoinStore, Config.GetFallbackBackendUri(), null);
				}
			}
		}

		private bool InitializationCompleted { get; set; } = false;

		private bool InitializationStarted { get; set; } = false;

		private CancellationTokenSource StoppingCts { get; }

		private SingleInstanceChecker SingleInstanceChecker { get; }
		public CrashReporter CrashReporter { get; }

		public async Task InitializeNoWalletAsync()
		{
			InitializationStarted = true;
			AddressManager = null;
			var cancel = StoppingCts.Token;

			try
			{
				await SingleInstanceChecker.CheckAsync().ConfigureAwait(false);

				Cache = new MemoryCache(new MemoryCacheOptions
				{
					SizeLimit = 1_000,
					ExpirationScanFrequency = TimeSpan.FromSeconds(30)
				});
				var bstoreInitTask = BitcoinStore.InitializeAsync();
				var addressManagerFolderPath = Path.Combine(DataDir, "AddressManager");

				AddressManagerFilePath = Path.Combine(addressManagerFolderPath, $"AddressManager{Network}.dat");
				var addrManTask = InitializeAddressManagerBehaviorAsync();

				var blocksFolderPath = Path.Combine(DataDir, $"Blocks{Network}");
				var userAgent = Constants.UserAgents.RandomElement();
				var connectionParameters = new NodeConnectionParameters { UserAgent = userAgent };

				HostedServices.Register(new UpdateChecker(TimeSpan.FromMinutes(7), Synchronizer), "Software Update Checker");

				#region ProcessKillSubscription

				AppDomain.CurrentDomain.ProcessExit += async (s, e) => await DisposeAsync().ConfigureAwait(false);
				Console.CancelKeyPress += async (s, e) =>
				{
					e.Cancel = true;
					Logger.LogWarning("Process was signaled for killing.", nameof(Global));
					await DisposeAsync().ConfigureAwait(false);
				};

				#endregion ProcessKillSubscription

				cancel.ThrowIfCancellationRequested();

				#region TorProcessInitialization

				if (Config.UseTor)
				{
					TorManager = new TorProcessManager(Config.TorSocks5EndPoint, DataDir, TorLogsFile);
					TorManager.Start(ensureRunning: false);
<<<<<<< HEAD

					var fallbackRequestTestUri = new Uri(Config.GetFallbackBackendUri(), "/api/software/versions");
					TorManager.StartMonitor(TimeSpan.FromSeconds(3), TimeSpan.FromSeconds(7), fallbackRequestTestUri);
=======
>>>>>>> 06c45759
				}
				else
				{
					TorSocks5EndPoint = null;
				}
<<<<<<< HEAD
=======

				var fallbackRequestTestUri = new Uri(Config.GetFallbackBackendUri(), "/api/software/versions");
				TorManager.StartMonitor(TimeSpan.FromSeconds(3), TimeSpan.FromSeconds(7), fallbackRequestTestUri);
>>>>>>> 06c45759

				Logger.LogInfo($"{nameof(TorProcessManager)} is initialized.");

				#endregion TorProcessInitialization

				cancel.ThrowIfCancellationRequested();

				#region BitcoinStoreInitialization

				await bstoreInitTask.ConfigureAwait(false);

				// Make sure that the height of the wallets will not be better than the current height of the filters.
				WalletManager.SetMaxBestHeight(BitcoinStore.IndexStore.SmartHeaderChain.TipHeight);

				#endregion BitcoinStoreInitialization

				cancel.ThrowIfCancellationRequested();

				#region BitcoinCoreInitialization

				try
				{
					if (Config.StartLocalBitcoinCoreOnStartup)
					{
						BitcoinCoreNode = await CoreNode
							.CreateAsync(
								new CoreNodeParams(
									Network,
									BitcoinStore.MempoolService,
									HostedServices,
									Config.LocalBitcoinCoreDataDir,
									tryRestart: false,
									tryDeleteDataDir: false,
									EndPointStrategy.Default(Network, EndPointType.P2p),
									EndPointStrategy.Default(Network, EndPointType.Rpc),
									txIndex: null,
									prune: null,
									mempoolReplacement: "fee,optin",
									userAgent: $"/WasabiClient:{Constants.ClientVersion}/",
									fallbackFee: null, // ToDo: Maybe we should have it, not only for tests?
									Cache),
								cancel)
							.ConfigureAwait(false);
					}
				}
				catch (Exception ex)
				{
					Logger.LogError(ex);
				}

				await HostedServices.StartAllAsync(cancel).ConfigureAwait(false);

				var feeProviderList = new List<IFeeProvider>
				{
					Synchronizer
				};

				var rpcFeeProvider = HostedServices.FirstOrDefault<RpcFeeProvider>();
				if (rpcFeeProvider is { })
				{
					feeProviderList.Insert(0, rpcFeeProvider);
				}

				FeeProviders = new FeeProviders(feeProviderList);

				#endregion BitcoinCoreInitialization

				cancel.ThrowIfCancellationRequested();

				#region MempoolInitialization

				connectionParameters.TemplateBehaviors.Add(BitcoinStore.CreateUntrustedP2pBehavior());

				#endregion MempoolInitialization

				cancel.ThrowIfCancellationRequested();

				#region AddressManagerInitialization

				AddressManagerBehavior addressManagerBehavior = await addrManTask.ConfigureAwait(false);
				connectionParameters.TemplateBehaviors.Add(addressManagerBehavior);

				#endregion AddressManagerInitialization

				cancel.ThrowIfCancellationRequested();

				#region P2PInitialization

				if (Network == Network.RegTest)
				{
					Nodes = new NodesGroup(Network, requirements: Constants.NodeRequirements);
					try
					{
						EndPoint bitcoinCoreEndpoint = Config.GetBitcoinP2pEndPoint();

						Node node = await Node.ConnectAsync(Network.RegTest, bitcoinCoreEndpoint).ConfigureAwait(false);

						Nodes.ConnectedNodes.Add(node);

						RegTestMempoolServingNode = await Node.ConnectAsync(Network.RegTest, bitcoinCoreEndpoint).ConfigureAwait(false);

						RegTestMempoolServingNode.Behaviors.Add(BitcoinStore.CreateUntrustedP2pBehavior());
					}
					catch (SocketException ex)
					{
						Logger.LogError(ex);
					}
				}
				else
				{
					if (Config.UseTor)
					{
						// onlyForOnionHosts: false - Connect to clearnet IPs through Tor, too.
						connectionParameters.TemplateBehaviors.Add(new SocksSettingsBehavior(Config.TorSocks5EndPoint, onlyForOnionHosts: false, networkCredential: null, streamIsolation: true));
						// allowOnlyTorEndpoints: true - Connect only to onions and do not connect to clearnet IPs at all.
						// This of course makes the first setting unnecessary, but it's better if that's around, in case someone wants to tinker here.
						connectionParameters.EndpointConnector = new DefaultEndpointConnector(allowOnlyTorEndpoints: Network == Network.Main);

						await AddKnownBitcoinFullNodeAsHiddenServiceAsync(AddressManager).ConfigureAwait(false);
					}
					Nodes = new NodesGroup(Network, connectionParameters, requirements: Constants.NodeRequirements);
					Nodes.MaximumNodeConnection = 12;
					RegTestMempoolServingNode = null;
				}

				Nodes.Connect();
				Logger.LogInfo("Start connecting to nodes...");

				var regTestMempoolServingNode = RegTestMempoolServingNode;
				if (regTestMempoolServingNode is { })
				{
					regTestMempoolServingNode.VersionHandshake();
					Logger.LogInfo("Start connecting to mempool serving regtest node...");
				}

				#endregion P2PInitialization

				cancel.ThrowIfCancellationRequested();

				#region SynchronizerInitialization

				var requestInterval = TimeSpan.FromSeconds(30);
				if (Network == Network.RegTest)
				{
					requestInterval = TimeSpan.FromSeconds(5);
				}

				int maxFiltSyncCount = Network == Network.Main ? 1000 : 10000; // On testnet, filters are empty, so it's faster to query them together

				Synchronizer.Start(requestInterval, TimeSpan.FromMinutes(5), maxFiltSyncCount);
				Logger.LogInfo("Start synchronizing filters...");

				#endregion SynchronizerInitialization

				cancel.ThrowIfCancellationRequested();

				TransactionBroadcaster = new TransactionBroadcaster(Network, BitcoinStore, Synchronizer, Nodes, WalletManager, BitcoinCoreNode?.RpcClient);
				CoinJoinProcessor = new CoinJoinProcessor(Synchronizer, WalletManager, BitcoinCoreNode?.RpcClient);

				#region JsonRpcServerInitialization

				var jsonRpcServerConfig = new JsonRpcServerConfiguration(Config);
				if (jsonRpcServerConfig.IsEnabled)
				{
					RpcServer = new JsonRpcServer(this, jsonRpcServerConfig);
					try
					{
						await RpcServer.StartAsync(cancel).ConfigureAwait(false);
					}
					catch (System.Net.HttpListenerException e)
					{
						Logger.LogWarning($"Failed to start {nameof(JsonRpcServer)} with error: {e.Message}.");
						RpcServer = null;
					}
				}

				#endregion JsonRpcServerInitialization

				#region Blocks provider

				var blockProvider = new CachedBlockProvider(
					new SmartBlockProvider(
						new P2pBlockProvider(Nodes, BitcoinCoreNode, Synchronizer, Config.ServiceConfiguration, Network),
						Cache),
					new FileSystemBlockRepository(blocksFolderPath, Network));

				#endregion Blocks provider

				WalletManager.RegisterServices(BitcoinStore, Synchronizer, Nodes, Config.ServiceConfiguration, FeeProviders, blockProvider);
			}
			finally
			{
				InitializationCompleted = true;
			}
		}

		private async Task<AddressManagerBehavior> InitializeAddressManagerBehaviorAsync()
		{
			var needsToDiscoverPeers = true;
			if (Network == Network.RegTest)
			{
				AddressManager = new AddressManager();
				Logger.LogInfo($"Fake {nameof(AddressManager)} is initialized on the {Network.RegTest}.");
			}
			else
			{
				try
				{
					AddressManager = await NBitcoinHelpers.LoadAddressManagerFromPeerFileAsync(AddressManagerFilePath).ConfigureAwait(false);

					// Most of the times we do not need to discover new peers. Instead, we can connect to
					// some of those that we already discovered in the past. In this case we assume that
					// discovering new peers could be necessary if our address manager has less
					// than 500 addresses. 500 addresses could be okay because previously we tried with
					// 200 and only one user reported he/she was not able to connect (there could be many others,
					// of course).
					// On the other side, increasing this number forces users that do not need to discover more peers
					// to spend resources (CPU/bandwidth) to discover new peers.
					needsToDiscoverPeers = Config.UseTor || AddressManager.Count < 500;
					Logger.LogInfo($"Loaded {nameof(AddressManager)} from `{AddressManagerFilePath}`.");
				}
				catch (DirectoryNotFoundException ex)
				{
					Logger.LogInfo($"{nameof(AddressManager)} did not exist at `{AddressManagerFilePath}`. Initializing new one.");
					Logger.LogTrace(ex);
					AddressManager = new AddressManager();
				}
				catch (FileNotFoundException ex)
				{
					Logger.LogInfo($"{nameof(AddressManager)} did not exist at `{AddressManagerFilePath}`. Initializing new one.");
					Logger.LogTrace(ex);
					AddressManager = new AddressManager();
				}
				catch (OverflowException ex)
				{
					// https://github.com/zkSNACKs/WalletWasabi/issues/712
					Logger.LogInfo($"{nameof(AddressManager)} has thrown `{nameof(OverflowException)}`. Attempting to autocorrect.");
					File.Delete(AddressManagerFilePath);
					Logger.LogTrace(ex);
					AddressManager = new AddressManager();
					Logger.LogInfo($"{nameof(AddressManager)} autocorrection is successful.");
				}
				catch (FormatException ex)
				{
					// https://github.com/zkSNACKs/WalletWasabi/issues/880
					Logger.LogInfo($"{nameof(AddressManager)} has thrown `{nameof(FormatException)}`. Attempting to autocorrect.");
					File.Delete(AddressManagerFilePath);
					Logger.LogTrace(ex);
					AddressManager = new AddressManager();
					Logger.LogInfo($"{nameof(AddressManager)} autocorrection is successful.");
				}
			}

			var addressManagerBehavior = new AddressManagerBehavior(AddressManager)
			{
				Mode = needsToDiscoverPeers ? AddressManagerBehaviorMode.Discover : AddressManagerBehaviorMode.None
			};
			return addressManagerBehavior;
		}

		private async Task AddKnownBitcoinFullNodeAsHiddenServiceAsync(AddressManager addressManager)
		{
			if (Network == Network.RegTest)
			{
				return;
			}

			// curl -s https://bitnodes.21.co/api/v1/snapshots/latest/ | egrep -o '[a-z0-9]{16}\.onion:?[0-9]*' | sort -ru
			// Then filtered to include only /Satoshi:0.17.x
			var fullBaseDirectory = EnvironmentHelpers.GetFullBaseDirectory();

			var onions = await File.ReadAllLinesAsync(Path.Combine(fullBaseDirectory, "Tor", "OnionSeeds", $"{Network}OnionSeeds.txt")).ConfigureAwait(false);

			onions.Shuffle();
			foreach (var onion in onions.Take(60))
			{
				if (EndPointParser.TryParse(onion, Network.DefaultPort, out var endpoint))
				{
					await addressManager.AddAsync(endpoint).ConfigureAwait(false);
				}
			}
		}

		private void WalletManager_OnDequeue(object? sender, DequeueResult e)
		{
			try
			{
				if (UiConfig.LurkingWifeMode)
				{
					return;
				}

				foreach (var success in e.Successful.Where(x => x.Value.Any()))
				{
					DequeueReason reason = success.Key;
					if (reason != DequeueReason.Spent)
					{
						var type = reason == DequeueReason.UserRequested ? NotificationType.Information : NotificationType.Warning;
						var message = reason == DequeueReason.UserRequested ? "" : reason.ToFriendlyString();
						var title = success.Value.Count() == 1 ? $"Coin ({success.Value.First().Amount.ToString(false, true)}) Dequeued" : $"{success.Value.Count()} Coins Dequeued";
						NotificationHelpers.Notify(message, title, type, sender: sender);
					}
				}

				foreach (var failure in e.Unsuccessful.Where(x => x.Value.Any()))
				{
					DequeueReason reason = failure.Key;
					var type = NotificationType.Warning;
					var message = reason.ToFriendlyString();
					var title = failure.Value.Count() == 1 ? $"Couldn't Dequeue Coin ({failure.Value.First().Amount.ToString(false, true)})" : $"Couldn't Dequeue {failure.Value.Count()} Coins";
					NotificationHelpers.Notify(message, title, type, sender: sender);
				}
			}
			catch (Exception ex)
			{
				Logger.LogWarning(ex);
			}
		}

		private void WalletManager_WalletRelevantTransactionProcessed(object? sender, ProcessedResult e)
		{
			try
			{
				// In lurking wife mode no notification is raised.
				// If there are no news, then don't bother too.
				if (UiConfig.LurkingWifeMode || !e.IsNews || (sender as Wallet).State != WalletState.Started)
				{
					return;
				}

				// ToDo
				// Double spent.
				// Anonymity set gained?
				// Received dust

				bool isSpent = e.NewlySpentCoins.Any();
				bool isReceived = e.NewlyReceivedCoins.Any();
				bool isConfirmedReceive = e.NewlyConfirmedReceivedCoins.Any();
				bool isConfirmedSpent = e.NewlyConfirmedReceivedCoins.Any();
				Money miningFee = e.Transaction.Transaction.GetFee(e.SpentCoins.Select(x => x.GetCoin()).ToArray());
				if (isReceived || isSpent)
				{
					Money receivedSum = e.NewlyReceivedCoins.Sum(x => x.Amount);
					Money spentSum = e.NewlySpentCoins.Sum(x => x.Amount);
					Money incoming = receivedSum - spentSum;
					Money receiveSpentDiff = incoming.Abs();
					string amountString = receiveSpentDiff.ToString(false, true);

					if (e.Transaction.Transaction.IsCoinBase)
					{
						NotifyAndLog($"{amountString} BTC", "Mined", NotificationType.Success, e, sender);
					}
					else if (isSpent && receiveSpentDiff == miningFee)
					{
						NotifyAndLog($"Mining Fee: {amountString} BTC", "Self Spend", NotificationType.Information, e, sender);
					}
					else if (isSpent && receiveSpentDiff.Almost(Money.Zero, Money.Coins(0.01m)) && e.IsLikelyOwnCoinJoin)
					{
						NotifyAndLog($"CoinJoin Completed!", "", NotificationType.Success, e, sender);
					}
					else if (incoming > Money.Zero)
					{
						if (e.Transaction.IsRBF && e.Transaction.IsReplacement)
						{
							NotifyAndLog($"{amountString} BTC", "Received Replaceable Replacement Transaction", NotificationType.Information, e, sender);
						}
						else if (e.Transaction.IsRBF)
						{
							NotifyAndLog($"{amountString} BTC", "Received Replaceable Transaction", NotificationType.Success, e, sender);
						}
						else if (e.Transaction.IsReplacement)
						{
							NotifyAndLog($"{amountString} BTC", "Received Replacement Transaction", NotificationType.Information, e, sender);
						}
						else
						{
							NotifyAndLog($"{amountString} BTC", "Received", NotificationType.Success, e, sender);
						}
					}
					else if (incoming < Money.Zero)
					{
						NotifyAndLog($"{amountString} BTC", "Sent", NotificationType.Information, e, sender);
					}
				}
				else if (isConfirmedReceive || isConfirmedSpent)
				{
					Money receivedSum = e.ReceivedCoins.Sum(x => x.Amount);
					Money spentSum = e.SpentCoins.Sum(x => x.Amount);
					Money incoming = receivedSum - spentSum;
					Money receiveSpentDiff = incoming.Abs();
					string amountString = receiveSpentDiff.ToString(false, true);

					if (isConfirmedSpent && receiveSpentDiff == miningFee)
					{
						NotifyAndLog($"Mining Fee: {amountString} BTC", "Self Spend Confirmed", NotificationType.Information, e, sender);
					}
					else if (isConfirmedSpent && receiveSpentDiff.Almost(Money.Zero, Money.Coins(0.01m)) && e.IsLikelyOwnCoinJoin)
					{
						NotifyAndLog($"CoinJoin Confirmed!", "", NotificationType.Information, e, sender);
					}
					else if (incoming > Money.Zero)
					{
						NotifyAndLog($"{amountString} BTC", "Receive Confirmed", NotificationType.Information, e, sender);
					}
					else if (incoming < Money.Zero)
					{
						NotifyAndLog($"{amountString} BTC", "Send Confirmed", NotificationType.Information, e, sender);
					}
				}
			}
			catch (Exception ex)
			{
				Logger.LogWarning(ex);
			}
		}

		/// <returns>If initialization is successful, otherwise it was interrupted which means stopping was requested.</returns>
		public async Task<bool> WaitForInitializationCompletedAsync(CancellationToken cancellationToken)
		{
			while (!InitializationCompleted)
			{
				await Task.Delay(100, cancellationToken).ConfigureAwait(false);
			}

			return !StoppingCts.IsCancellationRequested;
		}

		private static void NotifyAndLog(string message, string title, NotificationType notificationType, ProcessedResult e, object sender)
		{
			message = Guard.Correct(message);
			title = Guard.Correct(title);
			NotificationHelpers.Notify(message, title, notificationType, async () => await FileHelpers.OpenFileInTextEditorAsync(Logger.FilePath).ConfigureAwait(false), sender);
			Logger.LogInfo($"Transaction Notification ({notificationType}): {title} - {message} - {e.Transaction.GetHash()}");
		}

		/// <summary>
		/// 0: nobody called
		/// 1: somebody called
		/// 2: call finished
		/// </summary>
		private long _dispose = 0; // To detect redundant calls

		public async Task DisposeAsync()
		{
			var compareRes = Interlocked.CompareExchange(ref _dispose, 1, 0);
			if (compareRes == 1)
			{
				while (Interlocked.Read(ref _dispose) != 2)
				{
					await Task.Delay(50).ConfigureAwait(false);
				}
				return;
			}
			else if (compareRes == 2)
			{
				return;
			}
			Logger.LogWarning("Process is exiting.", nameof(Global));

			try
			{
				StoppingCts?.Cancel();

				if (!InitializationStarted)
				{
					return;
				}

				try
				{
					using var initCts = new CancellationTokenSource(TimeSpan.FromMinutes(6));
					await WaitForInitializationCompletedAsync(initCts.Token).ConfigureAwait(false);
				}
				catch (Exception ex)
				{
					Logger.LogError($"Error during {nameof(WaitForInitializationCompletedAsync)}: {ex}");
				}

				try
				{
					using var dequeueCts = new CancellationTokenSource(TimeSpan.FromMinutes(6));
					await WalletManager.RemoveAndStopAllAsync(dequeueCts.Token).ConfigureAwait(false);
				}
				catch (Exception ex)
				{
					Logger.LogError($"Error during {nameof(WalletManager.RemoveAndStopAllAsync)}: {ex}");
				}

				Dispatcher.UIThread.PostLogException(() =>
				{
					var window = (Application.Current.ApplicationLifetime as IClassicDesktopStyleApplicationLifetime).MainWindow;
					window?.Close();
				});

				WalletManager.OnDequeue -= WalletManager_OnDequeue;
				WalletManager.WalletRelevantTransactionProcessed -= WalletManager_WalletRelevantTransactionProcessed;

				var rpcServer = RpcServer;
				if (rpcServer is { })
				{
					using var cts = new CancellationTokenSource(TimeSpan.FromSeconds(21));
					await rpcServer.StopAsync(cts.Token).ConfigureAwait(false);
					Logger.LogInfo($"{nameof(RpcServer)} is stopped.", nameof(Global));
				}

				var feeProviders = FeeProviders;
				if (feeProviders is { })
				{
					feeProviders.Dispose();
					Logger.LogInfo($"Disposed {nameof(FeeProviders)}.");
				}

				var coinJoinProcessor = CoinJoinProcessor;
				if (coinJoinProcessor is { })
				{
					coinJoinProcessor.Dispose();
					Logger.LogInfo($"{nameof(CoinJoinProcessor)} is disposed.");
				}

				var synchronizer = Synchronizer;
				if (synchronizer is { })
				{
					await synchronizer.StopAsync().ConfigureAwait(false);
					Logger.LogInfo($"{nameof(Synchronizer)} is stopped.");
				}

				var backgroundServices = HostedServices;
				if (backgroundServices is { })
				{
					using var cts = new CancellationTokenSource(TimeSpan.FromSeconds(21));
					await backgroundServices.StopAllAsync(cts.Token).ConfigureAwait(false);
					backgroundServices.Dispose();
					Logger.LogInfo("Stopped background services.");
				}

				var addressManagerFilePath = AddressManagerFilePath;
				if (addressManagerFilePath is { })
				{
					IoHelpers.EnsureContainingDirectoryExists(addressManagerFilePath);
					var addressManager = AddressManager;
					if (addressManager is { })
					{
						addressManager.SavePeerFile(AddressManagerFilePath, Config.Network);
						Logger.LogInfo($"{nameof(AddressManager)} is saved to `{AddressManagerFilePath}`.");
					}
				}

				var nodes = Nodes;
				if (nodes is { })
				{
					nodes.Disconnect();
					while (nodes.ConnectedNodes.Any(x => x.IsConnected))
					{
						await Task.Delay(50).ConfigureAwait(false);
					}
					nodes.Dispose();
					Logger.LogInfo($"{nameof(Nodes)} are disposed.");
				}

				var regTestMempoolServingNode = RegTestMempoolServingNode;
				if (regTestMempoolServingNode is { })
				{
					regTestMempoolServingNode.Disconnect();
					Logger.LogInfo($"{nameof(RegTestMempoolServingNode)} is disposed.");
				}

				var bitcoinCoreNode = BitcoinCoreNode;
				if (bitcoinCoreNode is { })
				{
					await bitcoinCoreNode.DisposeAsync().ConfigureAwait(false);

					if (Config.StopLocalBitcoinCoreOnShutdown)
					{
						await bitcoinCoreNode.TryStopAsync().ConfigureAwait(false);
					}
				}

				var torManager = TorManager;
				if (torManager is { })
				{
					await torManager.StopAsync().ConfigureAwait(false);
					Logger.LogInfo($"{nameof(TorManager)} is stopped.");
				}

				var cache = Cache;
				if (cache is { })
				{
					cache.Dispose();
				}

				try
				{
					SingleInstanceChecker?.Dispose();
				}
				catch (Exception ex)
				{
					Logger.LogError($"Error during the disposal of {nameof(SingleInstanceChecker)}: {ex}");
				}

				if (AsyncMutex.IsAny)
				{
					try
					{
						await AsyncMutex.WaitForAllMutexToCloseAsync().ConfigureAwait(false);
						Logger.LogInfo($"{nameof(AsyncMutex)}(es) are stopped.");
					}
					catch (Exception ex)
					{
						Logger.LogError($"Error during stopping {nameof(AsyncMutex)}: {ex}");
					}
				}
			}
			catch (Exception ex)
			{
				Logger.LogWarning(ex);
			}
			finally
			{
				StoppingCts?.Dispose();
				Interlocked.Exchange(ref _dispose, 2);
				Logger.LogSoftwareStopped("Wasabi");
			}
		}
	}
}<|MERGE_RESOLUTION|>--- conflicted
+++ resolved
@@ -179,23 +179,14 @@
 				{
 					TorManager = new TorProcessManager(Config.TorSocks5EndPoint, DataDir, TorLogsFile);
 					TorManager.Start(ensureRunning: false);
-<<<<<<< HEAD
 
 					var fallbackRequestTestUri = new Uri(Config.GetFallbackBackendUri(), "/api/software/versions");
 					TorManager.StartMonitor(TimeSpan.FromSeconds(3), TimeSpan.FromSeconds(7), fallbackRequestTestUri);
-=======
->>>>>>> 06c45759
 				}
 				else
 				{
 					TorSocks5EndPoint = null;
 				}
-<<<<<<< HEAD
-=======
-
-				var fallbackRequestTestUri = new Uri(Config.GetFallbackBackendUri(), "/api/software/versions");
-				TorManager.StartMonitor(TimeSpan.FromSeconds(3), TimeSpan.FromSeconds(7), fallbackRequestTestUri);
->>>>>>> 06c45759
 
 				Logger.LogInfo($"{nameof(TorProcessManager)} is initialized.");
 
