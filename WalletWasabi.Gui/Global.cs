using Avalonia;
using Avalonia.Threading;
using NBitcoin;
using NBitcoin.Protocol;
using NBitcoin.Protocol.Behaviors;
using NBitcoin.Protocol.Connectors;
using Nito.AsyncEx;
using System;
using System.Collections.Generic;
using System.Collections.Specialized;
using System.Diagnostics;
using System.IO;
using System.Linq;
using System.Net;
using System.Net.Sockets;
using System.Runtime.InteropServices;
using System.Text;
using System.Threading;
using System.Threading.Tasks;
using WalletWasabi.Crypto;
using WalletWasabi.Gui.Dialogs;
using WalletWasabi.Gui.ViewModels;
using WalletWasabi.Helpers;
using WalletWasabi.Hwi;
using WalletWasabi.KeyManagement;
using WalletWasabi.Logging;
using WalletWasabi.Models;
using WalletWasabi.Services;
using WalletWasabi.Stores;
using WalletWasabi.TorSocks5;

namespace WalletWasabi.Gui
{
	public class Global
	{
		public const string GlobalResourceKey = "Wasabi.Ui.Global";
		public const string ConfigResourceKey = "Wasabi.Ui.Config";
		public const string UiConfigResourceKey = "Wasabi.Ui.UiConfig";

		public const string ThemeBackgroundBrushResourceKey = "ThemeBackgroundBrush";
		public const string ApplicationAccentForegroundBrushResourceKey = "ApplicationAccentForegroundBrush";

		public string DataDir { get; }
		public string TorLogsFile { get; }
		public string WalletsDir { get; }
		public string WalletBackupsDir { get; }

		public BitcoinStore BitcoinStore { get; private set; }
		public Config Config { get; private set; }

		public string AddressManagerFilePath { get; private set; }
		public AddressManager AddressManager { get; private set; }
		public MempoolService MempoolService { get; private set; }

		public NodesGroup Nodes { get; private set; }
		public WasabiSynchronizer Synchronizer { get; private set; }
		public CcjClient ChaumianClient { get; private set; }
		public WalletService WalletService { get; private set; }
		public Node RegTestMempoolServingNode { get; private set; }
		public UpdateChecker UpdateChecker { get; private set; }
		public TorProcessManager TorManager { get; private set; }

		public bool KillRequested { get; private set; } = false;

		public UiConfig UiConfig { get; private set; }

		public Network Network => Config.Network;

		public Global()
		{
			DataDir = EnvironmentHelpers.GetDataDir(Path.Combine("WalletWasabi", "Client"));
			TorLogsFile = Path.Combine(DataDir, "TorLogs.txt");
			WalletsDir = Path.Combine(DataDir, "Wallets");
			WalletBackupsDir = Path.Combine(DataDir, "WalletBackups");

			Directory.CreateDirectory(DataDir);
			Directory.CreateDirectory(WalletsDir);
			Directory.CreateDirectory(WalletBackupsDir);
		}

		public void InitializeUiConfig(UiConfig uiConfig)
		{
			UiConfig = Guard.NotNull(nameof(uiConfig), uiConfig);
		}

		private int _isDesperateDequeuing = 0;

		public async Task TryDesperateDequeueAllCoinsAsync()
		{
			// If already desperate dequeuing then return.
			// If not desperate dequeuing then make sure we're doing that.
			if (Interlocked.CompareExchange(ref _isDesperateDequeuing, 1, 0) == 1)
			{
				return;
			}
			try
			{
				await DesperateDequeueAllCoinsAsync();
			}
			catch (NotSupportedException ex)
			{
				Logger.LogWarning(ex.Message, nameof(Global));
			}
			catch (Exception ex)
			{
				Logger.LogWarning(ex, nameof(Global));
			}
			finally
			{
				Interlocked.Exchange(ref _isDesperateDequeuing, 0);
			}
		}

		public async Task DesperateDequeueAllCoinsAsync()
		{
			if (WalletService is null || ChaumianClient is null)
			{
				return;
			}

			SmartCoin[] enqueuedCoins = WalletService.Coins.Where(x => x.CoinJoinInProgress).ToArray();
			if (enqueuedCoins.Any())
			{
				Logger.LogWarning("Unregistering coins in CoinJoin process.", nameof(Global));
				await ChaumianClient.DequeueCoinsFromMixAsync(enqueuedCoins, "Process was signaled to kill.");
			}
		}

		private bool Initialized { get; set; } = false;

		public async Task InitializeNoWalletAsync()
		{
			WalletService = null;
			ChaumianClient = null;
			AddressManager = null;
			TorManager = null;

			#region ConfigInitialization

			Config = new Config(Path.Combine(DataDir, "Config.json"));
			await Config.LoadOrCreateDefaultFileAsync();
			Logger.LogInfo<Config>("Config is successfully initialized.");

			#endregion ConfigInitialization

			BitcoinStore = new BitcoinStore();
			var bstoreInitTask = BitcoinStore.InitializeAsync(Path.Combine(DataDir, "BitcoinStore"), Network);
			var hwiInitTask = HwiProcessManager.InitializeAsync(DataDir, Network);
			var addressManagerFolderPath = Path.Combine(DataDir, "AddressManager");
			AddressManagerFilePath = Path.Combine(addressManagerFolderPath, $"AddressManager{Network}.dat");
			var addrManTask = InitializeAddressManagerBehaviorAsync();

			var blocksFolderPath = Path.Combine(DataDir, $"Blocks{Network}");
			var connectionParameters = new NodeConnectionParameters { UserAgent = "/Satoshi:0.18.0/" };

			if (Config.UseTor.Value)
			{
				Synchronizer = new WasabiSynchronizer(Network, BitcoinStore, () => Config.GetCurrentBackendUri(), Config.GetTorSocks5EndPoint());
			}
			else
			{
				Synchronizer = new WasabiSynchronizer(Network, BitcoinStore, Config.GetFallbackBackendUri(), null);
			}

			UpdateChecker = new UpdateChecker(Synchronizer.WasabiClient);

			#region ProcessKillSubscription

			AppDomain.CurrentDomain.ProcessExit += async (s, e) => await TryDesperateDequeueAllCoinsAsync();
			Console.CancelKeyPress += async (s, e) =>
			{
				e.Cancel = true;
				Logger.LogWarning("Process was signaled for killing.", nameof(Global));

				KillRequested = true;
				await TryDesperateDequeueAllCoinsAsync();
				Dispatcher.UIThread.PostLogException(() =>
				{
					Application.Current?.MainWindow?.Close();
				});
				await DisposeAsync();

				Logger.LogInfo($"Wasabi stopped gracefully.", Logger.InstanceGuid.ToString());
			};

			#endregion ProcessKillSubscription

			#region TorProcessInitialization

			if (Config.UseTor.Value)
			{
				TorManager = new TorProcessManager(Config.GetTorSocks5EndPoint(), TorLogsFile);
			}
			else
			{
				TorManager = TorProcessManager.Mock();
			}
			TorManager.Start(false, DataDir);

			var fallbackRequestTestUri = new Uri(Config.GetFallbackBackendUri(), "/api/software/versions");
			TorManager.StartMonitor(TimeSpan.FromSeconds(3), TimeSpan.FromSeconds(7), DataDir, fallbackRequestTestUri);

			Logger.LogInfo<TorProcessManager>($"{nameof(TorProcessManager)} is initialized.");

			#endregion TorProcessInitialization

			#region MempoolInitialization

			MempoolService = new MempoolService();
			connectionParameters.TemplateBehaviors.Add(new MempoolBehavior(MempoolService));

			#endregion MempoolInitialization

			#region HwiProcessInitialization

			try
			{
				await hwiInitTask;
			}
			catch (Exception ex)
			{
				Logger.LogError(ex, nameof(Global));
			}

			#endregion HwiProcessInitialization

			#region BitcoinStoreInitialization

			await bstoreInitTask;

			#endregion BitcoinStoreInitialization

			#region AddressManagerInitialization

			AddressManagerBehavior addressManagerBehavior = await addrManTask;
			connectionParameters.TemplateBehaviors.Add(addressManagerBehavior);

			#endregion AddressManagerInitialization

			#region P2PInitialization

			if (Network == Network.RegTest)
			{
				Nodes = new NodesGroup(Network, requirements: Constants.NodeRequirements);
				try
				{
					Node node = await Node.ConnectAsync(Network.RegTest, new IPEndPoint(IPAddress.Loopback, 18444));
					Nodes.ConnectedNodes.Add(node);

					RegTestMempoolServingNode = await Node.ConnectAsync(Network.RegTest, new IPEndPoint(IPAddress.Loopback, 18444));

					RegTestMempoolServingNode.Behaviors.Add(new MempoolBehavior(MempoolService));
				}
				catch (SocketException ex)
				{
					Logger.LogError(ex, nameof(Global));
				}
			}
			else
			{
				if (Config.UseTor is true)
				{
					// onlyForOnionHosts: false - Connect to clearnet IPs through Tor, too.
					connectionParameters.TemplateBehaviors.Add(new SocksSettingsBehavior(Config.GetTorSocks5EndPoint(), onlyForOnionHosts: false, networkCredential: null, streamIsolation: true));
					// allowOnlyTorEndpoints: true - Connect only to onions and do not connect to clearnet IPs at all.
					// This of course makes the first setting unnecessary, but it's better if that's around, in case someone wants to tinker here.
					connectionParameters.EndpointConnector = new DefaultEndpointConnector(allowOnlyTorEndpoints: Network == Network.Main);

					await AddKnownBitcoinFullNodeAsHiddenServiceAsync(AddressManager);
				}
				Nodes = new NodesGroup(Network, connectionParameters, requirements: Constants.NodeRequirements);

				RegTestMempoolServingNode = null;
			}

			Nodes.Connect();
			Logger.LogInfo("Start connecting to nodes...");

			if (RegTestMempoolServingNode != null)
			{
				RegTestMempoolServingNode.VersionHandshake();
				Logger.LogInfo("Start connecting to mempool serving regtest node...");
			}

			#endregion P2PInitialization

			#region SynchronizerInitialization

			var requestInterval = TimeSpan.FromSeconds(30);
			if (Network == Network.RegTest)
			{
				requestInterval = TimeSpan.FromSeconds(5);
			}

			int maxFiltSyncCount = Network == Network.Main ? 1000 : 10000; // On testnet, filters are empty, so it's faster to query them together

			Synchronizer.Start(requestInterval, TimeSpan.FromMinutes(5), maxFiltSyncCount);
			Logger.LogInfo("Start synchronizing filters...");

			#endregion SynchronizerInitialization

			Initialized = true;
		}

		private async Task<AddressManagerBehavior> InitializeAddressManagerBehaviorAsync()
		{
			var needsToDiscoverPeers = true;
			if (Network == Network.RegTest)
			{
				AddressManager = new AddressManager();
				Logger.LogInfo<AddressManager>($"Fake {nameof(AddressManager)} is initialized on the RegTest.");
			}
			else
			{
				try
				{
					AddressManager = await NBitcoinHelpers.LoadAddressManagerFromPeerFileAsync(AddressManagerFilePath);

<<<<<<< HEAD
					// The most of the times we do not need to discover new peers. Instead, we can connect to
					// some of those that we already discovered in the past. In this case we assume that we
					// assume that discovering new peers could be necessary if out address manager has less
=======
					// Most of the times we don't need to discover new peers. Instead, we can connect to
					// some of those that we already discovered in the past. In this case we assume that
					// discovering new peers could be necessary if our address manager has less
>>>>>>> f920ea02
					// than 500 addresses. A 500 addresses could be okay because previously we tried with
					// 200 and only one user reported he/she was not able to connect (there could be many others,
					// of course).
					// On the other side, increasing this number forces users that do not need to discover more peers
					// to spend resources (CPU/bandwith) to discover new peers.
					needsToDiscoverPeers = Config.UseTor is true || AddressManager.Count < 500;
					Logger.LogInfo<AddressManager>($"Loaded {nameof(AddressManager)} from `{AddressManagerFilePath}`.");
				}
				catch (DirectoryNotFoundException ex)
				{
					Logger.LogInfo<AddressManager>($"{nameof(AddressManager)} did not exist at `{AddressManagerFilePath}`. Initializing new one.");
					Logger.LogTrace<AddressManager>(ex);
					AddressManager = new AddressManager();
				}
				catch (FileNotFoundException ex)
				{
					Logger.LogInfo<AddressManager>($"{nameof(AddressManager)} did not exist at `{AddressManagerFilePath}`. Initializing new one.");
					Logger.LogTrace<AddressManager>(ex);
					AddressManager = new AddressManager();
				}
				catch (OverflowException ex)
				{
					// https://github.com/zkSNACKs/WalletWasabi/issues/712
					Logger.LogInfo<AddressManager>($"{nameof(AddressManager)} has thrown `{nameof(OverflowException)}`. Attempting to autocorrect.");
					File.Delete(AddressManagerFilePath);
					Logger.LogTrace<AddressManager>(ex);
					AddressManager = new AddressManager();
					Logger.LogInfo<AddressManager>($"{nameof(AddressManager)} autocorrection is successful.");
				}
				catch (FormatException ex)
				{
					// https://github.com/zkSNACKs/WalletWasabi/issues/880
					Logger.LogInfo<AddressManager>($"{nameof(AddressManager)} has thrown `{nameof(FormatException)}`. Attempting to autocorrect.");
					File.Delete(AddressManagerFilePath);
					Logger.LogTrace<AddressManager>(ex);
					AddressManager = new AddressManager();
					Logger.LogInfo<AddressManager>($"{nameof(AddressManager)} autocorrection is successful.");
				}
			}

			var addressManagerBehavior = new AddressManagerBehavior(AddressManager) {
				Mode = needsToDiscoverPeers ? AddressManagerBehaviorMode.Discover : AddressManagerBehaviorMode.None
			};
			return addressManagerBehavior;
		}

		private async Task AddKnownBitcoinFullNodeAsHiddenServiceAsync(AddressManager addressManager)
		{
			if (Network == Network.RegTest)
			{
				return;
			}

			//  curl -s https://bitnodes.21.co/api/v1/snapshots/latest/ | egrep -o '[a-z0-9]{16}\.onion:?[0-9]*' | sort -ru
			// Then filtered to include only /Satoshi:0.17.x
			var fullBaseDirectory = Path.GetFullPath(AppContext.BaseDirectory);
			if (!RuntimeInformation.IsOSPlatform(OSPlatform.Windows))
			{
				if (!fullBaseDirectory.StartsWith('/'))
				{
					fullBaseDirectory.Insert(0, "/");
				}
			}

			var onions = await File.ReadAllLinesAsync(Path.Combine(fullBaseDirectory, "OnionSeeds", $"{Network}OnionSeeds.txt"));

			onions.Shuffle();
			foreach (var onion in onions.Take(60))
			{
				if (Utils.TryParseEndpoint(onion, Network.DefaultPort, out var endpoint))
				{
					await addressManager.AddAsync(endpoint);
				}
			}
		}

		private CancellationTokenSource _cancelWalletServiceInitialization = null;

		public async Task InitializeWalletServiceAsync(KeyManager keyManager)
		{
			using (_cancelWalletServiceInitialization = new CancellationTokenSource())
			{
				var token = _cancelWalletServiceInitialization.Token;
				while (!Initialized)
				{
					await Task.Delay(100, token);
				}

				if (Config.UseTor.Value)
				{
					ChaumianClient = new CcjClient(Synchronizer, Network, keyManager, () => Config.GetCurrentBackendUri(), Config.GetTorSocks5EndPoint());
				}
				else
				{
					ChaumianClient = new CcjClient(Synchronizer, Network, keyManager, Config.GetFallbackBackendUri(), null);
				}

				try
				{
					keyManager.CorrectBlockHeights(BitcoinStore.HashChain); // Block heights are wrong sometimes. It's a hack. We have to retroactively fix existing wallets, but also we have to figure out where we ruin the block heights.
				}
				catch (Exception ex) // Whatever this is not critical, but let's log it.
				{
					Logger.LogWarning(ex, nameof(Global));
				}

				WalletService = new WalletService(BitcoinStore, keyManager, Synchronizer, ChaumianClient, MempoolService, Nodes, DataDir, Config.ServiceConfiguration);

				ChaumianClient.Start();
				Logger.LogInfo("Start Chaumian CoinJoin service...");

				Logger.LogInfo("Starting WalletService...");
				await WalletService.InitializeAsync(token);
				Logger.LogInfo("WalletService started.");

				token.ThrowIfCancellationRequested();
				WalletService.Coins.CollectionChanged += Coins_CollectionChanged;
			}
			_cancelWalletServiceInitialization = null; // Must make it null explicitly, because dispose won't make it null.
		}

		public string GetWalletFullPath(string walletName)
		{
			walletName = walletName.TrimEnd(".json", StringComparison.OrdinalIgnoreCase);
			return Path.Combine(WalletsDir, walletName + ".json");
		}

		public string GetWalletBackupFullPath(string walletName)
		{
			walletName = walletName.TrimEnd(".json", StringComparison.OrdinalIgnoreCase);
			return Path.Combine(WalletBackupsDir, walletName + ".json");
		}

		public KeyManager LoadKeyManager(string walletFullPath, string walletBackupFullPath)
		{
			try
			{
				return LoadKeyManager(walletFullPath);
			}
			catch (Exception ex)
			{
				if (!File.Exists(walletBackupFullPath))
				{
					throw;
				}

				Logger.LogWarning($"Wallet got corrupted.\n" +
					$"Wallet Filepath: {walletFullPath}\n" +
					$"Trying to recover it from backup.\n" +
					$"Backup path: {walletBackupFullPath}\n" +
					$"Exception: {ex}");
				if (File.Exists(walletFullPath))
				{
					string corruptedWalletBackupPath = Path.Combine(WalletBackupsDir, $"{Path.GetFileName(walletFullPath)}_CorruptedBackup");
					if (File.Exists(corruptedWalletBackupPath))
					{
						File.Delete(corruptedWalletBackupPath);
						Logger.LogInfo($"Deleted previous corrupted wallet file backup from {corruptedWalletBackupPath}.");
					}
					File.Move(walletFullPath, corruptedWalletBackupPath);
					Logger.LogInfo($"Backed up corrupted wallet file to {corruptedWalletBackupPath}.");
				}
				File.Copy(walletBackupFullPath, walletFullPath);

				return LoadKeyManager(walletFullPath);
			}
		}

		public KeyManager LoadKeyManager(string walletFullPath)
		{
			KeyManager keyManager;

			// Set the LastAccessTime.
			new FileInfo(walletFullPath) {
				LastAccessTime = DateTime.Now
			};

			keyManager = KeyManager.FromFile(walletFullPath);
			Logger.LogInfo($"Wallet loaded: {Path.GetFileNameWithoutExtension(keyManager.FilePath)}.");
			return keyManager;
		}

		private void Coins_CollectionChanged(object sender, NotifyCollectionChangedEventArgs e)
		{
			try
			{
				if (RuntimeInformation.IsOSPlatform(OSPlatform.Windows) || UiConfig?.LurkingWifeMode.Value is true)
				{
					return;
				}

				if (e.Action == NotifyCollectionChangedAction.Add)
				{
					foreach (SmartCoin coin in e.NewItems)
					{
						//if (RuntimeInformation.IsOSPlatform(OSPlatform.Windows) && RuntimeInformation.OSDescription.StartsWith("Microsoft Windows 10"))
						//{
						//	// It's harder than you'd think. Maybe the best would be to wait for .NET Core 3 for WPF things on Windows?
						//}
						// else

						string amountString = coin.Amount.ToString(false, true);
						using (var process = Process.Start(new ProcessStartInfo {
							FileName = RuntimeInformation.IsOSPlatform(OSPlatform.OSX) ? "osascript" : "notify-send",
							Arguments = RuntimeInformation.IsOSPlatform(OSPlatform.OSX) ? $"-e \"display notification \\\"Received {amountString} BTC\\\" with title \\\"Wasabi\\\"\"" : $"--expire-time=3000 \"Wasabi\" \"Received {amountString} BTC\"",
							CreateNoWindow = true
						})) { }
					}
				}
			}
			catch (Exception ex)
			{
				Logger.LogWarning(ex, nameof(Global));
			}
		}

		public async Task DisposeInWalletDependentServicesAsync()
		{
			if (WalletService != null)
			{
				WalletService.Coins.CollectionChanged -= Coins_CollectionChanged;
			}
			try
			{
				_cancelWalletServiceInitialization?.Cancel();
			}
			catch (ObjectDisposedException)
			{
				Logger.LogWarning($"{nameof(_cancelWalletServiceInitialization)} is disposed. This can occur due to an error while processing the wallet.", nameof(Global));
			}
			_cancelWalletServiceInitialization = null;

			if (WalletService != null)
			{
				if (WalletService.KeyManager != null) // This should not ever happen.
				{
					string backupWalletFilePath = Path.Combine(WalletBackupsDir, Path.GetFileName(WalletService.KeyManager.FilePath));
					WalletService.KeyManager?.ToFile(backupWalletFilePath);
					Logger.LogInfo($"{nameof(KeyManager)} backup saved to {backupWalletFilePath}.", nameof(Global));
				}
				if (WalletService != null)
				{
					await WalletService.StopAsync();
				}
				WalletService = null;
				Logger.LogInfo($"{nameof(WalletService)} is stopped.", nameof(Global));
			}

			if (ChaumianClient != null)
			{
				await ChaumianClient.StopAsync();
				ChaumianClient = null;
				Logger.LogInfo($"{nameof(ChaumianClient)} is stopped.", nameof(Global));
			}
		}

		/// <summary>
		/// 0: nobody called
		/// 1: somebody called
		/// 2: call finished
		/// </summary>
		private long _dispose = 0; // To detect redundant calls

		public async Task DisposeAsync()
		{
			var compareRes = Interlocked.CompareExchange(ref _dispose, 1, 0);
			if (compareRes == 1)
			{
				while (Interlocked.Read(ref _dispose) != 2)
				{
					await Task.Delay(50);
				}
				return;
			}
			else if (compareRes == 2)
			{
				return;
			}

			try
			{
				await DisposeInWalletDependentServicesAsync();

				if (UpdateChecker != null)
				{
					await UpdateChecker?.StopAsync();
					Logger.LogInfo($"{nameof(UpdateChecker)} is stopped.", nameof(Global));
				}

				if (Synchronizer != null)
				{
					await Synchronizer?.StopAsync();
					Logger.LogInfo($"{nameof(Synchronizer)} is stopped.", nameof(Global));
				}

				if (AddressManagerFilePath != null)
				{
					IoHelpers.EnsureContainingDirectoryExists(AddressManagerFilePath);
					if (AddressManager != null)
					{
						AddressManager?.SavePeerFile(AddressManagerFilePath, Config.Network);
						Logger.LogInfo($"{nameof(AddressManager)} is saved to `{AddressManagerFilePath}`.", nameof(Global));
					}
				}

				if (Nodes != null)
				{
					Nodes?.Disconnect();
					while (Nodes.ConnectedNodes.Any(x => x.IsConnected))
					{
						await Task.Delay(50);
					}
					Nodes?.Dispose();
					Logger.LogInfo($"{nameof(Nodes)} are disposed.", nameof(Global));
				}

				if (RegTestMempoolServingNode != null)
				{
					RegTestMempoolServingNode.Disconnect();
					Logger.LogInfo($"{nameof(RegTestMempoolServingNode)} is disposed.", nameof(Global));
				}

				if (TorManager != null)
				{
					await TorManager?.StopAsync();
					Logger.LogInfo($"{nameof(TorManager)} is stopped.", nameof(Global));
				}

				if (AsyncMutex.IsAny)
				{
					try
					{
						await AsyncMutex.WaitForAllMutexToCloseAsync();
						Logger.LogInfo($"{nameof(AsyncMutex)}(es) are stopped.", nameof(Global));
					}
					catch (Exception ex)
					{
						Logger.LogError($"Error during stopping {nameof(AsyncMutex)}: {ex}", nameof(Global));
					}
				}
			}
			catch (Exception ex)
			{
				Logger.LogWarning(ex, nameof(Global));
			}
			finally
			{
				Interlocked.Exchange(ref _dispose, 2);
			}
		}

		public string GetNextWalletName()
		{
			for (int i = 0; i < int.MaxValue; i++)
			{
				if (!File.Exists(Path.Combine(WalletsDir, $"Wallet{i}.json")))
				{
					return $"Wallet{i}";
				}
			}

			throw new NotSupportedException("This is impossible.");
		}

		public string GetNextHardwareWalletName(Hwi.Models.HardwareWalletInfo hwi = null, string customPrefix = null)
		{
			var prefix = customPrefix is null ?
				(hwi is null ? "HardwareWallet" : hwi.Type.ToString())
				: customPrefix;

			for (int i = 0; i < int.MaxValue; i++)
			{
				var name = $"{prefix}{i}";
				if (!File.Exists(Path.Combine(WalletsDir, $"{name}.json")))
				{
					return name;
				}
			}

			throw new NotSupportedException("This is impossible.");
		}
	}
}<|MERGE_RESOLUTION|>--- conflicted
+++ resolved
@@ -316,15 +316,9 @@
 				{
 					AddressManager = await NBitcoinHelpers.LoadAddressManagerFromPeerFileAsync(AddressManagerFilePath);
 
-<<<<<<< HEAD
-					// The most of the times we do not need to discover new peers. Instead, we can connect to
-					// some of those that we already discovered in the past. In this case we assume that we
-					// assume that discovering new peers could be necessary if out address manager has less
-=======
-					// Most of the times we don't need to discover new peers. Instead, we can connect to
+					// Most of the times we do not need to discover new peers. Instead, we can connect to
 					// some of those that we already discovered in the past. In this case we assume that
 					// discovering new peers could be necessary if our address manager has less
->>>>>>> f920ea02
 					// than 500 addresses. A 500 addresses could be okay because previously we tried with
 					// 200 and only one user reported he/she was not able to connect (there could be many others,
 					// of course).
