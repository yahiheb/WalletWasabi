﻿<cont:MetroWindow xmlns="https://github.com/avaloniaui"
                      xmlns:cont="clr-namespace:AvalonStudio.Shell.Controls;assembly=AvalonStudio.Shell"
                      xmlns:wasabi="clr-namespace:WalletWasabi.Gui.Controls;assembly=WalletWasabi.Gui"
                      xmlns:lockscreen="clr-namespace:WalletWasabi.Gui.Controls.LockScreen;assembly=WalletWasabi.Gui"
                      xmlns:behaviors="clr-namespace:WalletWasabi.Gui.Behaviors;assembly=WalletWasabi.Gui"
                      xmlns:shell="clr-namespace:AvalonStudio.Shell;assembly=AvalonStudio.Shell"
                      xmlns:menu="clr-namespace:AvalonStudio.Shell.Extensibility.MainMenu.Views;assembly=AvalonStudio.Shell.Extensibility"
                      xmlns:i="clr-namespace:Avalonia.Xaml.Interactivity;assembly=Avalonia.Xaml.Interactivity"
                      xmlns:ia="clr-namespace:Avalonia.Xaml.Interactions.Core;assembly=Avalonia.Xaml.Interactions"
                      xmlns:id="clr-namespace:Dock.Avalonia;assembly=Dock.Avalonia"
                      xmlns:idc="clr-namespace:Dock.Avalonia.Controls;assembly=Dock.Avalonia"
                      xmlns:beh="clr-namespace:AvalonStudio.Utils.Behaviors;assembly=AvalonStudio.Utils"
                      xmlns:x="http://schemas.microsoft.com/winfx/2006/xaml"
                      Icon="resm:WalletWasabi.Gui.Assets.WasabiLogo256.png?assembly=WalletWasabi.Gui"
                      Title="{Binding Title}"
                      MinWidth="1100" MinHeight="530"
                      FontFamily="{DynamicResource UiFont}" FontSize="14"
                      Foreground="{DynamicResource ThemeForegroundBrush}"
                      Width ="{Binding Width}" Height ="{Binding Height}"
                      WindowState ="{Binding WindowState}"
                      UseLayoutRounding="True" RenderOptions.BitmapInterpolationMode="HighQuality"
                      id:DragBehavior.IsEnabled="False" id:DropBehavior.IsEnabled="False">
  <cont:MetroWindow.TitleBarContent>
    <StackPanel Orientation ="Horizontal" IsVisible="{Binding !$parent[cont|MetroWindow].DataContext.LockScreen.IsLocked}">
      <menu:MainMenuView DataContext="{Binding Shell.MainMenu}" Margin="4 0 0 0" Foreground="{DynamicResource ThemeForegroundBrush}" VerticalAlignment="Stretch" FontSize="13" />
      <Button Command="{Binding LockScreenCommand}" Margin="10 0" Background="Transparent" BorderBrush="Transparent">
        <StackPanel Orientation="Horizontal" Spacing="8">
<<<<<<< HEAD
          <DrawingPresenter Height="10" Width="10" Drawing="{StaticResource Lock}" />
          <TextBlock Text="Lock Screen" />
=======
          <Grid Height="10" Width="10">
            <DrawingPresenter VerticalAlignment="Center" HorizontalAlignment="Center">
              <DrawingPresenter.Drawing>
                <DrawingGroup>
                  <DrawingGroup.Children>
                    <GeometryDrawing Brush="#00FFFFFF" Geometry="F1M16,16L0,16 0,0 16,0z" />
                    <GeometryDrawing Brush="#FFF6F6F6" Geometry="F1M13,5L13,4.75C13,2.513,11.513,0.636,9.482,0L6.517,0C4.487,0.636,3,2.513,3,4.75L3,5 1,5 1,16 15,16 15,5z" />
                    <GeometryDrawing Brush="#FFEFEFF0" Geometry="F1M9.25,9.25C9.25,8.56 8.69,8 8,8 7.31,8 6.75,8.56 6.75,9.25 6.75,9.762 7.06,10.199 7.5,10.393L7.5,13 8.5,13 8.5,10.393C8.94,10.199,9.25,9.762,9.25,9.25 M13,14L3,14 3,7 13,7z" />
                    <GeometryDrawing Brush="#FF424242" Geometry="F1M6.75,9.25C6.75,8.56 7.31,8 8,8 8.69,8 9.25,8.56 9.25,9.25 9.25,9.762 8.94,10.199 8.5,10.393L8.5,13 7.5,13 7.5,10.393C7.06,10.199,6.75,9.762,6.75,9.25 M13,14L3,14 3,7 13,7z M5,4.75C5,3.096 6.346,1.75 8,1.75 9.654,1.75 11,3.096 11,4.75L11,6 5,6z M12,6L12,4.75C12,2.544 10.206,0.75 8,0.75 5.794,0.75 4,2.544 4,4.75L4,6 2,6 2,15 14,15 14,6z" />
                  </DrawingGroup.Children>
                </DrawingGroup>
              </DrawingPresenter.Drawing>
            </DrawingPresenter>
          </Grid>
          <TextBlock FontSize="13">Lock Screen</TextBlock>
>>>>>>> 6da51c7b
        </StackPanel>
      </Button>
    </StackPanel>
  </cont:MetroWindow.TitleBarContent>
  <cont:MetroWindow.Styles>
    <Style Selector="Menu > MenuItem:selected /template/ Border#root">
      <Setter Property="Background" Value="{DynamicResource ThemeControlMidBrush}" />
    </Style>

    <Style Selector="Menu > MenuItem">
      <Setter Property="Padding" Value="7 0" />
    </Style>
  </cont:MetroWindow.Styles>
  <Grid>
    <DockPanel LastChildFill="True">
      <wasabi:StatusBar DockPanel.Dock="Bottom" DataContext="{Binding StatusBar}" />
      <shell:ShellView DataContext="{Binding Shell}" />
    </DockPanel>
    <wasabi:ModalDialog DataContext="{Binding ModalDialog}" />
    <lockscreen:LockScreen DataContext="{Binding LockScreen}" />
  </Grid>
</cont:MetroWindow><|MERGE_RESOLUTION|>--- conflicted
+++ resolved
@@ -25,26 +25,8 @@
       <menu:MainMenuView DataContext="{Binding Shell.MainMenu}" Margin="4 0 0 0" Foreground="{DynamicResource ThemeForegroundBrush}" VerticalAlignment="Stretch" FontSize="13" />
       <Button Command="{Binding LockScreenCommand}" Margin="10 0" Background="Transparent" BorderBrush="Transparent">
         <StackPanel Orientation="Horizontal" Spacing="8">
-<<<<<<< HEAD
           <DrawingPresenter Height="10" Width="10" Drawing="{StaticResource Lock}" />
-          <TextBlock Text="Lock Screen" />
-=======
-          <Grid Height="10" Width="10">
-            <DrawingPresenter VerticalAlignment="Center" HorizontalAlignment="Center">
-              <DrawingPresenter.Drawing>
-                <DrawingGroup>
-                  <DrawingGroup.Children>
-                    <GeometryDrawing Brush="#00FFFFFF" Geometry="F1M16,16L0,16 0,0 16,0z" />
-                    <GeometryDrawing Brush="#FFF6F6F6" Geometry="F1M13,5L13,4.75C13,2.513,11.513,0.636,9.482,0L6.517,0C4.487,0.636,3,2.513,3,4.75L3,5 1,5 1,16 15,16 15,5z" />
-                    <GeometryDrawing Brush="#FFEFEFF0" Geometry="F1M9.25,9.25C9.25,8.56 8.69,8 8,8 7.31,8 6.75,8.56 6.75,9.25 6.75,9.762 7.06,10.199 7.5,10.393L7.5,13 8.5,13 8.5,10.393C8.94,10.199,9.25,9.762,9.25,9.25 M13,14L3,14 3,7 13,7z" />
-                    <GeometryDrawing Brush="#FF424242" Geometry="F1M6.75,9.25C6.75,8.56 7.31,8 8,8 8.69,8 9.25,8.56 9.25,9.25 9.25,9.762 8.94,10.199 8.5,10.393L8.5,13 7.5,13 7.5,10.393C7.06,10.199,6.75,9.762,6.75,9.25 M13,14L3,14 3,7 13,7z M5,4.75C5,3.096 6.346,1.75 8,1.75 9.654,1.75 11,3.096 11,4.75L11,6 5,6z M12,6L12,4.75C12,2.544 10.206,0.75 8,0.75 5.794,0.75 4,2.544 4,4.75L4,6 2,6 2,15 14,15 14,6z" />
-                  </DrawingGroup.Children>
-                </DrawingGroup>
-              </DrawingPresenter.Drawing>
-            </DrawingPresenter>
-          </Grid>
-          <TextBlock FontSize="13">Lock Screen</TextBlock>
->>>>>>> 6da51c7b
+          <TextBlock FontSize="13" Text="Lock Screen" />
         </StackPanel>
       </Button>
     </StackPanel>
