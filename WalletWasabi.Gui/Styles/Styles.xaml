--- conflicted
+++ resolved
@@ -15,16 +15,12 @@
       <sys:Double x:Key="FontSizeSmall">12</sys:Double>
       <sys:Double x:Key="FontSizeNormal">14</sys:Double>
       <sys:Double x:Key="FontSizeLarge">16</sys:Double>
-<<<<<<< HEAD
-      <FontFamily x:Key="MonospacedFont">avares://WalletWasabi.Gui/Assets#Inconsolata</FontFamily>
-=======
       <FontFamily x:Key="MonospacedFont">
         <x:Arguments>
           <x:String>Cascadia Code</x:String>
           <x:Uri>resm:WalletWasabi.Gui.Assets.*.ttf?assembly=WalletWasabi.Gui</x:Uri>
         </x:Arguments>
       </FontFamily>
->>>>>>> 60abeaef
       <converters:ErrorDescriptorsJsonConverter x:Key="ErrorDescriptorsJsonConverter" />
       <converters:ErrorSeverityColorConverter x:Key="ErrorSeverityColorConverter" />
       <converters:ErrorDescriptorToBorderColorConverter x:Key="ErrorDescriptorToBorderColorConverter" />
