--- conflicted
+++ resolved
@@ -2,11 +2,7 @@
 using System.Linq;
 using NBitcoin;
 using ReactiveUI;
-<<<<<<< HEAD
-=======
-using WalletWasabi.Gui.Controls.TransactionDetails.Models;
 using WalletWasabi.Gui.ViewModels;
->>>>>>> d0ebf71d
 using WalletWasabi.Stores;
 
 namespace WalletWasabi.Gui.Controls.TransactionDetails.ViewModels
@@ -96,11 +92,7 @@
 			TxOut GetOutput(OutPoint outpoint) =>
 				store.TransactionStore.TryGetTransaction(outpoint.Hash, out var prevTxn)
 					? prevTxn.Transaction.Outputs[outpoint.N]
-<<<<<<< HEAD
 					: nullOutput;
-=======
-					: null;
->>>>>>> d0ebf71d
 
 			var inputAddressAmount = psbt.Inputs
 				.Select(x => x.PrevOut)
