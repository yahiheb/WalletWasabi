﻿<UserControl xmlns="https://github.com/avaloniaui"
             xmlns:x="http://schemas.microsoft.com/winfx/2006/xaml"
             xmlns:behaviors="clr-namespace:WalletWasabi.Gui.Behaviors;assembly=WalletWasabi.Gui"
             xmlns:i="clr-namespace:Avalonia.Xaml.Interactivity;assembly=Avalonia.Xaml.Interactivity"
             xmlns:converters="clr-namespace:WalletWasabi.Gui.Converters;assembly=WalletWasabi.Gui"
             x:Class="WalletWasabi.Gui.Controls.StatusBar" Height="25">
  <UserControl.Resources>
    <converters:FilterLeftStatusConverter x:Key="FilterLeftStatusConverter" />
    <converters:StatusColorConverter x:Key="StatusColorConverter" />
    <converters:ShowCursorConverter x:Key="ShowCursorConverter" />
    <converters:ShouldDisplayValueConverter x:Key="ShouldDisplayValueConverter" />
    <converters:PascalToPhraseConverter x:Key="PascalToPhraseConverter" />
    <converters:StatusBarStatusStringConverter x:Key="StatusBarStatusStringConverter" />
    <converters:RpcStatusStringConverter x:Key="RpcStatusStringConverter" />
  </UserControl.Resources>
  <Grid Cursor="{Binding UpdateAvailable, Converter={StaticResource ShowCursorConverter}}"
        Background="{DynamicResource ApplicationAccentBrushLow}">
    <i:Interaction.Behaviors>
      <behaviors:CommandOnClickBehavior Command="{Binding UpdateCommand}" />
    </i:Interaction.Behaviors>
  
    <Grid Background="IndianRed" IsVisible="{Binding CriticalUpdateAvailable}"/>

    <DockPanel LastChildFill="True" Margin="10 0" VerticalAlignment="Center">
      <StackPanel Orientation="Horizontal" Spacing="20" DockPanel.Dock="Right" IsVisible="{Binding !CriticalUpdateAvailable}">
        <StackPanel Orientation="Horizontal" Spacing="4">
          <TextBlock Text="{Binding ShowNetwork}" />
        </StackPanel>
        <Panel IsVisible="{Binding DownloadingBlock}">
          <StackPanel Orientation="Horizontal" Spacing="4">
            <Grid Height="10" Width="10">
              <DrawingPresenter VerticalAlignment="Center" HorizontalAlignment="Center" Drawing="{DynamicResource StatusBar_DownloadingBlock}" />
            </Grid>
            <TextBlock Text="Downloading a block..." Foreground="{Binding DownloadingBlock, ConverterParameter=DownloadingBlock, Converter={StaticResource StatusColorConverter}}" />
          </StackPanel>
        </Panel>
        <Panel IsVisible="{Binding FiltersLeft, Converter={StaticResource ShouldDisplayValueConverter}}">
          <StackPanel Orientation="Horizontal" Spacing="4">
            <Grid Height="10" Width="10">
              <DrawingPresenter VerticalAlignment="Center" HorizontalAlignment="Center" Drawing="{DynamicResource StatusBar_Filter}" />
            </Grid>
            <TextBlock Text="{Binding FiltersLeft, Converter={StaticResource FilterLeftStatusConverter}}" Foreground="{Binding FiltersLeft, ConverterParameter=FiltersLeft, Converter={StaticResource StatusColorConverter}}" />
          </StackPanel>
        </Panel>
        <StackPanel Orientation="Horizontal" Spacing="4">
          <Grid Height="10" Width="10">
            <DrawingPresenter VerticalAlignment="Center" HorizontalAlignment="Center" Drawing="{DynamicResource StatusBar_GlobeCheckedShield}" />
          </Grid>
          <TextBlock Text="{Binding Tor, StringFormat=Tor is \{0\}, Converter={StaticResource PascalToPhraseConverter}}" Foreground="{Binding Tor, ConverterParameter=Tor, Converter={StaticResource StatusColorConverter}}" />
        </StackPanel>
        <Panel IsVisible="{Binding UseBitcoinCore}">
          <StackPanel Orientation="Horizontal" Spacing="4">
            <Grid Height="10" Width="10">
              <DrawingPresenter VerticalAlignment="Center" HorizontalAlignment="Center" Drawing="{DynamicResource StatusBar_ServerGlobe}" />
            </Grid>
            <TextBlock Text="{Binding BitcoinCoreStatus, Converter={StaticResource RpcStatusStringConverter}}" Foreground="{Binding BitcoinCoreStatus, ConverterParameter=BitcoinCoreStatus, Converter={StaticResource StatusColorConverter}}" />
          </StackPanel>
        </Panel>
        <StackPanel Orientation="Horizontal" Spacing="4">
          <Grid Height="10" Width="10">
            <DrawingPresenter VerticalAlignment="Center" HorizontalAlignment="Center" Drawing="{DynamicResource StatusBar_ServerGlobe}" />
          </Grid>
          <TextBlock Text="{Binding Backend, StringFormat=Backend is \{0\}, Converter={StaticResource PascalToPhraseConverter}}" Foreground="{Binding Backend, ConverterParameter=Backend, Converter={StaticResource StatusColorConverter}}" />
        </StackPanel>
        <Panel IsVisible="{Binding !UseBitcoinCore}">
          <StackPanel Orientation="Horizontal" Spacing="4">
            <Grid Height="10" Width="10">
              <DrawingPresenter VerticalAlignment="Center" HorizontalAlignment="Center" Drawing="{DynamicResource StatusBar_Peer}" />
            </Grid>
            <TextBlock Text="{Binding Peers, StringFormat=Peers: \{0\}}" Foreground="{Binding Peers, ConverterParameter=Peers, Converter={StaticResource StatusColorConverter}}" />
          </StackPanel>
        </Panel>
        <StackPanel Orientation="Horizontal" Spacing="0">
          <TextBlock Text="Price: " />
          <TextBlock Text="{Binding BtcPrice}" />
        </StackPanel>
      </StackPanel>
<<<<<<< HEAD
      
=======

>>>>>>> a73f4215
      <StackPanel Orientation="Horizontal" Spacing="4">
        <Grid IsVisible="{Binding !CriticalUpdateAvailable}">
          <Grid Height="10" Width="10" IsVisible="{Binding UpdateAvailable}">
            <DrawingPresenter VerticalAlignment="Center" HorizontalAlignment="Center" Drawing="{DynamicResource StatusBar_GreenFlag}"/>
          </Grid>
        </Grid>
        <Grid Height="10" Width="10" IsVisible="{Binding CriticalUpdateAvailable}">
            <DrawingPresenter VerticalAlignment="Center" HorizontalAlignment="Center" Drawing="{DynamicResource StatusBar_YellowFlag}"/>
        </Grid>
        <TextBlock Text="{Binding Status, Converter={StaticResource StatusBarStatusStringConverter}}" />
      </StackPanel>
    </DockPanel>
  </Grid>
</UserControl><|MERGE_RESOLUTION|>--- conflicted
+++ resolved
@@ -75,11 +75,7 @@
           <TextBlock Text="{Binding BtcPrice}" />
         </StackPanel>
       </StackPanel>
-<<<<<<< HEAD
       
-=======
-
->>>>>>> a73f4215
       <StackPanel Orientation="Horizontal" Spacing="4">
         <Grid IsVisible="{Binding !CriticalUpdateAvailable}">
           <Grid Height="10" Width="10" IsVisible="{Binding UpdateAvailable}">
