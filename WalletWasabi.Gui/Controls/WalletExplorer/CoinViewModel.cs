﻿using NBitcoin;
using ReactiveUI;
using System;
using System.Globalization;
using System.Linq;
using System.Reactive.Disposables;
using System.Reactive.Linq;
using WalletWasabi.Gui.Models;
using WalletWasabi.Gui.ViewModels;
using WalletWasabi.Models;
using WalletWasabi.Models.ChaumianCoinJoin;

namespace WalletWasabi.Gui.Controls.WalletExplorer
{
	public class CoinViewModel : ViewModelBase
	{
		private CompositeDisposable _disposables;

		private bool _isSelected;
		private SmartCoinStatus _status;
		private ObservableAsPropertyHelper<bool> _coinJoinInProgress;
		private ObservableAsPropertyHelper<bool> _unspent;
		private ObservableAsPropertyHelper<string> _clusters;
		private ObservableAsPropertyHelper<bool> _confirmed;
		private ObservableAsPropertyHelper<bool> _unavailable;
		private CoinListViewModel owner;

		public CoinViewModel(CoinListViewModel owner, SmartCoin model)
		{
			Model = model;
			this.owner = owner;
		}

		public void SubscribeEvents()
		{
			if(_disposables != null)
			{
				throw new Exception("Please report to Dan");
			}

			_disposables = new CompositeDisposable();

			//TODO defer subscription to when accessed (will be faster in ui.)
			_coinJoinInProgress = Model.WhenAnyValue(x => x.CoinJoinInProgress)
				.ToProperty(this, x => x.CoinJoinInProgress)
				.DisposeWith(_disposables);

			_unspent = Model.WhenAnyValue(x => x.Unspent).ToProperty(this, x => x.Unspent, scheduler: RxApp.MainThreadScheduler)
				.DisposeWith(_disposables);

			_clusters = Model.WhenAnyValue(x => x.Clusters).ToProperty(this, x => x.Clusters, scheduler: RxApp.MainThreadScheduler)
				.DisposeWith(_disposables);

			_confirmed = Model.WhenAnyValue(x => x.Confirmed).ToProperty(this, x => x.Confirmed, scheduler: RxApp.MainThreadScheduler)
				.DisposeWith(_disposables);

			_unavailable = Model.WhenAnyValue(x => x.Unavailable).ToProperty(this, x => x.Unavailable, scheduler: RxApp.MainThreadScheduler)
				.DisposeWith(_disposables);

			this.WhenAnyValue(x => x.Status).Subscribe(_ => this.RaisePropertyChanged(nameof(ToolTip)));

			this.WhenAnyValue(x => x.Confirmed, x => x.CoinJoinInProgress, x => x.Confirmations).Subscribe(_ => RefreshSmartCoinStatus());

			this.WhenAnyValue(x => x.IsSelected).Subscribe(_ => owner.OnCoinIsSelectedChanged(this));

<<<<<<< HEAD
			this.WhenAnyValue(x => x.Status).Subscribe(_ => owner.OnCoinStatusChanged());

			this.WhenAnyValue(x => x.Unspent).Subscribe(_ => owner.OnCoinUnspentChanged(this));

			Model.WhenAnyValue(x => x.IsBanned, x => x.SpentAccordingToBackend).ObserveOn(RxApp.MainThreadScheduler)
				.Subscribe(_ => RefreshSmartCoinStatus())
				.DisposeWith(_disposables);

			Observable.FromEventPattern(
				Global.ChaumianClient,
				nameof(Global.ChaumianClient.StateUpdated))
				.ObserveOn(RxApp.MainThreadScheduler)
				.Subscribe(_ =>
				{
					RefreshSmartCoinStatus();
				}).DisposeWith(_disposables);

			Global.Synchronizer.WhenAnyValue(x => x.BestBlockchainHeight)
				.ObserveOn(RxApp.MainThreadScheduler)
				.Subscribe(_ =>
				{
					this.RaisePropertyChanged(nameof(Confirmations));
				}).DisposeWith(_disposables);
=======
			Global.UiConfig.WhenAnyValue(x => x.LurkingWifeMode).Subscribe(_ =>
			{
				this.RaisePropertyChanged(nameof(AmountBtc));
				this.RaisePropertyChanged(nameof(Clusters));
			}).DisposeWith(Disposables);

			Global.ChaumianClient.StateUpdated += ChaumianClient_StateUpdated;
>>>>>>> 063fd3e7
		}

		public void UnsubscribeEvents()
		{
			_disposables.Dispose();
			_disposables = null;
		}

		public SmartCoin Model { get; }

		public bool Confirmed => _confirmed?.Value ?? false;

		public bool CoinJoinInProgress => _coinJoinInProgress?.Value ?? false;

		public bool Unavailable => _unavailable?.Value ?? false;

		public bool Unspent => _unspent?.Value ?? false;

		public string Address => Model.ScriptPubKey.GetDestinationAddress(Global.Network).ToString();

		public int Confirmations => Model.Height.Type == HeightType.Chain
			? Global.Synchronizer.BestBlockchainHeight.Value - Model.Height.Value + 1
			: 0;

		public bool IsSelected
		{
			get => _isSelected;
			set => this.RaiseAndSetIfChanged(ref _isSelected, value);
		}

		public string ToolTip
		{
			get
			{
				switch (Status)
				{
					case SmartCoinStatus.Confirmed: return "This coin is confirmed.";
					case SmartCoinStatus.Unconfirmed: return "This coin is unconfirmed.";
					case SmartCoinStatus.MixingOnWaitingList: return "This coin is waiting for its turn to be coinjoined.";
					case SmartCoinStatus.MixingBanned: return $"The coordinator banned this coin from participation until {Model?.BannedUntilUtc?.ToString("yyyy - MM - dd HH: mm", CultureInfo.InvariantCulture)}.";
					case SmartCoinStatus.MixingInputRegistration: return "This coin is registered for coinjoin.";
					case SmartCoinStatus.MixingConnectionConfirmation: return "This coin is currently in Connection Confirmation phase.";
					case SmartCoinStatus.MixingOutputRegistration: return "This coin is currently in Output Registration phase.";
					case SmartCoinStatus.MixingSigning: return "This coin is currently in Signing phase.";
					case SmartCoinStatus.SpentAccordingToBackend: return "According to the Backend, this coin is spent. Wallet state will be corrected after confirmation.";
					case SmartCoinStatus.MixingWaitingForConfirmation: return "Coinjoining unconfirmed coins is not allowed, unless the coin is a coinjoin output itself.";
					default: return "This is impossible.";
				}
			}
		}

		public Money Amount => Model.Amount;

		public string AmountBtc => Model.Amount.ToString(false, true);

		public string Label => Model.Label;

		public int Height => Model.Height;

		public string TransactionId => Model.TransactionId.ToString();

		public uint OutputIndex => Model.Index;

		public int AnonymitySet => Model.AnonymitySet;

		public string InCoinJoin => Model.CoinJoinInProgress ? "Yes" : "No";

<<<<<<< HEAD
		public string Clusters => _clusters.Value;
=======
		public string Clusters => string.IsNullOrEmpty(Model.Clusters) ? "" : Model.Clusters; //If the value is null the bind do not update the view. It shows the previous state for example: ##### even if PrivMode false.
>>>>>>> 063fd3e7

		public string PubKey => Model.HdPubKey.PubKey.ToString();

		public string KeyPath => Model.HdPubKey.FullKeyPath.ToString();

		public SmartCoinStatus Status
		{
			get => _status;
			set => this.RaiseAndSetIfChanged(ref _status, value);
		}

		private void RefreshSmartCoinStatus()
		{
			Status = GetSmartCoinStatus();
		}

		private SmartCoinStatus GetSmartCoinStatus()
		{
			if (Model.IsBanned)
			{
				return SmartCoinStatus.MixingBanned;
			}

			CcjClientState clientState = Global.ChaumianClient.State;

			if (Model.CoinJoinInProgress)
			{
				foreach (long roundId in clientState.GetAllMixingRounds())
				{
					CcjClientRound round = clientState.GetSingleOrDefaultRound(roundId);
					if (round != default)
					{
						if (round.CoinsRegistered.Contains(Model))
						{
							if (round.State.Phase == CcjRoundPhase.InputRegistration)
							{
								return SmartCoinStatus.MixingInputRegistration;
							}
							else if (round.State.Phase == CcjRoundPhase.ConnectionConfirmation)
							{
								return SmartCoinStatus.MixingConnectionConfirmation;
							}
							else if (round.State.Phase == CcjRoundPhase.OutputRegistration)
							{
								return SmartCoinStatus.MixingOutputRegistration;
							}
							else if (round.State.Phase == CcjRoundPhase.Signing)
							{
								return SmartCoinStatus.MixingSigning;
							}
						}
					}
				}
			}

			if (Model.SpentAccordingToBackend)
			{
				return SmartCoinStatus.SpentAccordingToBackend;
			}

			if (Model.Confirmed)
			{
				if (Model.CoinJoinInProgress)
				{
					return SmartCoinStatus.MixingOnWaitingList;
				}
				else
				{
					return SmartCoinStatus.Confirmed;
				}
			}
			else // Unconfirmed
			{
				if (Model.CoinJoinInProgress)
				{
					return SmartCoinStatus.MixingWaitingForConfirmation;
				}
				else
				{
					return SmartCoinStatus.Unconfirmed;
				}
			}
		}
	}
}<|MERGE_RESOLUTION|>--- conflicted
+++ resolved
@@ -63,7 +63,6 @@
 
 			this.WhenAnyValue(x => x.IsSelected).Subscribe(_ => owner.OnCoinIsSelectedChanged(this));
 
-<<<<<<< HEAD
 			this.WhenAnyValue(x => x.Status).Subscribe(_ => owner.OnCoinStatusChanged());
 
 			this.WhenAnyValue(x => x.Unspent).Subscribe(_ => owner.OnCoinUnspentChanged(this));
@@ -87,15 +86,13 @@
 				{
 					this.RaisePropertyChanged(nameof(Confirmations));
 				}).DisposeWith(_disposables);
-=======
+
 			Global.UiConfig.WhenAnyValue(x => x.LurkingWifeMode).Subscribe(_ =>
 			{
 				this.RaisePropertyChanged(nameof(AmountBtc));
 				this.RaisePropertyChanged(nameof(Clusters));
-			}).DisposeWith(Disposables);
-
-			Global.ChaumianClient.StateUpdated += ChaumianClient_StateUpdated;
->>>>>>> 063fd3e7
+			}).DisposeWith(_disposables);
+				
 		}
 
 		public void UnsubscribeEvents()
@@ -163,11 +160,7 @@
 
 		public string InCoinJoin => Model.CoinJoinInProgress ? "Yes" : "No";
 
-<<<<<<< HEAD
-		public string Clusters => _clusters.Value;
-=======
 		public string Clusters => string.IsNullOrEmpty(Model.Clusters) ? "" : Model.Clusters; //If the value is null the bind do not update the view. It shows the previous state for example: ##### even if PrivMode false.
->>>>>>> 063fd3e7
 
 		public string PubKey => Model.HdPubKey.PubKey.ToString();
 
