--- conflicted
+++ resolved
@@ -1,24 +1,15 @@
 ﻿<UserControl xmlns="https://github.com/avaloniaui"
-<<<<<<< HEAD
-            xmlns:controls="clr-namespace:WalletWasabi.Gui.Controls;assembly=WalletWasabi.Gui">
-    <controls:GroupBox Title="{Binding Title}" TextBlock.FontSize="30" Padding="20" Margin="10">
-        <Grid Classes="content">
-            <DockPanel LastChildFill="True">
-                <Grid RowDefinitions="Auto,Auto" DockPanel.Dock="Top">
-                    <DockPanel LastChildFill="True">
-=======
              xmlns:behaviors="clr-namespace:WalletWasabi.Gui.Behaviors;assembly=WalletWasabi.Gui"
              xmlns:i="clr-namespace:Avalonia.Xaml.Interactivity;assembly=Avalonia.Xaml.Interactivity"
              xmlns:controls="clr-namespace:WalletWasabi.Gui.Controls;assembly=WalletWasabi.Gui">
     <i:Interaction.Behaviors>
         <behaviors:ClearPropertyOnLostFocusBehavior TargetProperty="{Binding SelectedAddress}" />
     </i:Interaction.Behaviors>
-    <DockPanel Margin="10" LastChildFill="True">
-        <controls:GroupBox Title="{Binding Title}" TextBlock.FontSize="30" Padding="20">
-            <Grid Classes="content">
-                <Grid RowDefinitions="Auto,Auto,Auto">
-                    <DockPanel LastChildFill="True" DockPanel.Dock="Top">
->>>>>>> 035ddac7
+    <controls:GroupBox Title="{Binding Title}" TextBlock.FontSize="30" Padding="20" Margin="10">
+        <Grid Classes="content">
+            <DockPanel LastChildFill="True">
+                <Grid RowDefinitions="Auto,Auto" DockPanel.Dock="Top">
+                    <DockPanel LastChildFill="True">
                         <Button Content="Generate Receive Address" Command="{Binding GenerateCommand}" DockPanel.Dock="Right" VerticalAlignment="Top" />
                         <TextBox Text="{Binding Label, Mode=TwoWay}" Watermark="Label" UseFloatingWatermark="True" DockPanel.Dock="Left" MinWidth="300" />
                         <Grid IsVisible="{Binding ClipboardNotificationVisible}">
