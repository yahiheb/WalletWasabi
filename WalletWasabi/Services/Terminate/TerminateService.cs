--- conflicted
+++ resolved
@@ -30,7 +30,9 @@
 			}
 		}
 
-<<<<<<< HEAD
+		private static bool IsSubscribeToSessionEnding => RuntimeInformation.IsOSPlatform(OSPlatform.Windows);
+		public bool IsTerminateRequested => Interlocked.Read(ref _terminateStatus) > TerminateStatusNotStarted;
+
 		private void CurrentDomain_DomainUnload(object? sender, EventArgs e)
 		{
 			Logger.LogInfo($"Process domain unloading requested by the OS.");
@@ -42,10 +44,6 @@
 			Logger.LogInfo($"Process context unloading requested by the OS.");
 			Terminate();
 		}
-=======
-		private static bool IsSubscribeToSessionEnding => RuntimeInformation.IsOSPlatform(OSPlatform.Windows);
-		public bool IsTerminateRequested => Interlocked.Read(ref _terminateStatus) > TerminateStatusNotStarted;
->>>>>>> 4fdf1021
 
 		private void Windows_SystemEvents_SessionEnding(object sender, SessionEndingEventArgs e)
 		{
@@ -112,17 +110,13 @@
 
 			AppDomain.CurrentDomain.ProcessExit -= CurrentDomain_ProcessExit;
 			Console.CancelKeyPress -= Console_CancelKeyPress;
-<<<<<<< HEAD
-			SystemEvents.SessionEnding -= Windows_SystemEvents_SessionEnding;
-			AssemblyLoadContext.Default.Unloading -= Default_Unloading;
-			AppDomain.CurrentDomain.DomainUnload -= CurrentDomain_DomainUnload;
-=======
 
 			if (IsSubscribeToSessionEnding)
 			{
 				SystemEvents.SessionEnding -= Windows_SystemEvents_SessionEnding;
+				AssemblyLoadContext.Default.Unloading -= Default_Unloading;
+				AppDomain.CurrentDomain.DomainUnload -= CurrentDomain_DomainUnload;
 			}
->>>>>>> 4fdf1021
 
 			// Indicate that the termination procedure finished. So other callers can return.
 			Interlocked.Exchange(ref _terminateStatus, TerminateStatusFinished);
