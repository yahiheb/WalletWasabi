using NBitcoin;
using NBitcoin.BitcoinCore;
using NBitcoin.DataEncoders;
using NBitcoin.Policy;
using NBitcoin.Protocol;
using NBitcoin.Protocol.Behaviors;
using Newtonsoft.Json;
using Nito.AsyncEx;
using System;
using System.Collections.Concurrent;
using System.Collections.Generic;
using System.Collections.Specialized;
using System.ComponentModel;
using System.Diagnostics;
using System.IO;
using System.Linq;
using System.Net.Http;
using System.Net.Sockets;
using System.Text;
using System.Threading;
using System.Threading.Tasks;
using WalletWasabi.Backend.Models;
using WalletWasabi.Exceptions;
using WalletWasabi.Helpers;
using WalletWasabi.KeyManagement;
using WalletWasabi.Logging;
using WalletWasabi.Models;
using WalletWasabi.Stores;
using WalletWasabi.WebClients.Wasabi;

namespace WalletWasabi.Services
{
	public class WalletService
	{
		public static event EventHandler<bool> DownloadingBlockChanged;

		// So we will make sure when blocks are downloading with multiple wallet services, they do not conflict.
		private static AsyncLock BlockDownloadLock { get; } = new AsyncLock();

		private static bool DownloadingBlockBacking;

		public static bool DownloadingBlock
		{
			get => DownloadingBlockBacking;
			set
			{
				if (value != DownloadingBlockBacking)
				{
					DownloadingBlockBacking = value;
					DownloadingBlockChanged?.Invoke(null, value);
				}
			}
		}

		public BitcoinStore BitcoinStore { get; }
		public KeyManager KeyManager { get; }
		public WasabiSynchronizer Synchronizer { get; }
		public CcjClient ChaumianClient { get; }
		public MempoolService Mempool { get; }

		public NodesGroup Nodes { get; }
		public string BlocksFolderPath { get; }
		public string TransactionsFolderPath { get; }
		public string TransactionsFilePath { get; }

		private AsyncLock HandleFiltersLock { get; }

		private AsyncLock BlockFolderLock { get; }

		private int NodeTimeouts { get; set; }

		public ServiceConfiguration ServiceConfiguration { get; }

		public ConcurrentDictionary<uint256, (Height height, DateTimeOffset dateTime)> ProcessedBlocks { get; }

		public ObservableConcurrentHashSet<SmartCoin> Coins { get; }

		public ConcurrentHashSet<SmartTransaction> TransactionCache { get; }

		public event EventHandler<FilterModel> NewFilterProcessed;

		public event EventHandler<SmartCoin> CoinSpentOrSpenderConfirmed;

		public event EventHandler<Block> NewBlockProcessed;

		public Network Network => Synchronizer.Network;

		public WalletService(
			BitcoinStore bitcoinStore,
			KeyManager keyManager,
			WasabiSynchronizer syncer,
			CcjClient chaumianClient,
			MempoolService mempool,
			NodesGroup nodes,
			string workFolderDir,
			ServiceConfiguration serviceConfiguration)
		{
			BitcoinStore = Guard.NotNull(nameof(bitcoinStore), bitcoinStore);
			KeyManager = Guard.NotNull(nameof(keyManager), keyManager);
			Nodes = Guard.NotNull(nameof(nodes), nodes);
			Synchronizer = Guard.NotNull(nameof(syncer), syncer);
			ChaumianClient = Guard.NotNull(nameof(chaumianClient), chaumianClient);
			Mempool = Guard.NotNull(nameof(mempool), mempool);
			ServiceConfiguration = Guard.NotNull(nameof(serviceConfiguration), serviceConfiguration);

			ProcessedBlocks = new ConcurrentDictionary<uint256, (Height height, DateTimeOffset dateTime)>();
			HandleFiltersLock = new AsyncLock();

			Coins = new ObservableConcurrentHashSet<SmartCoin>();
			TransactionCache = new ConcurrentHashSet<SmartTransaction>();

			BlocksFolderPath = Path.Combine(workFolderDir, "Blocks", Network.ToString());
			TransactionsFolderPath = Path.Combine(workFolderDir, "Transactions", Network.ToString());
			RuntimeParams.SetDataDir(workFolderDir);

			BlockFolderLock = new AsyncLock();

			KeyManager.AssertCleanKeysIndexed();
			KeyManager.AssertLockedInternalKeysIndexed(14);

			if (Directory.Exists(BlocksFolderPath))
			{
				if (Synchronizer.Network == Network.RegTest)
				{
					Directory.Delete(BlocksFolderPath, true);
					Directory.CreateDirectory(BlocksFolderPath);
				}
			}
			else
			{
				Directory.CreateDirectory(BlocksFolderPath);
			}
			if (Directory.Exists(TransactionsFolderPath))
			{
				if (Synchronizer.Network == Network.RegTest)
				{
					Directory.Delete(TransactionsFolderPath, true);
					Directory.CreateDirectory(TransactionsFolderPath);
				}
			}
			else
			{
				Directory.CreateDirectory(TransactionsFolderPath);
			}

			var walletName = "UnnamedWallet";
			if (!string.IsNullOrWhiteSpace(KeyManager.FilePath))
			{
				walletName = Path.GetFileNameWithoutExtension(KeyManager.FilePath);
			}
			TransactionsFilePath = Path.Combine(TransactionsFolderPath, $"{walletName}Transactions.json");

			BitcoinStore.IndexStore.NewFilter += IndexDownloader_NewFilterAsync;
			BitcoinStore.IndexStore.Reorged += IndexDownloader_ReorgedAsync;
			Mempool.TransactionReceived += Mempool_TransactionReceivedAsync;
		}

		private void Coins_CollectionChanged(object sender, NotifyCollectionChangedEventArgs e)
		{
			if (e.Action == NotifyCollectionChangedAction.Remove)
			{
				var toRemove = e.OldItems[0] as SmartCoin;
				if (toRemove.SpenderTransactionId != null)
				{
					foreach (var toAlsoRemove in Coins.Where(x => x.TransactionId == toRemove.SpenderTransactionId).Distinct().ToList())
					{
						Coins.TryRemove(toAlsoRemove);
					}
				}
				Mempool.TransactionHashes.TryRemove(toRemove.TransactionId);
			}

			RefreshCoinHistories();
		}

		private static AsyncLock TransactionProcessingLock { get; } = new AsyncLock();

		private async void Mempool_TransactionReceivedAsync(object sender, SmartTransaction tx)
		{
			try
			{
				using (await TransactionProcessingLock.LockAsync())
				{
					if (await ProcessTransactionAsync(tx))
					{
						SerializeTransactionCache();
					}
				}
			}
			catch (Exception ex)
			{
				Logger.LogWarning<WalletService>(ex);
			}
		}

		private async void IndexDownloader_ReorgedAsync(object sender, FilterModel invalidFilter)
		{
			try
			{
				using (await HandleFiltersLock.LockAsync())
				{
					uint256 invalidBlockHash = invalidFilter.BlockHash;
					await DeleteBlockAsync(invalidBlockHash);
					var blockState = KeyManager.TryRemoveBlockState(invalidBlockHash);
					ProcessedBlocks.TryRemove(invalidBlockHash, out _);
					if (blockState != null && blockState.BlockHeight != default(Height))
					{
						foreach (var toRemove in Coins.Where(x => x.Height == blockState.BlockHeight).Distinct().ToList())
						{
							Coins.TryRemove(toRemove);
						}
					}
				}
			}
			catch (Exception ex)
			{
				Logger.LogWarning<WalletService>(ex);
			}
		}

		private async void IndexDownloader_NewFilterAsync(object sender, FilterModel filterModel)
		{
			try
			{
				using (await HandleFiltersLock.LockAsync())
				{
					if (filterModel.Filter != null && !KeyManager.CointainsBlockState(filterModel.BlockHash))
					{
						await ProcessFilterModelAsync(filterModel, CancellationToken.None);
					}
				}
				NewFilterProcessed?.Invoke(this, filterModel);

				do
				{
					await Task.Delay(100);
					if (Synchronizer is null || BitcoinStore?.HashChain is null)
					{
						return;
					}
					// Make sure fully synced and this filter is the lastest filter.
					if (BitcoinStore.HashChain.HashesLeft != 0 || BitcoinStore.HashChain.TipHash != filterModel.BlockHash)
					{
						return;
					}
				} while (Synchronizer.AreRequestsBlocked()); // If requests are blocked, delay mempool cleanup, because coinjoin answers are always priority.

				await Mempool?.TryPerformMempoolCleanupAsync(Synchronizer?.WasabiClient?.TorClient?.DestinationUriAction, Synchronizer?.WasabiClient?.TorClient?.TorSocks5EndPoint);
			}
			catch (Exception ex)
			{
				Logger.LogWarning<WalletService>(ex);
			}
		}

		public async Task InitializeAsync(CancellationToken cancel)
		{
			if (!Synchronizer.IsRunning)
			{
				throw new NotSupportedException($"{nameof(Synchronizer)} is not running.");
			}

			await RuntimeParams.LoadAsync();

			using (await HandleFiltersLock.LockAsync())
			{
				var unconfirmedTransactions = new SmartTransaction[0];
				var confirmedTransactions = new SmartTransaction[0];

				if (File.Exists(TransactionsFilePath))
				{
					try
					{
						IEnumerable<SmartTransaction> transactions = null;
						string jsonString = File.ReadAllText(TransactionsFilePath, Encoding.UTF8);
						transactions = JsonConvert.DeserializeObject<IEnumerable<SmartTransaction>>(jsonString)?.OrderByBlockchain();

						confirmedTransactions = transactions?.Where(x => x.Confirmed)?.ToArray() ?? new SmartTransaction[0];

						unconfirmedTransactions = transactions?.Where(x => !x.Confirmed)?.ToArray() ?? new SmartTransaction[0];
					}
					catch (Exception ex)
					{
						Logger.LogWarning<WalletService>(ex);
						Logger.LogWarning<WalletService>($"Transaction cache got corrupted. Deleting {TransactionsFilePath}.");
						File.Delete(TransactionsFilePath);
					}
				}

				// Go through the keymanager's index.
				KeyManager.AssertNetworkOrClearBlockState(Network);
				Height bestKeyManagerHeight = KeyManager.GetBestHeight();

				foreach (BlockState blockState in KeyManager.GetTransactionIndex())
				{
					var relevantTransactions = confirmedTransactions.Where(x => x.BlockHash == blockState.BlockHash).ToArray();
					var block = await GetOrDownloadBlockAsync(blockState.BlockHash, cancel);
					await ProcessBlockAsync(blockState.BlockHeight, block, blockState.TransactionIndices, relevantTransactions);
				}

				// Go through the filters and que to download the matches.
				await BitcoinStore.IndexStore.ForeachFiltersAsync(async (filterModel) =>
				{
					if (filterModel.Filter != null) // Filter can be null if there is no bech32 tx.
					{
						await ProcessFilterModelAsync(filterModel, cancel);
					}
				}, new Height(bestKeyManagerHeight.Value + 1));

				// Load in dummy mempool
				try
				{
					if (unconfirmedTransactions != null && unconfirmedTransactions.Any())
					{
						try
						{
							using (await TransactionProcessingLock.LockAsync())
							using (var client = new WasabiClient(Synchronizer.WasabiClient.TorClient.DestinationUriAction, Synchronizer.WasabiClient.TorClient.TorSocks5EndPoint))
							{
								var compactness = 10;

								var mempoolHashes = await client.GetMempoolHashesAsync(compactness);

								var cnt = 0;
								foreach (var tx in unconfirmedTransactions)
								{
									if (mempoolHashes.Contains(tx.GetHash().ToString().Substring(0, compactness)))
									{
										tx.SetHeight(Height.Mempool);
										await ProcessTransactionAsync(tx);
										Mempool.TransactionHashes.TryAdd(tx.GetHash());

										Logger.LogInfo<WalletService>($"Transaction was successfully tested against the backend's mempool hashes: {tx.GetHash()}.");
										cnt++;
									}
								}

								if (cnt != unconfirmedTransactions.Length)
								{
									SerializeTransactionCache();
								}
							}
						}
						catch
						{
							// When there's a connection failure do not clean the transactions, add it to processing.
							foreach (var tx in unconfirmedTransactions)
							{
								tx.SetHeight(Height.Mempool);
								await ProcessTransactionAsync(tx);
								Mempool.TransactionHashes.TryAdd(tx.GetHash());
							}

							throw;
						}
					}
				}
				catch (Exception ex)
				{
					Logger.LogWarning<WalletService>(ex);
				}
				finally
				{
					UnconfirmedTransactionsInitialized = true;
				}
			}
			Coins.CollectionChanged += Coins_CollectionChanged;
			RefreshCoinHistories();
		}

		private async Task ProcessFilterModelAsync(FilterModel filterModel, CancellationToken cancel)
		{
			if (ProcessedBlocks.ContainsKey(filterModel.BlockHash))
			{
				return;
			}

			var matchFound = filterModel.Filter.MatchAny(KeyManager.GetPubKeyScriptBytes(), filterModel.FilterKey);
			if (!matchFound)
			{
				return;
			}

			Block currentBlock = await GetOrDownloadBlockAsync(filterModel.BlockHash, cancel); // Wait until not downloaded.

			if (await ProcessBlockAsync(filterModel.BlockHeight, currentBlock))
			{
				SerializeTransactionCache();
			}
		}

		public HdPubKey GetReceiveKey(string label, IEnumerable<HdPubKey> dontTouch = null)
		{
			label = Guard.Correct(label);

			// Make sure there's always 21 clean keys generated and indexed.
			KeyManager.AssertCleanKeysIndexed(isInternal: false);

			IEnumerable<HdPubKey> keys = KeyManager.GetKeys(KeyState.Clean, isInternal: false);
			if (dontTouch != null)
			{
				keys = keys.Except(dontTouch);
				if (!keys.Any())
				{
					throw new InvalidOperationException($"{nameof(dontTouch)} covers all the possible keys.");
				}
			}

			var foundLabelless = keys.FirstOrDefault(x => !x.HasLabel); // Return the first labelless.
			HdPubKey ret = foundLabelless ?? keys.RandomElement(); // Return the first, because that's the oldest.

			ret.SetLabel(label, KeyManager);

			return ret;
		}

		public List<SmartCoin> GetClusters(SmartCoin coin, List<SmartCoin> current, ILookup<Script, SmartCoin> lookupScriptPubKey, ILookup<uint256, SmartCoin> lookupSpenderTransactionId, ILookup<uint256, SmartCoin> lookupTransactionId)
		{
			Guard.NotNull(nameof(coin), coin);
			if (current.Contains(coin))
			{
				return current;
			}

			var clusters = current.Concat(new List<SmartCoin> { coin }).ToList(); // The coin is the first elem in its cluster.

			// If the script is the same then we have a match, no matter of the anonymity set.
			foreach (var c in lookupScriptPubKey[coin.ScriptPubKey])
			{
				if (!clusters.Contains(c))
				{
					var h = GetClusters(c, clusters, lookupScriptPubKey, lookupSpenderTransactionId, lookupTransactionId);
					foreach (var hr in h)
					{
						if (!clusters.Contains(hr))
						{
							clusters.Add(hr);
						}
					}
				}
			}

			// If it spends someone and has not been sufficiently anonymized.
			if (coin.AnonymitySet < ServiceConfiguration.PrivacyLevelStrong)
			{
				var c = lookupSpenderTransactionId[coin.TransactionId].FirstOrDefault(x => !clusters.Contains(x));
				if (c != default)
				{
					var h = GetClusters(c, clusters, lookupScriptPubKey, lookupSpenderTransactionId, lookupTransactionId);
					foreach (var hr in h)
					{
						if (!clusters.Contains(hr))
						{
							clusters.Add(hr);
						}
					}
				}
			}

			// If it's being spent by someone and that someone has not been sufficiently anonymized.
			if (!coin.Unspent)
			{
				var c = lookupTransactionId[coin.SpenderTransactionId].FirstOrDefault(x => !clusters.Contains(x));
				if (c != default)
				{
					if (c.AnonymitySet < ServiceConfiguration.PrivacyLevelStrong)
					{
						if (c != default)
						{
							var h = GetClusters(c, clusters, lookupScriptPubKey, lookupSpenderTransactionId, lookupTransactionId);
							foreach (var hr in h)
							{
								if (!clusters.Contains(hr))
								{
									clusters.Add(hr);
								}
							}
						}
					}
				}
			}

			return clusters;
		}

		private async Task<bool> ProcessBlockAsync(Height height, Block block, IEnumerable<int> filterByTxIndexes = null, IEnumerable<SmartTransaction> skeletonBlock = null)
		{
			var ret = false;
			using (await TransactionProcessingLock.LockAsync())
			{
				if (filterByTxIndexes is null)
				{
					var relevantIndicies = new List<int>();
					for (int i = 0; i < block.Transactions.Count; i++)
					{
						Transaction tx = block.Transactions[i];
						if (await ProcessTransactionAsync(new SmartTransaction(tx, height, block.GetHash(), i)))
						{
							relevantIndicies.Add(i);
							ret = true;
						}
					}

					if (relevantIndicies.Any())
					{
						var blockState = new BlockState(block.GetHash(), height, relevantIndicies);
						KeyManager.AddBlockState(blockState, setItsHeightToBest: true); // Set the height here (so less toFile and lock.)
					}
					else
					{
						KeyManager.SetBestHeight(height);
					}
				}
				else
				{
					foreach (var i in filterByTxIndexes.OrderBy(x => x))
					{
						var tx = skeletonBlock?.FirstOrDefault(x => x.BlockIndex == i) ?? new SmartTransaction(block.Transactions[i], height, block.GetHash(), i);
						if (await ProcessTransactionAsync(tx))
						{
							ret = true;
						}
					}
				}
			}

			ProcessedBlocks.TryAdd(block.GetHash(), (height, block.Header.BlockTime));

			NewBlockProcessed?.Invoke(this, block);

			return ret;
		}

		private async Task<bool> ProcessTransactionAsync(SmartTransaction tx)
		{
			uint256 txId = tx.GetHash();
			var walletRelevant = false;

			bool justUpdate = false;
			if (tx.Confirmed)
			{
				Mempool.TransactionHashes.TryRemove(txId); // If we have in mempool, remove.
				if (!tx.Transaction.PossiblyP2WPKHInvolved())
				{
					return false; // We do not care about non-witness transactions for other than mempool cleanup.
				}

				bool isFoundTx = TransactionCache.Contains(tx); // If we have in cache, update height.
				if (isFoundTx)
				{
					SmartTransaction foundTx = TransactionCache.FirstOrDefault(x => x == tx);
					if (foundTx != default(SmartTransaction)) // Must check again, because it's a concurrent collection!
					{
						foundTx.SetHeight(tx.Height, tx.BlockHash, tx.BlockIndex);
						walletRelevant = true;
						justUpdate = true; // No need to check for double spend, we already processed this transaction, just update it.
					}
				}
			}
			else if (!tx.Transaction.PossiblyP2WPKHInvolved())
			{
				return false; // We do not care about non-witness transactions for other than mempool cleanup.
			}

			if (!justUpdate && !tx.Transaction.IsCoinBase) // Transactions we already have and processed would be "double spends" but they shouldn't.
			{
				var doubleSpends = new List<SmartCoin>();
				foreach (SmartCoin coin in Coins)
				{
					var spent = false;
					foreach (TxoRef spentOutput in coin.SpentOutputs)
					{
						foreach (TxIn txIn in tx.Transaction.Inputs)
						{
							if (spentOutput.TransactionId == txIn.PrevOut.Hash && spentOutput.Index == txIn.PrevOut.N) // Do not do (spentOutput == txIn.PrevOut), it's faster this way, because it won't check for null.
							{
								doubleSpends.Add(coin);
								spent = true;
								walletRelevant = true;
								break;
							}
						}
						if (spent)
						{
							break;
						}
					}
				}

				if (doubleSpends.Any())
				{
					if (tx.Height == Height.Mempool)
					{
						// if the received transaction is spending at least one input already
						// spent by a previous unconfirmed transaction signaling RBF then it is not a double
						// spanding transaction but a replacement transaction.
						if (doubleSpends.Any(x => x.IsReplaceable))
						{
							// remove double spent coins (if other coin spends it, remove that too and so on)
							// will add later if they came to our keys
							foreach (SmartCoin doubleSpentCoin in doubleSpends.Where(x => !x.Confirmed))
							{
								Coins.TryRemove(doubleSpentCoin);
							}
							tx.SetReplacement();
							walletRelevant = true;
						}
						else
						{
							return false;
						}
					}
					else // new confirmation always enjoys priority
					{
						// remove double spent coins recursively (if other coin spends it, remove that too and so on), will add later if they came to our keys
						foreach (SmartCoin doubleSpentCoin in doubleSpends)
						{
							Coins.TryRemove(doubleSpentCoin);
						}
						walletRelevant = true;
					}
				}
			}

			var isLikelyCoinJoinOutput = false;
			bool hasEqualOutputs = tx.Transaction.GetIndistinguishableOutputs(includeSingle: false).FirstOrDefault() != default;
			if (hasEqualOutputs)
			{
				var receiveKeys = KeyManager.GetKeys(x => tx.Transaction.Outputs.Any(y => y.ScriptPubKey == x.P2wpkhScript));
				bool allReceivedInternal = receiveKeys.All(x => x.IsInternal);
				if (allReceivedInternal)
				{
					// It is likely a coinjoin if the diff between receive and sent amount is small and have at least 2 equal outputs.
					Money spentAmount = Coins.Where(x => tx.Transaction.Inputs.Any(y => y.PrevOut.Hash == x.TransactionId && y.PrevOut.N == x.Index)).Sum(x => x.Amount);
					Money receivedAmount = tx.Transaction.Outputs.Where(x => receiveKeys.Any(y => y.P2wpkhScript == x.ScriptPubKey)).Sum(x => x.Value);
					bool receivedAlmostAsMuchAsSpent = spentAmount.Almost(receivedAmount, Money.Coins(0.005m));

					if (receivedAlmostAsMuchAsSpent)
					{
						isLikelyCoinJoinOutput = true;
					}
				}
			}

			List<SmartCoin> spentOwnCoins = null;

			for (var i = 0U; i < tx.Transaction.Outputs.Count; i++)
			{
				// If transaction received to any of the wallet keys:
				var output = tx.Transaction.Outputs[i];
				HdPubKey foundKey = KeyManager.GetKeyForScriptPubKey(output.ScriptPubKey);
				if (foundKey != default)
				{
					walletRelevant = true;

					foundKey.SetKeyState(KeyState.Used, KeyManager);
					if (output.Value <= ServiceConfiguration.DustThreshold)
					{
						continue;
					}

					spentOwnCoins = spentOwnCoins ?? Coins.Where(x => tx.Transaction.Inputs.Any(y => y.PrevOut.Hash == x.TransactionId && y.PrevOut.N == x.Index)).ToList();
					var anonset = tx.Transaction.GetAnonymitySet(i);
					if (spentOwnCoins.Count != 0)
					{
						anonset += spentOwnCoins.Min(x => x.AnonymitySet) - 1; // Minus 1, because do not count own.
					}

<<<<<<< HEAD
					if (output.Value <= ServiceConfiguration.DustThreshold)
					{
						continue;
					}

					SmartCoin newCoin = new SmartCoin(txId, i, output.ScriptPubKey, output.Value, tx.Transaction.Inputs.ToTxoRefs().ToArray(), tx.Height, tx.IsRBF, anonset, isLikelyCoinJoinOutput, foundKey.Label, spenderTransactionId: null, false, pubKey: foundKey); // Do not inherit locked status from key, that's different.

=======
					SmartCoin newCoin = new SmartCoin(txId, i, output.ScriptPubKey, output.Value, tx.Transaction.Inputs.ToTxoRefs().ToArray(), tx.Height, tx.IsRBF, anonset, foundKey.Label, spenderTransactionId: null, false, pubKey: foundKey); // Do not inherit locked status from key, that's different.
																																																												   // If we did not have it.
>>>>>>> 93db7ace
					if (Coins.TryAdd(newCoin))
					{
						TransactionCache.TryAdd(tx);

						// If it's being mixed and anonset is not sufficient, then queue it.
						if (newCoin.Unspent && ChaumianClient.HasIngredients && newCoin.AnonymitySet < ServiceConfiguration.MixUntilAnonymitySet && newCoin.IsLikelyCoinJoinOutput && ChaumianClient.State.Contains(newCoin.SpentOutputs))
						{
							try
							{
								await ChaumianClient.QueueCoinsToMixAsync(newCoin);
							}
							catch (Exception ex)
							{
								Logger.LogError<WalletService>(ex);
							}
						}

						// Make sure there's always 21 clean keys generated and indexed.
						KeyManager.AssertCleanKeysIndexed(isInternal: foundKey.IsInternal);

						if (foundKey.IsInternal)
						{
							// Make sure there's always 14 internal locked keys generated and indexed.
							KeyManager.AssertLockedInternalKeysIndexed(14);
						}
					}
					else // If we had this coin already.
					{
						if (newCoin.Height != Height.Mempool) // Update the height of this old coin we already had.
						{
							SmartCoin oldCoin = Coins.FirstOrDefault(x => x.TransactionId == txId && x.Index == i);
							if (oldCoin != null) // Just to be sure, it is a concurrent collection.
							{
								oldCoin.Height = newCoin.Height;
							}
						}
					}
				}
			}

			// If spends any of our coin
			for (var i = 0; i < tx.Transaction.Inputs.Count; i++)
			{
				var input = tx.Transaction.Inputs[i];

				var foundCoin = Coins.FirstOrDefault(x => x.TransactionId == input.PrevOut.Hash && x.Index == input.PrevOut.N);
				if (foundCoin != null)
				{
					walletRelevant = true;
					ChaumianClient.ExposedLinks.TryRemove(foundCoin.GetTxoRef(), out _);
					foundCoin.SpenderTransactionId = txId;
					TransactionCache.TryAdd(tx);
					CoinSpentOrSpenderConfirmed?.Invoke(this, foundCoin);
				}
			}

			return walletRelevant;
		}

		private Node _localBitcoinCoreNode = null;

		public Node LocalBitcoinCoreNode
		{
			get
			{
				if (Network == Network.RegTest)
				{
					return Nodes.ConnectedNodes.First();
				}

				return _localBitcoinCoreNode;
			}
			private set => _localBitcoinCoreNode = value;
		}

		/// <exception cref="OperationCanceledException"></exception>
		public async Task<Block> GetOrDownloadBlockAsync(uint256 hash, CancellationToken cancel)
		{
			// Try get the block
			using (await BlockFolderLock.LockAsync())
			{
				var encoder = new HexEncoder();
				foreach (var filePath in Directory.EnumerateFiles(BlocksFolderPath))
				{
					var fileName = Path.GetFileName(filePath);
					if (!encoder.IsValid(fileName))
					{
						Logger.LogTrace<WalletService>($"Filename is not a hash: {fileName}.");
						continue;
					}

					if (hash == new uint256(fileName))
					{
						var blockBytes = await File.ReadAllBytesAsync(filePath);
						try
						{
							return Block.Load(blockBytes, Synchronizer.Network);
						}
						catch (Exception)
						{
							// In case the block file is corrupted we get an EndOfStreamException exception
							// Ignore any error and continue by re-downloading the block.
							break;
						}
					}
				}
			}
			cancel.ThrowIfCancellationRequested();

			// Download the block
			Block block = null;
			try
			{
				await BlockDownloadLock.LockAsync();
				DownloadingBlock = true;

				while (true)
				{
					cancel.ThrowIfCancellationRequested();
					try
					{
						// Try to get block information from local running Core node first.
						try
						{
							if (LocalBitcoinCoreNode is null || !LocalBitcoinCoreNode.IsConnected && Network != Network.RegTest) // If RegTest then we're already connected do not try again.
							{
								DisconnectDisposeNullLocalBitcoinCoreNode();
								using (var handshakeTimeout = CancellationTokenSource.CreateLinkedTokenSource(cancel))
								{
									handshakeTimeout.CancelAfter(TimeSpan.FromSeconds(10));
									var nodeConnectionParameters = new NodeConnectionParameters()
									{
										ConnectCancellation = handshakeTimeout.Token,
										IsRelay = false,
										UserAgent = $"/Wasabi:{Constants.ClientVersion}/"
									};

									// If an onion was added must try to use Tor.
									// onlyForOnionHosts should connect to it if it's an onion endpoint automatically and non-Tor endpoints through clearnet/localhost
									if (Synchronizer.WasabiClient.TorClient.IsTorUsed)
									{
										nodeConnectionParameters.TemplateBehaviors.Add(new SocksSettingsBehavior(Synchronizer.WasabiClient.TorClient.TorSocks5EndPoint, onlyForOnionHosts: true, networkCredential: null, streamIsolation: false));
									}

									var localEndPoint = ServiceConfiguration.BitcoinCoreEndPoint;
									var localNode = await Node.ConnectAsync(Network, localEndPoint, nodeConnectionParameters);
									try
									{
										Logger.LogInfo<WalletService>($"TCP Connection succeeded, handshaking...");
										localNode.VersionHandshake(Constants.LocalNodeRequirements, handshakeTimeout.Token);
										var peerServices = localNode.PeerVersion.Services;

										//if (!peerServices.HasFlag(NodeServices.Network) && !peerServices.HasFlag(NodeServices.NODE_NETWORK_LIMITED))
										//{
										//	throw new InvalidOperationException($"Wasabi cannot use the local node because it does not provide blocks.");
										//}

										Logger.LogInfo<WalletService>($"Handshake completed successfully.");

										if (!localNode.IsConnected)
										{
											throw new InvalidOperationException($"Wasabi could not complete the handshake with the local node and dropped the connection.{Environment.NewLine}" +
												$"Probably this is because the node does not support retrieving full blocks or segwit serialization.");
										}
										LocalBitcoinCoreNode = localNode;
									}
									catch (OperationCanceledException) when (handshakeTimeout.IsCancellationRequested)
									{
										Logger.LogWarning<Node>($"Wasabi could not complete the handshake with the local node. Probably Wasabi is not whitelisted by the node.{Environment.NewLine}" +
											$"Use \"whitebind\" in the node configuration. (Typically whitebind=127.0.0.1:8333 if Wasabi and the node are on the same machine and whitelist=1.2.3.4 if they are not.)");
										throw;
									}
								}
							}

							Block blockFromLocalNode = null;
							// Should timeout faster. Not sure if it should ever fail though. Maybe let's keep like this later for remote node connection.
							using (var cts = new CancellationTokenSource(TimeSpan.FromSeconds(64)))
							{
								blockFromLocalNode = await LocalBitcoinCoreNode.DownloadBlockAsync(hash, cts.Token);
							}

							if (!blockFromLocalNode.Check())
							{
								throw new InvalidOperationException($"Disconnected node, because invalid block received!");
							}

							block = blockFromLocalNode;
							Logger.LogInfo<WalletService>($"Block acquired from local P2P connection: {hash}");
							break;
						}
						catch (Exception ex)
						{
							block = null;
							DisconnectDisposeNullLocalBitcoinCoreNode();

							if (ex is SocketException)
							{
								Logger.LogTrace<WalletService>("Did not find local listening and running full node instance. Trying to fetch needed block from other source.");
							}
							else
							{
								Logger.LogWarning<WalletService>(ex);
							}
						}
						cancel.ThrowIfCancellationRequested();

						// If no connection, wait then continue.
						while (Nodes.ConnectedNodes.Count == 0)
						{
							await Task.Delay(100);
						}

						Node node = Nodes.ConnectedNodes.RandomElement();
						if (node == default(Node))
						{
							await Task.Delay(100);
							continue;
						}

						if (!node.IsConnected && !(Synchronizer.Network != Network.RegTest))
						{
							await Task.Delay(100);
							continue;
						}

						try
						{
							using (var cts = new CancellationTokenSource(TimeSpan.FromSeconds(RuntimeParams.Instance.NetworkNodeTimeout))) // 1/2 ADSL	512 kbit/s	00:00:32
							{
								block = await node.DownloadBlockAsync(hash, cts.Token);
							}

							if (!block.Check())
							{
								Logger.LogInfo<WalletService>($"Disconnected node: {node.RemoteSocketAddress}, because invalid block received.");
								node.DisconnectAsync("Invalid block received.");
								continue;
							}

							if (Nodes.ConnectedNodes.Count > 1) // So to minimize risking missing unconfirmed transactions.
							{
								Logger.LogInfo<WalletService>($"Disconnected node: {node.RemoteSocketAddress}. Block downloaded: {block.GetHash()}");
								node.DisconnectAsync("Thank you!");
							}

							await NodeTimeoutsAsync(false);
						}
						catch (Exception ex) when (ex is OperationCanceledException
												|| ex is TaskCanceledException
												|| ex is TimeoutException)
						{
							Logger.LogInfo<WalletService>($"Disconnected node: {node.RemoteSocketAddress}, because block download took too long.");

							await NodeTimeoutsAsync(true);

							node.DisconnectAsync("Block download took too long.");
							continue;
						}
						catch (Exception ex)
						{
							Logger.LogDebug<WalletService>(ex);
							Logger.LogInfo<WalletService>($"Disconnected node: {node.RemoteSocketAddress}, because block download failed: {ex.Message}");
							node.DisconnectAsync("Block download failed.");
							continue;
						}

						break; // If got this far break, then we have the block, it's valid. Break.
					}
					catch (Exception ex)
					{
						Logger.LogDebug<WalletService>(ex);
					}
				}

				// Save the block
				using (await BlockFolderLock.LockAsync())
				{
					var path = Path.Combine(BlocksFolderPath, hash.ToString());
					await File.WriteAllBytesAsync(path, block.ToBytes());
				}
			}
			finally
			{
				DownloadingBlock = false;
				BlockDownloadLock.ReleaseLock();
			}

			return block;
		}

		private void DisconnectDisposeNullLocalBitcoinCoreNode()
		{
			if (LocalBitcoinCoreNode != null)
			{
				try
				{
					LocalBitcoinCoreNode?.Disconnect();
				}
				catch (Exception ex)
				{
					Logger.LogDebug<WalletService>(ex);
				}
				finally
				{
					try
					{
						LocalBitcoinCoreNode?.Dispose();
					}
					catch (Exception ex)
					{
						Logger.LogDebug<WalletService>(ex);
					}
					finally
					{
						LocalBitcoinCoreNode = null;
						Logger.LogInfo<WalletService>("Local Bitcoin Core node disconnected.");
					}
				}
			}
		}

		/// <remarks>
		/// Use it at reorgs.
		/// </remarks>
		public async Task DeleteBlockAsync(uint256 hash)
		{
			try
			{
				using (await BlockFolderLock.LockAsync())
				{
					var filePaths = Directory.EnumerateFiles(BlocksFolderPath);
					var fileNames = filePaths.Select(Path.GetFileName);
					var hashes = fileNames.Select(x => new uint256(x));

					if (hashes.Contains(hash))
					{
						File.Delete(Path.Combine(BlocksFolderPath, hash.ToString()));
					}
				}
			}
			catch (Exception ex)
			{
				Logger.LogWarning<WalletService>(ex);
			}
		}

		public async Task<int> CountBlocksAsync()
		{
			using (await BlockFolderLock.LockAsync())
			{
				return Directory.EnumerateFiles(BlocksFolderPath).Count();
			}
		}

		public class Operation
		{
			public Script Script { get; }
			public Money Amount { get; }
			public string Label { get; }

			public Operation(Script script, Money amount, string label)
			{
				Script = Guard.NotNull(nameof(script), script);
				Amount = Guard.NotNull(nameof(amount), amount);
				Label = label ?? "";
			}
		}

		/// <param name="toSend">If Money.Zero then spends all available amount. Does not generate change.</param>
		/// <param name="allowUnconfirmed">Allow to spend unconfirmed transactions, if necessary.</param>
		/// <param name="allowedInputs">Only these inputs allowed to be used to build the transaction. The wallet must know the corresponding private keys.</param>
		/// <param name="subtractFeeFromAmountIndex">If null, fee is substracted from the change. Otherwise it denotes the index in the toSend array.</param>
		/// <param name="feeTarget">The target number of blocks to estimate the fee. Null if feeRate is being used instead.</param>
		/// <param name="feeRate">The fee rate for the transaction. Null if feeTarget is being used instead.</param>
		/// <exception cref="ArgumentException"></exception>
		/// <exception cref="ArgumentNullException"></exception>
		/// <exception cref="ArgumentOutOfRangeException"></exception>
		public BuildTransactionResult BuildTransaction(string password,
														Operation[] toSend,
														int? feeTarget = null,
														FeeRate feeRate = null,
														bool allowUnconfirmed = false,
														int? subtractFeeFromAmountIndex = null,
														Script customChange = null,
														IEnumerable<TxoRef> allowedInputs = null)
		{
			password = password ?? ""; // Correction.
			toSend = Guard.NotNullOrEmpty(nameof(toSend), toSend);

			if ((feeRate is null && feeTarget is null)
				|| (feeRate != null && feeTarget != null))
			{
				throw new NotSupportedException($"Either {nameof(feeRate)} or {nameof(feeTarget)} must be set and the other should be null.");
			}

			if (toSend.Any(x => x is null))
			{
				throw new ArgumentNullException($"{nameof(toSend)} cannot contain null element.");
			}
			if (toSend.Any(x => x.Amount < Money.Zero))
			{
				throw new ArgumentException($"{nameof(toSend)} cannot contain negative element.");
			}

			long sum = toSend.Select(x => x.Amount).Sum().Satoshi;
			if (sum < 0 || sum > Constants.MaximumNumberOfSatoshis)
			{
				throw new ArgumentOutOfRangeException($"{nameof(toSend)} sum cannot be smaller than 0 or greater than {Constants.MaximumNumberOfSatoshis}.");
			}

			int spendAllCount = toSend.Count(x => x.Amount == Money.Zero);
			if (spendAllCount > 1)
			{
				throw new ArgumentException($"Only one {nameof(toSend)} element can contain Money.Zero. Money.Zero means add the change to the value of this output.");
			}
			if (spendAllCount == 1 && !(customChange is null))
			{
				throw new ArgumentException($"{nameof(customChange)} and send all to destination cannot be specified at the same time.");
			}

			if (feeTarget.HasValue)
			{
				Guard.InRangeAndNotNull(nameof(feeTarget), feeTarget.Value, 0, Constants.SevenDaysConfirmationTarget); // Allow 0 and 1, and correct later.

				if (feeTarget < 2) // Correct 0 and 1 to 2.
				{
					feeTarget = 2;
				}
			}

			if (subtractFeeFromAmountIndex != null) // If not null, make sure not out of range. If null fee is substracted from the change.
			{
				if (subtractFeeFromAmountIndex < 0)
				{
					throw new ArgumentOutOfRangeException($"{nameof(subtractFeeFromAmountIndex)} cannot be smaller than 0.");
				}
				if (subtractFeeFromAmountIndex > toSend.Length - 1)
				{
					throw new ArgumentOutOfRangeException($"{nameof(subtractFeeFromAmountIndex)} can be maximum {nameof(toSend)}.Length - 1. {nameof(subtractFeeFromAmountIndex)}: {subtractFeeFromAmountIndex}, {nameof(toSend)}.Length - 1: {toSend.Length - 1}.");
				}
			}

			// Get allowed coins to spend.
			List<SmartCoin> allowedSmartCoinInputs; // Inputs that can be used to build the transaction.
			if (allowedInputs != null) // If allowedInputs are specified then select the coins from them.
			{
				if (!allowedInputs.Any())
				{
					throw new ArgumentException($"{nameof(allowedInputs)} is not null, but empty.");
				}

				allowedSmartCoinInputs = allowUnconfirmed
					? Coins.Where(x => !x.Unavailable && allowedInputs.Any(y => y.TransactionId == x.TransactionId && y.Index == x.Index)).ToList()
					: Coins.Where(x => !x.Unavailable && x.Confirmed && allowedInputs.Any(y => y.TransactionId == x.TransactionId && y.Index == x.Index)).ToList();
			}
			else
			{
				allowedSmartCoinInputs = allowUnconfirmed ? Coins.Where(x => !x.Unavailable).ToList() : Coins.Where(x => !x.Unavailable && x.Confirmed).ToList();
			}

			// 4. Get and calculate fee
			Logger.LogInfo<WalletService>("Calculating dynamic transaction fee...");

			FeeRate feePerBytes = (feeTarget.HasValue) ? Synchronizer.GetFeeRate(feeTarget.Value) : feeRate;

			feePerBytes = feePerBytes.SatoshiPerByte < 1 ? new FeeRate(1m) : feePerBytes; // Use the sanity check that under 2 satoshi per bytes should not be displayed. To correct possible rounding errors.

			bool spendAll = spendAllCount == 1;
			int inNum;
			if (spendAll)
			{
				inNum = allowedSmartCoinInputs.Count;
			}
			else
			{
				int expectedMinTxSize = 1 * Constants.P2wpkhInputSizeInBytes + 1 * Constants.OutputSizeInBytes + 10;
				inNum = SelectCoinsToSpend(allowedSmartCoinInputs, toSend.Select(x => x.Amount).Sum() + feePerBytes.GetTotalFee(expectedMinTxSize)).Count();
			}

			// https://bitcoincore.org/en/segwit_wallet_dev/#transaction-fee-estimation
			// https://bitcoin.stackexchange.com/a/46379/26859
			int outNum = spendAll ? toSend.Length : toSend.Length + 1; // number of addresses to send + 1 for change
			int vSize = NBitcoinHelpers.CalculateVsizeAssumeSegwit(inNum, outNum);
			Logger.LogInfo<WalletService>($"Estimated tx size: {vSize} vbytes.");

			// Multiply the standard by 1.1 to avoid possible off by one errors in flawed implementations.
			var minFeeRate = new FeeRate(1.1m * new StandardTransactionPolicy().MinRelayTxFee.SatoshiPerByte);
			if (feePerBytes < minFeeRate)
			{
				feePerBytes = minFeeRate;
			}

			Money fee = feePerBytes.GetTotalFee(vSize);

			Logger.LogInfo<WalletService>($"Fee: {fee.Satoshi} Satoshi.");

			// 5. How much to spend?
			long toSendAmountSumInSatoshis = toSend.Select(x => x.Amount).Sum(); // Does it work if I simply go with Money class here? Is that copied by reference of value?
			var realToSend = new (Script script, Money amount, string label)[toSend.Length];
			for (int i = 0; i < toSend.Length; i++) // clone
			{
				realToSend[i] = (
					new Script(toSend[i].Script.ToString()),
					new Money(toSend[i].Amount.Satoshi),
					toSend[i].Label);
			}
			for (int i = 0; i < realToSend.Length; i++)
			{
				if (realToSend[i].amount == Money.Zero) // means spend all
				{
					realToSend[i].amount = allowedSmartCoinInputs.Select(x => x.Amount).Sum();

					realToSend[i].amount -= new Money(toSendAmountSumInSatoshis);

					if (subtractFeeFromAmountIndex is null)
					{
						realToSend[i].amount -= fee;
					}
				}

				if (subtractFeeFromAmountIndex == i)
				{
					realToSend[i].amount -= fee;
				}

				if (realToSend[i].amount < Money.Zero)
				{
					throw new InsufficientBalanceException(fee + Money.Satoshis(1), realToSend[i].amount + fee);
				}
			}

			var toRemoveList = new List<(Script script, Money money, string label)>(realToSend);
			toRemoveList.RemoveAll(x => x.money == Money.Zero);
			realToSend = toRemoveList.ToArray();

			// 1. Get the possible changes.
			Script changeScriptPubKey;
			var sb = new StringBuilder();
			foreach (var item in realToSend)
			{
				var corrected = Guard.Correct(item.label);
				sb.Append($"{corrected}, ");
			}
			var changeLabel = sb.ToString().TrimEnd(',', ' ');

			if (customChange is null)
			{
				KeyManager.AssertCleanKeysIndexed(isInternal: true);
				KeyManager.AssertLockedInternalKeysIndexed(14);
				var changeHdPubKey = KeyManager.GetKeys(KeyState.Clean, true).RandomElement();

				changeHdPubKey.SetLabel(changeLabel, KeyManager);
				changeScriptPubKey = changeHdPubKey.P2wpkhScript;
			}
			else
			{
				changeScriptPubKey = customChange;
			}

			// 6. Do some checks
			Money totalOutgoingAmountNoFee = realToSend.Select(x => x.amount).Sum();
			Money totalOutgoingAmount = totalOutgoingAmountNoFee + fee;
			decimal feePc = (100 * fee.ToDecimal(MoneyUnit.BTC)) / totalOutgoingAmountNoFee.ToDecimal(MoneyUnit.BTC);

			if (feePc > 1)
			{
				Logger.LogInfo<WalletService>($"The transaction fee is {feePc:0.#}% of your transaction amount.{Environment.NewLine}"
					+ $"Sending:\t {totalOutgoingAmount.ToString(fplus: false, trimExcessZero: true)} BTC.{Environment.NewLine}"
					+ $"Fee:\t\t {fee.Satoshi} Satoshi.");
			}
			if (feePc > 100)
			{
				throw new InvalidOperationException($"The transaction fee is more than twice as much as your transaction amount: {feePc:0.#}%.");
			}

			var confirmedAvailableAmount = allowedSmartCoinInputs.Where(x => x.Confirmed).Select(x => x.Amount).Sum();
			var spendsUnconfirmed = false;
			if (confirmedAvailableAmount < totalOutgoingAmount)
			{
				spendsUnconfirmed = true;
				Logger.LogInfo<WalletService>("Unconfirmed transaction are being spent.");
			}

			// 7. Select coins
			Logger.LogInfo<WalletService>("Selecting coins...");
			IEnumerable<SmartCoin> coinsToSpend = SelectCoinsToSpend(allowedSmartCoinInputs, totalOutgoingAmount);

			// 9. Build the transaction
			Logger.LogInfo<WalletService>("Signing transaction...");
			TransactionBuilder builder = Network.CreateTransactionBuilder();
			// It must be watch only, too, because if we have the key and also hardware wallet, we do not care we can sign.
			bool sign = !KeyManager.IsWatchOnly;
			if (sign)
			{
				// 8. Get signing keys
				IEnumerable<ExtKey> signingKeys = KeyManager.GetSecrets(password, coinsToSpend.Select(x => x.ScriptPubKey).ToArray());

				builder = builder
					.AddCoins(coinsToSpend.Select(x => x.GetCoin()))
					.AddKeys(signingKeys.ToArray());
			}
			else
			{
				builder = builder
					.AddCoins(coinsToSpend.Select(x => x.GetCoin()));
			}

			foreach ((Script scriptPubKey, Money amount, string label) output in realToSend)
			{
				builder = builder.Send(output.scriptPubKey, output.amount);
			}

			Transaction tx = builder
				.SetChange(changeScriptPubKey)
				.SendFees(fee)
				.BuildTransaction(sign);

			if (sign)
			{
				TransactionPolicyError[] checkResults = builder.Check(tx, fee);
				if (checkResults.Length > 0)
				{
					throw new InvalidTxException(tx, checkResults);
				}
			}

			List<SmartCoin> spentCoins = Coins.Where(x => tx.Inputs.Any(y => y.PrevOut.Hash == x.TransactionId && y.PrevOut.N == x.Index)).ToList();

			var outerWalletOutputs = new List<SmartCoin>();
			var innerWalletOutputs = new List<SmartCoin>();
			for (var i = 0U; i < tx.Outputs.Count; i++)
			{
				TxOut output = tx.Outputs[i];
				var anonset = (tx.GetAnonymitySet(i) + spentCoins.Min(x => x.AnonymitySet)) - 1; // Minus 1, because count own only once.
				var foundKey = KeyManager.GetKeys(KeyState.Clean).FirstOrDefault(x => output.ScriptPubKey == x.P2wpkhScript);
				var coin = new SmartCoin(tx.GetHash(), i, output.ScriptPubKey, output.Value, tx.Inputs.ToTxoRefs().ToArray(), Height.Unknown, tx.RBF, anonset, isLikelyCoinJoinOutput: false, pubKey: foundKey);

				if (foundKey != null)
				{
					coin.Label = changeLabel;
					innerWalletOutputs.Add(coin);
				}
				else
				{
					outerWalletOutputs.Add(coin);
				}
			}

			PSBT psbt = builder.BuildPSBT(sign);
			HashSet<SmartCoin> allTxCoins = spentCoins.Concat(innerWalletOutputs).Concat(outerWalletOutputs).ToHashSet();
			foreach (var coin in allTxCoins)
			{
				if (coin.HdPubKey != null)
				{
					var index = -1;
					var isInput = false;
					for (int i = 0; i < tx.Inputs.Count; i++)
					{
						var input = tx.Inputs[i];
						if (input.PrevOut == coin.GetOutPoint())
						{
							index = i;
							isInput = true;
							break;
						}
					}
					if (!isInput)
					{
						index = (int)coin.Index;
					}

					if (KeyManager.MasterFingerprint.HasValue)
					{
						var rootKeyPath = new RootedKeyPath(KeyManager.MasterFingerprint.Value, coin.HdPubKey.FullKeyPath);
						psbt.AddKeyPath(coin.HdPubKey.PubKey, rootKeyPath, coin.ScriptPubKey);
					}
				}
			}

			Logger.LogInfo<WalletService>($"Transaction is successfully built: {tx.GetHash()}.");

			return new BuildTransactionResult(new SmartTransaction(tx, Height.Unknown), psbt, spendsUnconfirmed, sign, fee, feePc, outerWalletOutputs, innerWalletOutputs, spentCoins);
		}

		private IEnumerable<SmartCoin> SelectCoinsToSpend(IEnumerable<SmartCoin> unspentCoins, Money totalOutAmount)
		{
			var coinsToSpend = new HashSet<SmartCoin>();
			var unspentConfirmedCoins = new List<SmartCoin>();
			var unspentUnconfirmedCoins = new List<SmartCoin>();
			foreach (SmartCoin coin in unspentCoins)
			{
				if (coin.Confirmed)
				{
					unspentConfirmedCoins.Add(coin);
				}
				else
				{
					unspentUnconfirmedCoins.Add(coin);
				}
			}

			bool haveEnough = TrySelectCoins(ref coinsToSpend, totalOutAmount, unspentConfirmedCoins);
			if (!haveEnough)
			{
				haveEnough = TrySelectCoins(ref coinsToSpend, totalOutAmount, unspentUnconfirmedCoins);
			}

			if (!haveEnough)
			{
				throw new InsufficientBalanceException(totalOutAmount, unspentConfirmedCoins.Select(x => x.Amount).Sum() + unspentUnconfirmedCoins.Select(x => x.Amount).Sum());
			}

			return coinsToSpend;
		}

		/// <returns>If the selection was successful. If there's enough coins to spend from.</returns>
		private bool TrySelectCoins(ref HashSet<SmartCoin> coinsToSpend, Money totalOutAmount, IEnumerable<SmartCoin> unspentCoins)
		{
			// If there's no need for input merging, then use the largest selected.
			// Do not prefer anonymity set. You can assume the user prefers anonymity set manually through the GUI.
			SmartCoin largestCoin = unspentCoins.OrderByDescending(x => x.Amount).FirstOrDefault();
			if (largestCoin == default)
			{
				return false; // If there's no coin then unsuccessful selection.
			}
			else // Check if we can do without input merging.
			{
				if (largestCoin.Amount >= totalOutAmount)
				{
					coinsToSpend.Add(largestCoin);
					return true;
				}
			}

			// If there's a need for input merging.
			foreach (var coin in unspentCoins
				.OrderByDescending(x => x.AnonymitySet) // Always try to spend/merge the largest anonset coins first.
				.ThenByDescending(x => x.Amount)) // Then always try to spend by amount.
			{
				coinsToSpend.Add(coin);
				// If reaches the amount, then return true, else just go with the largest coin.
				if (coinsToSpend.Select(x => x.Amount).Sum() >= totalOutAmount)
				{
					return true;
				}
			}

			return false;
		}

		public void RenameLabel(SmartCoin coin, string newLabel)
		{
			newLabel = Guard.Correct(newLabel);
			coin.Label = newLabel;
			var key = KeyManager.GetKeys(x => x.P2wpkhScript == coin.ScriptPubKey).SingleOrDefault();
			if (key != null)
			{
				key.SetLabel(newLabel, KeyManager);
			}
		}

		private static long SendCount = 0;

		public async Task SendTransactionAsync(SmartTransaction transaction)
		{
			try
			{
				Interlocked.Increment(ref SendCount);
				// Broadcast to a random node.
				// Wait until it arrives to at least two other nodes.
				// If something's wrong, fall back broadcasting with backend.

				if (Network == Network.RegTest)
				{
					throw new InvalidOperationException("Transaction broadcasting to nodes does not work in RegTest.");
				}

				while (true)
				{
					// As long as we are connected to at least 4 nodes, we can always try again.
					// 3 should be enough, but make it 5 so 2 nodes could disconnect the meantime.
					if (Nodes.ConnectedNodes.Count < 5)
					{
						throw new InvalidOperationException("We are not connected to enough nodes.");
					}

					Node node = Nodes.ConnectedNodes.RandomElement();
					if (node == default(Node))
					{
						await Task.Delay(100);
						continue;
					}

					if (!node.IsConnected)
					{
						await Task.Delay(100);
						continue;
					}

					Logger.LogInfo<WalletService>($"Trying to broadcast transaction with random node ({node.RemoteSocketAddress}):{transaction.GetHash()}");
					var addedToBroadcastStore = Mempool.TryAddToBroadcastStore(transaction.Transaction, node.RemoteSocketEndpoint.ToString()); // So we'll reply to INV with this transaction.
					if (!addedToBroadcastStore)
					{
						Logger.LogWarning<WalletService>($"Transaction {transaction.GetHash()} was already present in the broadcast store.");
					}
					var invPayload = new InvPayload(transaction.Transaction);
					// Give 7 seconds to send the inv payload.
					using (var cts = new CancellationTokenSource(TimeSpan.FromSeconds(7)))
					{
						await node.SendMessageAsync(invPayload).WithCancellation(cts.Token); // ToDo: It's dangerous way to cancel. Implement proper cancellation to NBitcoin!
					}

					if (Mempool.TryGetFromBroadcastStore(transaction.GetHash(), out TransactionBroadcastEntry entry))
					{
						// Give 7 seconds for serving.
						var timeout = 0;
						while (!entry.IsBroadcasted())
						{
							if (timeout > 7)
							{
								throw new TimeoutException("Did not serve the transaction.");
							}
							await Task.Delay(1_000);
							timeout++;
						}
						node.DisconnectAsync("Thank you!");
						Logger.LogInfo<MempoolBehavior>($"Disconnected node: {node.RemoteSocketAddress}. Successfully broadcasted transaction: {transaction.GetHash()}.");

						// Give 21 seconds for propagation.
						timeout = 0;
						while (entry.GetPropagationConfirmations() < 2)
						{
							if (timeout > 21)
							{
								throw new TimeoutException("Did not serve the transaction.");
							}
							await Task.Delay(1_000);
							timeout++;
						}
						Logger.LogInfo<MempoolBehavior>($"Transaction is successfully propagated: {transaction.GetHash()}.");
					}
					else
					{
						Logger.LogWarning<WalletService>($"Expected transaction {transaction.GetHash()} was not found in the broadcast store.");
					}
					break;
				}
			}
			catch (Exception ex)
			{
				Logger.LogInfo<WalletService>($"Random node could not broadcast transaction. Broadcasting with backend... Reason: {ex.Message}");
				Logger.LogDebug<WalletService>(ex);

				using (var client = new WasabiClient(Synchronizer.WasabiClient.TorClient.DestinationUriAction, Synchronizer.WasabiClient.TorClient.TorSocks5EndPoint))
				{
					try
					{
						await client.BroadcastAsync(transaction);
					}
					catch (HttpRequestException ex2) when (
						ex2.Message.Contains("bad-txns-inputs-missingorspent", StringComparison.InvariantCultureIgnoreCase)
						|| ex2.Message.Contains("missing-inputs", StringComparison.InvariantCultureIgnoreCase)
						|| ex2.Message.Contains("txn-mempool-conflict", StringComparison.InvariantCultureIgnoreCase))
					{
						if (transaction.Transaction.Inputs.Count == 1) // If we tried to only spend one coin, then we can mark it as spent. If there were more coins, then we do not know.
						{
							OutPoint input = transaction.Transaction.Inputs.First().PrevOut;
							SmartCoin coin = Coins.FirstOrDefault(x => x.TransactionId == input.Hash && x.Index == input.N);
							if (coin != default)
							{
								coin.SpentAccordingToBackend = true;
							}
						}
					}
				}

				using (await TransactionProcessingLock.LockAsync())
				{
					if (await ProcessTransactionAsync(new SmartTransaction(transaction.Transaction, Height.Mempool)))
					{
						SerializeTransactionCache();
					}

					Mempool.TransactionHashes.TryAdd(transaction.GetHash());
				}

				Logger.LogInfo<WalletService>($"Transaction is successfully broadcasted to backend: {transaction.GetHash()}.");
			}
			finally
			{
				Mempool.TryRemoveFromBroadcastStore(transaction.GetHash(), out _); // Remove it just to be sure. Probably has been removed previously.
				Interlocked.Decrement(ref SendCount);
			}
		}

		public ISet<string> GetLabels()
		{
			return Coins
				.SelectMany(x => x.Label.Split(',', StringSplitOptions.RemoveEmptyEntries))
				.Select(x => x.Trim())
				.ToHashSet();
		}

		private int _refreshCoinHistoriesRerunRequested = 0;
		private int _refreshCoinHistoriesRunning = 0;

		public void RefreshCoinHistories()
		{
			// If already running, then make sure another run is requested, else do the work.
			if (Interlocked.CompareExchange(ref _refreshCoinHistoriesRunning, 1, 0) == 1)
			{
				Interlocked.Exchange(ref _refreshCoinHistoriesRerunRequested, 1);
				return;
			}

			try
			{
				var unspentCoins = Coins.Where(c => c.Unspent); //refreshing unspent coins clusters only
				if (unspentCoins.Any())
				{
					ILookup<Script, SmartCoin> lookupScriptPubKey = Coins.ToLookup(c => c.ScriptPubKey, c => c);
					ILookup<uint256, SmartCoin> lookupSpenderTransactionId = Coins.ToLookup(c => c.SpenderTransactionId, c => c);
					ILookup<uint256, SmartCoin> lookupTransactionId = Coins.ToLookup(c => c.TransactionId, c => c);

					const int simultaneousThread = 2; //threads allowed to run simultaneously in threadpool

					Parallel.ForEach(unspentCoins, new ParallelOptions { MaxDegreeOfParallelism = simultaneousThread }, coin =>
					{
						var result = string.Join(", ", GetClusters(coin, new List<SmartCoin>(), lookupScriptPubKey, lookupSpenderTransactionId, lookupTransactionId).Select(x => x.Label).Distinct());
						coin.SetClusters(result);
					});
				}
			}
			catch (Exception ex)
			{
				Logger.LogError<WalletService>($"Refreshing coin clusters failed: {ex}");
			}
			finally
			{
				// It's not running anymore, but someone may requested another run.
				Interlocked.Exchange(ref _refreshCoinHistoriesRunning, 0);

				// Clear the rerun request, too and if it was requested, then rerun.
				if (Interlocked.Exchange(ref _refreshCoinHistoriesRerunRequested, 0) == 1)
				{
					RefreshCoinHistories();
				}
			}
		}

		public bool UnconfirmedTransactionsInitialized { get; private set; } = false;

		private void SerializeTransactionCache()
		{
			if (!UnconfirmedTransactionsInitialized) // If unconfirmed ones are not yet initialized, then do not serialize because unconfirmed are going to be lost.
			{
				return;
			}

			IoHelpers.EnsureContainingDirectoryExists(TransactionsFilePath);
			string jsonString = JsonConvert.SerializeObject(TransactionCache.OrderByBlockchain(), Formatting.Indented);
			File.WriteAllText(TransactionsFilePath,
				jsonString,
				Encoding.UTF8);
		}

		/// <summary>
		/// Current timeout used when downloading a block from the remote node. It is defined in seconds.
		/// </summary>
		private async Task NodeTimeoutsAsync(bool increaseDecrease)
		{
			if (increaseDecrease)
			{
				NodeTimeouts++;
			}
			else
			{
				NodeTimeouts--;
			}

			var timeout = RuntimeParams.Instance.NetworkNodeTimeout;

			// If it times out 2 times in a row then increase the timeout.
			if (NodeTimeouts >= 2)
			{
				NodeTimeouts = 0;
				timeout *= 2;
			}
			else if (NodeTimeouts <= -3) // If it does not time out 3 times in a row, lower the timeout.
			{
				NodeTimeouts = 0;
				timeout = (int)Math.Round(timeout * 0.7);
			}

			// Sanity check
			if (timeout < 32)
			{
				timeout = 32;
			}
			else if (timeout > 600)
			{
				timeout = 600;
			}

			if (timeout == RuntimeParams.Instance.NetworkNodeTimeout)
			{
				return;
			}

			RuntimeParams.Instance.NetworkNodeTimeout = timeout;
			await RuntimeParams.Instance.SaveAsync();

			Logger.LogInfo<WalletService>($"Current timeout value used on block download is: {timeout} seconds.");
		}

		public async Task StopAsync()
		{
			while (Interlocked.Read(ref SendCount) != 0) // Make sure to wait for send to finish.
			{
				await Task.Delay(50);
			}

			BitcoinStore.IndexStore.NewFilter -= IndexDownloader_NewFilterAsync;
			BitcoinStore.IndexStore.Reorged -= IndexDownloader_ReorgedAsync;
			Mempool.TransactionReceived -= Mempool_TransactionReceivedAsync;
			Coins.CollectionChanged -= Coins_CollectionChanged;

			DisconnectDisposeNullLocalBitcoinCoreNode();
		}
	}
}<|MERGE_RESOLUTION|>--- conflicted
+++ resolved
@@ -666,18 +666,8 @@
 						anonset += spentOwnCoins.Min(x => x.AnonymitySet) - 1; // Minus 1, because do not count own.
 					}
 
-<<<<<<< HEAD
-					if (output.Value <= ServiceConfiguration.DustThreshold)
-					{
-						continue;
-					}
-
 					SmartCoin newCoin = new SmartCoin(txId, i, output.ScriptPubKey, output.Value, tx.Transaction.Inputs.ToTxoRefs().ToArray(), tx.Height, tx.IsRBF, anonset, isLikelyCoinJoinOutput, foundKey.Label, spenderTransactionId: null, false, pubKey: foundKey); // Do not inherit locked status from key, that's different.
 
-=======
-					SmartCoin newCoin = new SmartCoin(txId, i, output.ScriptPubKey, output.Value, tx.Transaction.Inputs.ToTxoRefs().ToArray(), tx.Height, tx.IsRBF, anonset, foundKey.Label, spenderTransactionId: null, false, pubKey: foundKey); // Do not inherit locked status from key, that's different.
-																																																												   // If we did not have it.
->>>>>>> 93db7ace
 					if (Coins.TryAdd(newCoin))
 					{
 						TransactionCache.TryAdd(tx);
