using NBitcoin;
using System.Linq;
using System.Collections.Generic;
using WalletWasabi.Exceptions;
using WalletWasabi.Blockchain.Analysis.Clustering;
using WalletWasabi.Blockchain.TransactionOutputs;
using System.Collections.Immutable;
using WalletWasabi.Extensions;

namespace WalletWasabi.Blockchain.TransactionBuilding;

public class SmartCoinSelector : ICoinSelector
{
	public SmartCoinSelector(List<SmartCoin> unspentCoins)
	{
		UnspentCoins = unspentCoins.Distinct().ToList();
	}

<<<<<<< HEAD
	private IEnumerable<SmartCoin> UnspentCoins { get; }
	private int IterationCount { get; set; }
=======
	private List<SmartCoin> UnspentCoins { get; }
>>>>>>> 4942d8dc

	/// <param name="suggestion">We use this to detect if NBitcoin tries to suggest something different and indicate the error.</param>
	public IEnumerable<ICoin> Select(IEnumerable<ICoin> suggestion, IMoney target)
	{
		var targetMoney = (Money)target;

		long available = UnspentCoins.Sum(x => x.Amount);
		if (available < targetMoney)
		{
			throw new InsufficientBalanceException(targetMoney, available);
		}

		// This is hacky safety check to make sure the first few iteration can go through.
		if (IterationCount > 10)
		{
			var suggestedSum = suggestion.Sum(c => (Money)c.Amount);
			if (suggestedSum < (Money)target)
			{
				throw new InsufficientBalanceException(targetMoney, suggestedSum);
			}
		}

		if (IterationCount > 500)
		{
			throw new TimeoutException("Coin selection timed out.");
		}

		// Get unique clusters.
		IEnumerable<Cluster> uniqueClusters = UnspentCoins
		.Select(coin => coin.HdPubKey.Cluster)
		.Distinct();

		// Build all the possible coin clusters, except when it's computationally too expensive.
		List<List<SmartCoin>> coinClusters = uniqueClusters.Count() < 10
			? uniqueClusters
				.CombinationsWithoutRepetition(ofLength: 1, upToLength: 6)
				.Select(clusterCombination => UnspentCoins
					.Where(coin => clusterCombination.Contains(coin.HdPubKey.Cluster))
					.ToList())
				.ToList()
			: new List<List<SmartCoin>>();

		coinClusters.Add(UnspentCoins);

		// This operation is doing super advanced grouping on the coin clusters and adding properties to each of them.
		var sayajinCoinClusters = coinClusters
			.Select(coins => (Coins: coins, Privacy: 1.0m / (1 + coins.Sum(x => x.HdPubKey.Cluster.Labels.Count()))))
			.Select(group => (
				Coins: group.Coins,
				Unconfirmed: group.Coins.Any(x => !x.Confirmed),    // If group has an unconfirmed, then the whole group is unconfirmed.
				AnonymitySet: group.Coins.Min(x => x.HdPubKey.AnonymitySet), // The group is as anonymous as its weakest member.
				ClusterPrivacy: group.Privacy, // The number people/entities that know the cluster.
				Amount: group.Coins.Sum(x => x.Amount)
			));

		// Find the best coin cluster that we are going to use.
		IEnumerable<SmartCoin> bestCoinCluster = sayajinCoinClusters
			.Where(group => group.Amount >= targetMoney)
			.OrderBy(group => group.Unconfirmed)
			.ThenByDescending(group => group.AnonymitySet)     // Always try to spend/merge the largest anonset coins first.
			.ThenByDescending(group => group.ClusterPrivacy)   // Select lesser-known coins.
			.ThenByDescending(group => group.Amount)           // Then always try to spend by amount.
			.First()
			.Coins;

		var coinsInBestClusterByScript = bestCoinCluster
			.GroupBy(c => c.ScriptPubKey)
			.Select(group => (ScriptPubKey: group.Key, Coins: group.ToList()))
			.OrderBy(x => x.Coins.Sum(c => c.Amount))
			.ToImmutableList();

		// {1} {2} ... {n} {1, 2} {1, 2, 3} {1, 2, 3, 4} ... {1, 2, 3, 4, 5 ... n}
		var coinsGroup = coinsInBestClusterByScript.Select(x => ImmutableList.Create(x))
				.Concat(coinsInBestClusterByScript.Scan(ImmutableList<(Script ScriptPubKey, List<SmartCoin> Coins)>.Empty, (acc, coinGroup) => acc.Add(coinGroup)));

		// Flattens the groups of coins and filters out the ones that are too small.
		// Finally it sorts the solutions by number or coins (those with less coins on the top).
		var candidates = coinsGroup
			.Select(x => x.SelectMany(y => y.Coins))
			.Select(x => (Coins: x, Total: x.Sum(y => y.Amount)))
			.Where(x => x.Total >= targetMoney) // filter combinations below target
			.OrderBy(x => x.Coins.Count());

		IterationCount++;

		// Select the best solution.
		return candidates.First().Coins.Select(x => x.Coin);
	}
}<|MERGE_RESOLUTION|>--- conflicted
+++ resolved
@@ -16,12 +16,8 @@
 		UnspentCoins = unspentCoins.Distinct().ToList();
 	}
 
-<<<<<<< HEAD
-	private IEnumerable<SmartCoin> UnspentCoins { get; }
+	private List<SmartCoin> UnspentCoins { get; }
 	private int IterationCount { get; set; }
-=======
-	private List<SmartCoin> UnspentCoins { get; }
->>>>>>> 4942d8dc
 
 	/// <param name="suggestion">We use this to detect if NBitcoin tries to suggest something different and indicate the error.</param>
 	public IEnumerable<ICoin> Select(IEnumerable<ICoin> suggestion, IMoney target)
