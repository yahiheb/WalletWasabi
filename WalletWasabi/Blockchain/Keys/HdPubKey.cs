using NBitcoin;
using Newtonsoft.Json;
using System;
using System.Collections.Generic;
using System.Linq;
using WalletWasabi.Bases;
using WalletWasabi.Blockchain.Analysis.Clustering;
using WalletWasabi.Blockchain.TransactionOutputs;
using WalletWasabi.Helpers;
using WalletWasabi.JsonConverters;

namespace WalletWasabi.Blockchain.Keys
{
	[JsonObject(MemberSerialization.OptIn)]
	public class HdPubKey : NotifyPropertyChangedBase, IEquatable<HdPubKey>
	{
<<<<<<< HEAD
		private int _anonymitySet = int.MaxValue;
=======
		private Cluster _cluster;
>>>>>>> fe5e8777

		public HdPubKey(PubKey pubKey, KeyPath fullKeyPath, SmartLabel label, KeyState keyState)
		{
			PubKey = Guard.NotNull(nameof(pubKey), pubKey);
			FullKeyPath = Guard.NotNull(nameof(fullKeyPath), fullKeyPath);
			_cluster = new Cluster(this);
			SetLabel(label, null);
			KeyState = keyState;

			P2pkScript = PubKey.ScriptPubKey;
			P2pkhScript = PubKey.Hash.ScriptPubKey;
			P2wpkhScript = PubKey.WitHash.ScriptPubKey;
			P2shOverP2wpkhScript = P2wpkhScript.Hash.ScriptPubKey;

			PubKeyHash = PubKey.Hash;
			HashCode = PubKeyHash.GetHashCode();

			Index = (int)FullKeyPath.Indexes[4];
			NonHardenedKeyPath = new KeyPath(FullKeyPath[3], FullKeyPath[4]);

			int change = (int)FullKeyPath.Indexes[3];
			if (change == 0)
			{
				IsInternal = false;
			}
			else if (change == 1)
			{
				IsInternal = true;
			}
			else
			{
				throw new ArgumentException(nameof(FullKeyPath));
			}
		}

<<<<<<< HEAD
		public int AnonymitySet
		{
			get => _anonymitySet;
			set => RaiseAndSetIfChanged(ref _anonymitySet, value);
=======
		public Cluster Cluster
		{
			get => _cluster;
			set => RaiseAndSetIfChanged(ref _cluster, value);
>>>>>>> fe5e8777
		}

		public HashSet<SmartCoin> Coins { get; } = new HashSet<SmartCoin>();

		[JsonProperty(Order = 1)]
		[JsonConverter(typeof(PubKeyJsonConverter))]
		public PubKey PubKey { get; }

		[JsonProperty(Order = 2)]
		[JsonConverter(typeof(KeyPathJsonConverter))]
		public KeyPath FullKeyPath { get; }

		[JsonProperty(Order = 3)]
		[JsonConverter(typeof(SmartLabelJsonConverter))]
		public SmartLabel Label { get; private set; }

		[JsonProperty(Order = 4)]
		public KeyState KeyState { get; private set; }

		public Script P2pkScript { get; }
		public Script P2pkhScript { get; }
		public Script P2wpkhScript { get; }
		public Script P2shOverP2wpkhScript { get; }

		public KeyId PubKeyHash { get; }

		public int Index { get; }
		public KeyPath NonHardenedKeyPath { get; }
		public bool IsInternal { get; }

		private int HashCode { get; }

		public void SetLabel(SmartLabel label, KeyManager kmToFile = null)
		{
			label ??= SmartLabel.Empty;

			if (Label == label)
			{
				return;
			}

			Label = label;
			Cluster.UpdateLabels();

			kmToFile?.ToFile();
		}

		public void SetKeyState(KeyState state, KeyManager kmToFile = null)
		{
			if (KeyState == state)
			{
				return;
			}

			KeyState = state;

			kmToFile?.ToFile();
		}

		public BitcoinPubKeyAddress GetP2pkhAddress(Network network) => (BitcoinPubKeyAddress)PubKey.GetAddress(ScriptPubKeyType.Legacy, network);

		public BitcoinWitPubKeyAddress GetP2wpkhAddress(Network network) => PubKey.GetSegwitAddress(network);

		public BitcoinScriptAddress GetP2shOverP2wpkhAddress(Network network) => P2wpkhScript.GetScriptAddress(network);

		public bool ContainsScript(Script scriptPubKey)
		{
			var scripts = new[]
			{
				P2pkScript,
				P2pkhScript,
				P2wpkhScript,
				P2shOverP2wpkhScript
			};

			return scripts.Contains(scriptPubKey);
		}

		#region Equality

		public override bool Equals(object? obj) => Equals(obj as HdPubKey);

		public bool Equals(HdPubKey? other) => this == other;

		public override int GetHashCode() => HashCode;

		public static bool operator ==(HdPubKey? x, HdPubKey? y) => x?.PubKeyHash == y?.PubKeyHash;

		public static bool operator !=(HdPubKey? x, HdPubKey? y) => !(x == y);

		#endregion Equality
	}
}<|MERGE_RESOLUTION|>--- conflicted
+++ resolved
@@ -14,12 +14,8 @@
 	[JsonObject(MemberSerialization.OptIn)]
 	public class HdPubKey : NotifyPropertyChangedBase, IEquatable<HdPubKey>
 	{
-<<<<<<< HEAD
+		private Cluster _cluster;
 		private int _anonymitySet = int.MaxValue;
-=======
-		private Cluster _cluster;
->>>>>>> fe5e8777
-
 		public HdPubKey(PubKey pubKey, KeyPath fullKeyPath, SmartLabel label, KeyState keyState)
 		{
 			PubKey = Guard.NotNull(nameof(pubKey), pubKey);
@@ -54,19 +50,17 @@
 			}
 		}
 
-<<<<<<< HEAD
-		public int AnonymitySet
-		{
-			get => _anonymitySet;
-			set => RaiseAndSetIfChanged(ref _anonymitySet, value);
-=======
 		public Cluster Cluster
 		{
 			get => _cluster;
 			set => RaiseAndSetIfChanged(ref _cluster, value);
->>>>>>> fe5e8777
 		}
 
+				public int AnonymitySet
+		{
+			get => _anonymitySet;
+			set => RaiseAndSetIfChanged(ref _anonymitySet, value);
+		}
 		public HashSet<SmartCoin> Coins { get; } = new HashSet<SmartCoin>();
 
 		[JsonProperty(Order = 1)]
