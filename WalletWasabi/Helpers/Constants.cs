using NBitcoin;
using NBitcoin.Protocol;

namespace WalletWasabi.Helpers;

public static class Constants
{
	public const string ClientSupportBackendVersionMin = "4";
	public const string ClientSupportBackendVersionMax = "4";
	public const string BackendMajorVersion = "4";

	/// <summary>
	/// By changing this, we can force to start over the transactions file, so old incorrect transactions would be cleared.
	/// It is also important to force the KeyManagers to be reindexed when this is changed by renaming the BlockState Height related property.
	/// </summary>
	public const string ConfirmedTransactionsVersion = "2";

	public const uint ProtocolVersionWitnessVersion = 70012;

	public const int InputBaseSizeInBytes = 41;

	public const int P2wpkhInputSizeInBytes = 41;
	public const int P2wpkhInputVirtualSize = 69;
	public const int P2pkhInputSizeInBytes = 145;
	public const int P2wpkhOutputVirtualSize = 31;

	public const int P2trInputVirtualSize = 58;
	public const int P2trOutputVirtualSize = 43;

	/// <summary>
	/// OBSOLATED, USE SPECIFIC TYPE
	/// </summary>
	public const int OutputSizeInBytes = 33;

	// https://en.bitcoin.it/wiki/Bitcoin
	// There are a maximum of 2,099,999,997,690,000 Bitcoin elements (called satoshis), which are currently most commonly measured in units of 100,000,000 known as BTC. Stated another way, no more than 21 million BTC can ever be created.
	public const long MaximumNumberOfSatoshis = 2099999997690000;

	public const decimal MaximumNumberOfBitcoins = 20999999.9769m;

	public const int SemiPrivateThreshold = 2;

	public const int FastestConfirmationTarget = 1;
	public const int TwentyMinutesConfirmationTarget = 2;
	public const int OneDayConfirmationTarget = 144;
	public const int SevenDaysConfirmationTarget = 1008;

	public const int BigFileReadWriteBufferSize = 1 * 1024 * 1024;

	public const int DefaultMainNetBitcoinP2pPort = 8333;
	public const int DefaultTestNetBitcoinP2pPort = 18333;
	public const int DefaultRegTestBitcoinP2pPort = 18444;

	public const int DefaultMainNetBitcoinCoreRpcPort = 8332;
	public const int DefaultTestNetBitcoinCoreRpcPort = 18332;
	public const int DefaultRegTestBitcoinCoreRpcPort = 18443;

	public const decimal DefaultDustThreshold = 0.00005m;

	public const string AlphaNumericCharacters = "abcdefghijklmnopqrstuvwxyzABCDEFGHIJKLMNOPQRSTUVWXYZ0123456789";
	public const string CapitalAlphaNumericCharacters = "ABCDEFGHIJKLMNOPQRSTUVWXYZ0123456789";

	public const string ExecutableName = "wassabee";
	public const string AppName = "Wasabi Wallet";
	public const string BuiltinBitcoinNodeName = "Bitcoin Knots";

	public static readonly Money MaximumNumberOfBitcoinsMoney = Money.Coins(MaximumNumberOfBitcoins);

	public static readonly Version ClientVersion = new(2, 0, 2, 1);

	public static readonly Version HwiVersion = new("2.1.1");
	public static readonly Version BitcoinCoreVersion = new("21.2");
<<<<<<< HEAD
	public static readonly Version LegalDocumentsVersion = new(3, 0);
=======
	public static readonly Version Ww1LegalDocumentsVersion = new(2, 0);
	public static readonly Version Ww2LegalDocumentsVersion = new(1, 0);
>>>>>>> bb5cf97a

	// Defined in hours. Do not modify these values or the order!
	public static readonly int[] CoinJoinFeeRateMedianTimeFrames = new[] { 24, 168, 720 };

	public static readonly NodeRequirement NodeRequirements = new()
	{
		RequiredServices = NodeServices.NODE_WITNESS,
		MinVersion = ProtocolVersionWitnessVersion,
		MinProtocolCapabilities = new ProtocolCapabilities { SupportGetBlock = true, SupportWitness = true, SupportMempoolQuery = true }
	};

	public static readonly NodeRequirement LocalNodeRequirements = new()
	{
		RequiredServices = NodeServices.NODE_WITNESS,
		MinVersion = ProtocolVersionWitnessVersion,
		MinProtocolCapabilities = new ProtocolCapabilities { SupportGetBlock = true, SupportWitness = true }
	};

	public static readonly ExtPubKey FallBackCoordinatorExtPubKey = NBitcoinHelpers.BetterParseExtPubKey("xpub6BgAZqHhxw6pgEi2F38w5RBqctqCEoVWqcMdrn1epQZceKHtn8f8zHBduM3fwYQEKEGUf4efD6qRPc9wvDF4neoc6JjDbHNiaHbs3we5qL3");
	public static readonly ExtPubKey WabiSabiFallBackCoordinatorExtPubKey = NBitcoinHelpers.BetterParseExtPubKey("xpub6C13JhXzjAhVRgeTcRSWqKEPe1vHi3Tmh2K9PN1cZaZFVjjSaj76y5NNyqYjc2bugj64LVDFYu8NZWtJsXNYKFb9J94nehLAPAKqKiXcebC");
	public static readonly PubKey WasabiPubKey = new("02c8ab8eea76c83788e246a1baee10c04a134ec11be6553946f6ae65e47ae9a608");

	public static readonly string[] UserAgents = new[]
	{
		"/Satoshi:0.23.0/",
		"/Satoshi:0.22.0/",
		"/Satoshi:0.21.1/",
		"/Satoshi:0.21.0/",
		"/Satoshi:0.20.1/",
		"/Satoshi:0.20.0/",
		"/Satoshi:0.19.1/",
		"/Satoshi:0.19.0.1/",
		"/Satoshi:0.19.0/",
		"/Satoshi:0.18.1/",
		"/Satoshi:0.18.0/",
		"/Satoshi:0.17.1/",
		"/Satoshi:0.17.0.1/",
		"/Satoshi:0.17.0/",
		"/Satoshi:0.16.3/",
		"/Satoshi:0.16.2/",
		"/Satoshi:0.16.1/",
		"/Satoshi:0.16.0/",
	};

	public static readonly int[] ConfirmationTargets = new[]
	{
		2, // Twenty Minutes
		3, // Thirty Minutes
		6, // One Hour
		18, // Three Hours
		36, // Six Hours
		72, // Twelve Hours
		144, // One Day
		432, // Three Days
		1008, // Seven Days
	};

	public static string ClientSupportBackendVersionText => ClientSupportBackendVersionMin == ClientSupportBackendVersionMax
		? ClientSupportBackendVersionMin
		: $"{ClientSupportBackendVersionMin} - {ClientSupportBackendVersionMax}";
}<|MERGE_RESOLUTION|>--- conflicted
+++ resolved
@@ -70,12 +70,8 @@
 
 	public static readonly Version HwiVersion = new("2.1.1");
 	public static readonly Version BitcoinCoreVersion = new("21.2");
-<<<<<<< HEAD
-	public static readonly Version LegalDocumentsVersion = new(3, 0);
-=======
-	public static readonly Version Ww1LegalDocumentsVersion = new(2, 0);
+	public static readonly Version Ww1LegalDocumentsVersion = new(3, 0);
 	public static readonly Version Ww2LegalDocumentsVersion = new(1, 0);
->>>>>>> bb5cf97a
 
 	// Defined in hours. Do not modify these values or the order!
 	public static readonly int[] CoinJoinFeeRateMedianTimeFrames = new[] { 24, 168, 720 };
