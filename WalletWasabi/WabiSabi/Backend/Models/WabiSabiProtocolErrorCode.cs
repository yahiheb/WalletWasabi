using System;
using System.Collections.Generic;
using System.Linq;
using System.Text;
using System.Threading.Tasks;

namespace WalletWasabi.WabiSabi.Backend.Models
{
	public enum WabiSabiProtocolErrorCode
	{
		RoundNotFound,
		WrongPhase,
		InputSpent,
		InputUnconfirmed,
		InputImmature,
		WrongOwnershipProof,
		TooManyInputs,
		NotEnoughFunds,
		TooMuchFunds,
		NonUniqueInputs,
		InputBanned,
		InputNotWhitelisted,
		AliceNotFound,
		IncorrectRequestedVsizeCredentials,
		TooMuchVsize,
		ScriptNotAllowed,
		IncorrectRequestedAmountCredentials,
		WrongCoinjoinSignature,
		AliceAlreadyRegistered,
		NonStandardInput,
		NonStandardOutput,
		WitnessAlreadyProvided,
		InsufficientFees,
		SizeLimitExceeded,
		DustOutput,
		UneconomicalInput,
		VsizeQuotaExceeded,
		DeltaNotZero,
		WrongNumberOfCreds,
		CryptoException,
<<<<<<< HEAD
		AlreadyConfirmedConnection
=======
		AliceAlreadySignalled
>>>>>>> 0da3b4e1
	}
}<|MERGE_RESOLUTION|>--- conflicted
+++ resolved
@@ -38,10 +38,7 @@
 		DeltaNotZero,
 		WrongNumberOfCreds,
 		CryptoException,
-<<<<<<< HEAD
-		AlreadyConfirmedConnection
-=======
-		AliceAlreadySignalled
->>>>>>> 0da3b4e1
+		AliceAlreadySignalled,
+        AlreadyConfirmedConnection
 	}
 }