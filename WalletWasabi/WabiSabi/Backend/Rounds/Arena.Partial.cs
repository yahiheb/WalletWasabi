--- conflicted
+++ resolved
@@ -56,13 +56,8 @@
 				throw new WabiSabiProtocolException(WabiSabiProtocolErrorCode.InputNotWhitelisted);
 			}
 
-<<<<<<< HEAD
-			// Compute but don't commit updated CoinJoin to round state, it will
+			// Compute but don't commit updated coinjoin to round state, it will
 			// be re-calculated on input confirmation. This is computed in here
-=======
-			// Compute but don't commit updated coinjoin to round state, it will
-			// be re-calculated on input confirmation. This is computed it here
->>>>>>> 25b45c22
 			// for validation purposes.
 			_ = round.Assert<ConstructionState>().AddInput(coin);
 
