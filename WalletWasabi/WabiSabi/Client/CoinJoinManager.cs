--- conflicted
+++ resolved
@@ -75,12 +75,8 @@
 					var coinCandidates = SelectCandidateCoins(openedWallet).ToArray();
 					var coinjoinTask = coinjoinClient.StartCoinJoinAsync(coinCandidates, cts.Token);
 
-<<<<<<< HEAD
 					trackedWallets.Add(openedWallet.WalletName, new WalletTrackingData(openedWallet, coinjoinClient, coinjoinTask, coinCandidates, cts));
-=======
-					trackedWallets.Add(openedWallet.WalletName, new WalletTrackingData(openedWallet, coinjoinClient, coinjoinTask, cts));
-					WalletStatusChanged?.Invoke(this, new WalletStatusChangedEventArgs(openedWallet, IsCoinJoining: true));
->>>>>>> c9801393
+                    WalletStatusChanged?.Invoke(this, new WalletStatusChangedEventArgs(openedWallet, IsCoinJoining: true));
 				}
 
 				foreach (var closedWallet in closedWallets.Select(x => x.Value))
