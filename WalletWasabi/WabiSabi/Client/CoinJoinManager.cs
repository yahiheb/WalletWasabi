using Microsoft.Extensions.Hosting;
using NBitcoin;
using System.Collections.Concurrent;
using System.Collections.Generic;
using System.Collections.Immutable;
using System.Linq;
using System.Threading;
using System.Threading.Tasks;
using WalletWasabi.Blockchain.TransactionOutputs;
using WalletWasabi.Logging;
using WalletWasabi.Models;
using WalletWasabi.Wallets;
using WalletWasabi.WebClients.Wasabi;

namespace WalletWasabi.WabiSabi.Client;

enum CoinJoinCommand
{
	Start,
	Stop,
}

public class CoinJoinManager : BackgroundService
{
	public CoinJoinManager(WalletManager walletManager, RoundStateUpdater roundStatusUpdater, IWasabiHttpClientFactory backendHttpClientFactory, ServiceConfiguration serviceConfiguration)
	{
		WalletManager = walletManager;
		HttpClientFactory = backendHttpClientFactory;
		RoundStatusUpdater = roundStatusUpdater;
		ServiceConfiguration = serviceConfiguration;
	}

	public event EventHandler<WalletStatusChangedEventArgs>? WalletStatusChanged;

	public WalletManager WalletManager { get; }
	public IWasabiHttpClientFactory HttpClientFactory { get; }
	public RoundStateUpdater RoundStatusUpdater { get; }
	public ServiceConfiguration ServiceConfiguration { get; }
	private ImmutableDictionary<string, CoinJoinTracker> TrackedCoinJoins { get; set; } = ImmutableDictionary<string, CoinJoinTracker>.Empty;
	private CoinRefrigerator CoinRefrigerator { get; } = new();
	private TimeSpan AutoCoinJoinDelayAfterWalletLoaded { get; } = TimeSpan.FromMinutes(Random.Shared.Next(5, 16));
	public bool IsUserInSendWorkflow { get; set; }

	private ConcurrentDictionary<Wallet, CoinJoinCommand> WalletManualState { get; } = new();
	public void Start(Wallet wallet) =>
		WalletManualState.AddOrUpdate(wallet, CoinJoinCommand.Start, (_,_) => CoinJoinCommand.Start);

	public void Stop(Wallet wallet) =>
		WalletManualState.AddOrUpdate(wallet, CoinJoinCommand.Stop, (_,_) => CoinJoinCommand.Stop);

	public EventHandler<StatusChangedEventArgs>? StatusChanged;

	public CoinJoinClientState HighestCoinJoinClientState
	{
		get
		{
			var inProgress = TrackedCoinJoins.Values.Where(wtd => !wtd.IsCompleted).ToImmutableArray();

			if (inProgress.IsEmpty)
			{
				return CoinJoinClientState.Idle;
			}

			return inProgress.Any(wtd => wtd.InCriticalCoinJoinState)
				? CoinJoinClientState.InCriticalPhase
				: CoinJoinClientState.InProgress;
		}
	}

	protected override async Task ExecuteAsync(CancellationToken stoppingToken)
	{
		if (WalletManager.Network == Network.Main)
		{
			Logger.LogInfo("WabiSabi coinjoin client-side functionality is disabled temporarily on mainnet.");
			return;
		}
		CoinJoinTrackerFactory coinJoinTrackerFactory = new(HttpClientFactory, RoundStatusUpdater, stoppingToken);

		var trackedCoinJoins = new Dictionary<string, CoinJoinTracker>();

		while (!stoppingToken.IsCancellationRequested)
		{
			await Task.Delay(TimeSpan.FromSeconds(1), stoppingToken).ConfigureAwait(false);

			var mixableWallets = RoundStatusUpdater.AnyRound
				? GetMixableWallets()
				: ImmutableDictionary<string, Wallet>.Empty;
			var openedWallets = mixableWallets.Where(x => !trackedCoinJoins.ContainsKey(x.Key));
			var closedWallets = trackedCoinJoins.Where(x => !mixableWallets.ContainsKey(x.Key));

			foreach (var openedWallet in openedWallets.Select(x => x.Value))
			{
				NotifyMixableWalletLoaded(openedWallet);
<<<<<<< HEAD
				if (!CanStartAutoCoinJoin(openedWallet) && !MustStart(openedWallet))
				{
					continue;
=======

				if (!MustStart(openedWallet))
				{
					if (openedWallet.ElapsedTimeSinceStartup <= AutoCoinJoinDelayAfterWalletLoaded)
					{
						NotifyCoinJoinStarting(openedWallet);
						continue;
					}
					if (!openedWallet.KeyManager.AutoCoinJoin)
					{
						NotifyCoinJoinStartError(openedWallet, CoinjoinError.AutoConjoinDisabled);
						continue;
					}
					if (IsUserInSendWorkflow)
					{
						NotifyCoinJoinStartError(openedWallet, CoinjoinError.UserInSendWorkflow);
						continue;
					}
					if (openedWallet.NonPrivateCoins.TotalAmount() <= openedWallet.KeyManager.PlebStopThreshold)
					{
						NotifyCoinJoinStartError(openedWallet, CoinjoinError.NotEnoughUnprivateBalance);
						continue;
					}
>>>>>>> 3b9f5689
				}
				var coinCandidates = SelectCandidateCoins(openedWallet).ToArray();
				if (coinCandidates.Length == 0)
				{
					NotifyCoinJoinStartError(openedWallet, CoinjoinError.NoCoinsToMix);
					continue;
				}

				CoinJoinTracker coinJoinTracker = coinJoinTrackerFactory.CreateAndStart(openedWallet, coinCandidates);

				trackedCoinJoins.Add(openedWallet.WalletName, coinJoinTracker);
				var registrationTimeout = TimeSpan.MaxValue;
				NotifyCoinJoinStarted(openedWallet, registrationTimeout);
				WalletStatusChanged?.Invoke(this, new WalletStatusChangedEventArgs(openedWallet, IsCoinJoining: true));
			}

			foreach (var closedWallet in closedWallets.Select(x => x.Value))
			{
				closedWallet.Cancel();
				NotifyMixableWalletUnloaded(closedWallet);
			}

			var finishedCoinJoins = trackedCoinJoins
				.Where(x => x.Value.IsCompleted)
				.Select(x => x.Value)
				.ToImmutableArray();

			foreach (var finishedCoinJoin in finishedCoinJoins)
			{
				NotifyCoinJoinCompletion(finishedCoinJoin);

				var walletToRemove = finishedCoinJoin.Wallet;
				if (!trackedCoinJoins.Remove(walletToRemove.WalletName))
				{
					Logger.LogWarning($"Wallet: `{walletToRemove.WalletName}` was not removed from tracked wallet list. Will retry in a few seconds.");
				}
				else
				{
					WalletStatusChanged?.Invoke(this, new WalletStatusChangedEventArgs(walletToRemove, IsCoinJoining: false));
					finishedCoinJoin.Dispose();
				}
			}

			foreach (var finishedCoinJoin in finishedCoinJoins)
			{
				var logPrefix = $"Wallet: `{finishedCoinJoin.Wallet.WalletName}` - Coinjoin client";

				try
				{
					var success = await finishedCoinJoin.CoinJoinTask.ConfigureAwait(false);
					if (success)
					{
						CoinRefrigerator.Freeze(finishedCoinJoin.CoinCandidates);
						Logger.LogInfo($"{logPrefix} finished!");
					}
					else
					{
						Logger.LogInfo($"{logPrefix} finished with error. Transaction not broadcasted.");
					}
				}
				catch (InvalidOperationException ioe)
				{
					Logger.LogError(ioe);
					await Task.Delay(TimeSpan.FromSeconds(5), stoppingToken).ConfigureAwait(false);
				}
				catch (OperationCanceledException)
				{
					Logger.LogInfo($"{logPrefix} was cancelled.");
				}
				catch (Exception e)
				{
					Logger.LogError($"{logPrefix} failed with exception:", e);
				}

				foreach (var coins in finishedCoinJoin.CoinCandidates)
				{
					coins.CoinJoinInProgress = false;
				}
			}

			TrackedCoinJoins = trackedCoinJoins.ToImmutableDictionary();
		}
	}

<<<<<<< HEAD
=======
	private void NotifyCoinJoinStarting(Wallet openedWallet) =>
		StatusChanged?.Invoke(this, new StartingEventArgs(
			openedWallet,
			AutoCoinJoinDelayAfterWalletLoaded - openedWallet.ElapsedTimeSinceStartup));

	private void NotifyCoinJoinStarted(Wallet openedWallet, TimeSpan registrationTimeout) =>
		StatusChanged?.Invoke(this, new StartedEventArgs(openedWallet, registrationTimeout));
>>>>>>> 3b9f5689
	private void NotifyCoinJoinStartError(Wallet openedWallet, CoinjoinError error) =>
		StatusChanged?.Invoke(this, new StartErrorEventArgs(openedWallet, error));

	private void NotifyMixableWalletUnloaded(CoinJoinTracker closedWallet) =>
		StatusChanged?.Invoke(this, new StoppedEventArgs(closedWallet.Wallet, StopReason.WalletUnloaded));

	private void NotifyMixableWalletLoaded(Wallet openedWallet) =>
<<<<<<< HEAD
		StatusChanged?.Invoke(this, new LoadedEventArgs(openedWallet, AutoCoinJoinDelayAfterWalletLoaded));
=======
		StatusChanged?.Invoke(this, new LoadedEventArgs(openedWallet));
>>>>>>> 3b9f5689

	private void NotifyCoinJoinCompletion(CoinJoinTracker finishedCoinJoin) =>
		StatusChanged?.Invoke(this, new CoinJoinCompletedEventArgs(
			finishedCoinJoin.Wallet,
			finishedCoinJoin.CoinJoinTask.Status switch
			{
				TaskStatus.RanToCompletion when finishedCoinJoin.CoinJoinTask.Result => CompletionStatus.Success,
				TaskStatus.Canceled => CompletionStatus.Canceled,
				TaskStatus.Faulted => CompletionStatus.Failed,
				_ => CompletionStatus.Unknown,
			}));

	private ImmutableDictionary<string, Wallet> GetMixableWallets() =>
		WalletManager.GetWallets()
			.Where(x => x.State == WalletState.Started) // Only running wallets
			.Where(x => !x.KeyManager.IsWatchOnly)      // that are not watch-only wallets
			.Where(x => x.Kitchen.HasIngredients)
			.Where(x => x.KeyManager.AutoCoinJoin || MustStart(x))
			.Where(x => !MustStop(x))
			.ToImmutableDictionary(x => x.WalletName, x => x);

	private bool MustStart(Wallet wallet) =>
		WalletManualState.TryGetValue(wallet, out var state) && state == CoinJoinCommand.Start;

	private bool MustStop(Wallet wallet) =>
		WalletManualState.TryGetValue(wallet, out var state) && state == CoinJoinCommand.Stop;

	private IEnumerable<SmartCoin> SelectCandidateCoins(Wallet openedWallet)
	{
		var coins = new CoinsView(openedWallet.Coins
			.Available()
			.Confirmed()
			.Where(x => x.HdPubKey.AnonymitySet < openedWallet.KeyManager.MaxAnonScoreTarget)
			.Where(x => !CoinRefrigerator.IsFrozen(x)));

		// If a small portion of the wallet isn't private, it's better to wait with mixing.
		if (GetPrivacyPercentage(coins, openedWallet.KeyManager.MinAnonScoreTarget) > 0.99)
		{
			return Enumerable.Empty<SmartCoin>();
		}

		return coins;
	}

	private double GetPrivacyPercentage(CoinsView coins, int privateThreshold)
	{
		var privateAmount = coins.FilterBy(x => x.HdPubKey.AnonymitySet >= privateThreshold).TotalAmount();
		var normalAmount = coins.FilterBy(x => x.HdPubKey.AnonymitySet < privateThreshold).TotalAmount();

		var privateDecimalAmount = privateAmount.ToDecimal(MoneyUnit.BTC);
		var normalDecimalAmount = normalAmount.ToDecimal(MoneyUnit.BTC);
		var totalDecimalAmount = privateDecimalAmount + normalDecimalAmount;

		var pcPrivate = totalDecimalAmount == 0M ? 1d : (double)(privateDecimalAmount / totalDecimalAmount);
		return pcPrivate;
	}
<<<<<<< HEAD

	private bool CanStartAutoCoinJoin(Wallet wallet)
	{
		if (!wallet.KeyManager.AutoCoinJoin)
		{
			return false;
		}

		if (IsUserInSendWorkflow)
		{
			return false;
		}

		if (wallet.ElapsedTimeSinceStartup <= AutoCoinJoinDelayAfterWalletLoaded)
		{
			return false;
		}

		if (wallet.NonPrivateCoins.TotalAmount() <= wallet.KeyManager.PlebStopThreshold)
		{
			return false;
		}

		return true;
	}
=======
>>>>>>> 3b9f5689
}<|MERGE_RESOLUTION|>--- conflicted
+++ resolved
@@ -91,11 +91,6 @@
 			foreach (var openedWallet in openedWallets.Select(x => x.Value))
 			{
 				NotifyMixableWalletLoaded(openedWallet);
-<<<<<<< HEAD
-				if (!CanStartAutoCoinJoin(openedWallet) && !MustStart(openedWallet))
-				{
-					continue;
-=======
 
 				if (!MustStart(openedWallet))
 				{
@@ -119,7 +114,6 @@
 						NotifyCoinJoinStartError(openedWallet, CoinjoinError.NotEnoughUnprivateBalance);
 						continue;
 					}
->>>>>>> 3b9f5689
 				}
 				var coinCandidates = SelectCandidateCoins(openedWallet).ToArray();
 				if (coinCandidates.Length == 0)
@@ -204,8 +198,6 @@
 		}
 	}
 
-<<<<<<< HEAD
-=======
 	private void NotifyCoinJoinStarting(Wallet openedWallet) =>
 		StatusChanged?.Invoke(this, new StartingEventArgs(
 			openedWallet,
@@ -213,7 +205,6 @@
 
 	private void NotifyCoinJoinStarted(Wallet openedWallet, TimeSpan registrationTimeout) =>
 		StatusChanged?.Invoke(this, new StartedEventArgs(openedWallet, registrationTimeout));
->>>>>>> 3b9f5689
 	private void NotifyCoinJoinStartError(Wallet openedWallet, CoinjoinError error) =>
 		StatusChanged?.Invoke(this, new StartErrorEventArgs(openedWallet, error));
 
@@ -221,11 +212,7 @@
 		StatusChanged?.Invoke(this, new StoppedEventArgs(closedWallet.Wallet, StopReason.WalletUnloaded));
 
 	private void NotifyMixableWalletLoaded(Wallet openedWallet) =>
-<<<<<<< HEAD
-		StatusChanged?.Invoke(this, new LoadedEventArgs(openedWallet, AutoCoinJoinDelayAfterWalletLoaded));
-=======
 		StatusChanged?.Invoke(this, new LoadedEventArgs(openedWallet));
->>>>>>> 3b9f5689
 
 	private void NotifyCoinJoinCompletion(CoinJoinTracker finishedCoinJoin) =>
 		StatusChanged?.Invoke(this, new CoinJoinCompletedEventArgs(
@@ -282,32 +269,4 @@
 		var pcPrivate = totalDecimalAmount == 0M ? 1d : (double)(privateDecimalAmount / totalDecimalAmount);
 		return pcPrivate;
 	}
-<<<<<<< HEAD
-
-	private bool CanStartAutoCoinJoin(Wallet wallet)
-	{
-		if (!wallet.KeyManager.AutoCoinJoin)
-		{
-			return false;
-		}
-
-		if (IsUserInSendWorkflow)
-		{
-			return false;
-		}
-
-		if (wallet.ElapsedTimeSinceStartup <= AutoCoinJoinDelayAfterWalletLoaded)
-		{
-			return false;
-		}
-
-		if (wallet.NonPrivateCoins.TotalAmount() <= wallet.KeyManager.PlebStopThreshold)
-		{
-			return false;
-		}
-
-		return true;
-	}
-=======
->>>>>>> 3b9f5689
 }