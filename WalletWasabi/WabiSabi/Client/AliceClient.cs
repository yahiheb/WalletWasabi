--- conflicted
+++ resolved
@@ -75,44 +75,24 @@
 
 			Logger.LogInfo($"Round ({aliceClient.RoundId}), Alice ({aliceClient.AliceId}): Connection was confirmed.");
 		}
-<<<<<<< HEAD
-		catch (Exception e)
-=======
-		catch (OperationCanceledException)
->>>>>>> d8d216df
-		{
-			if (aliceClient is { })
-			{
-				bool tryToUnregister = true;
-
-				// We can get a single or an AggregateException, make it AggregateException.
-				var ae = e is AggregateException exception ? exception : new AggregateException(e);
-
-				foreach (var ex in ae.Flatten().InnerExceptions)
-				{
-					if (ex is WabiSabiProtocolException wpe)
-					{
-						if (wpe.ErrorCode is WabiSabiProtocolErrorCode.RoundNotFound or WabiSabiProtocolErrorCode.WrongPhase)
-						{
-							tryToUnregister = false;
-							break;
-						}
-					}
-
-					if (ex is UnexpectedRoundPhaseException)
-					{
-						tryToUnregister = false;
-						break;
-					}
-				}
-
-				if (tryToUnregister)
-				{
-					// Unregistering coins is only possible before connection confirmation phase.
-					await aliceClient.TryToUnregisterAlicesAsync(unregisterCancellationToken).ConfigureAwait(false);
-				}
-			}
-
+		catch (WabiSabiProtocolException wpe) when (wpe.ErrorCode
+			is WabiSabiProtocolErrorCode.RoundNotFound
+			or WabiSabiProtocolErrorCode.WrongPhase
+			or WabiSabiProtocolErrorCode.AliceAlreadyRegistered
+			or WabiSabiProtocolErrorCode.AliceAlreadyConfirmedConnection)
+		{
+			// Do not unregister.
+			throw;
+		}
+		catch (UnexpectedRoundPhaseException)
+		{
+			// Do not unregister.
+			throw;
+		}
+		catch (Exception) when (aliceClient is { })
+		{
+			// Unregistering coins is only possible before connection confirmation phase.
+			await aliceClient.TryToUnregisterAlicesAsync(unregisterCancellationToken).ConfigureAwait(false);
 			throw;
 		}
 
