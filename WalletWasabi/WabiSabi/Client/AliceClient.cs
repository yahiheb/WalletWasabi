--- conflicted
+++ resolved
@@ -13,11 +13,7 @@
 {
 	public class AliceClient
 	{
-<<<<<<< HEAD
-		public AliceClient(uint256 aliceId, uint256 roundId, ArenaClient arenaClient, Coin coin, FeeRate feeRate, BitcoinSecret bitcoinSecret)
-=======
 		public AliceClient(uint256 roundId, ArenaClient arenaClient, Coin coin, FeeRate feeRate, BitcoinSecret bitcoinSecret)
->>>>>>> dd810538
 		{
 			AliceId = CalculateHash(coin, bitcoinSecret, roundId);
 			RoundId = roundId;
@@ -83,35 +79,19 @@
 			Logger.LogInfo($"Round ({RoundId}), Alice ({AliceId}): Inputs removed.");
 		}
 
-<<<<<<< HEAD
-		public async Task SignTransactionAsync(Transaction unsignedCoinJoin)
+		public async Task SignTransactionAsync(Transaction unsignedCoinJoin, CancellationToken cancellationToken)
 		{
-			await ArenaClient.SignTransactionAsync(RoundId, Coin, BitcoinSecret, unsignedCoinJoin).ConfigureAwait(false);
-=======
-		public async Task SignTransactionAsync(BitcoinSecret bitcoinSecret, Transaction unsignedCoinJoin, CancellationToken cancellationToken)
-		{
-			await ArenaClient.SignTransactionAsync(RoundId, Coin, bitcoinSecret, unsignedCoinJoin, cancellationToken).ConfigureAwait(false);
->>>>>>> dd810538
+			await ArenaClient.SignTransactionAsync(RoundId, Coin, BitcoinSecret, unsignedCoinJoin, cancellationToken).ConfigureAwait(false);
 
 			Logger.LogInfo($"Round ({RoundId}), Alice ({AliceId}): Posted a signature.");
 		}
 
 		private static uint256 CalculateHash(Coin coin, BitcoinSecret bitcoinSecret, uint256 roundId)
 		{
-<<<<<<< HEAD
-			uint256 aliceId = await arenaClient.RegisterInputAsync(coin.Amount, coin.Outpoint, bitcoinSecret.PrivateKey, roundId).ConfigureAwait(false);
-
-			AliceClient client = new(aliceId, roundId, arenaClient, coin, feeRate, bitcoinSecret);
-
-			Logger.LogInfo($"Round ({roundId}), Alice ({aliceId}): Registered an input.");
-
-			return client;
-=======
 			var ownershipProof = OwnershipProof.GenerateCoinJoinInputProof(
 				bitcoinSecret.PrivateKey,
 				new CoinJoinInputCommitmentData("CoinJoinCoordinatorIdentifier", roundId));
 			return new Alice(coin, ownershipProof).Id;
->>>>>>> dd810538
 		}
 	}
 }