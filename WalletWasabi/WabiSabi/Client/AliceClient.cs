--- conflicted
+++ resolved
@@ -17,11 +17,7 @@
 	{
 		public AliceClient(RoundState roundState, ArenaClient arenaClient, SmartCoin coin, BitcoinSecret bitcoinSecret)
 		{
-<<<<<<< HEAD
-			AliceId = CalculateHash(coin.Coin, bitcoinSecret, roundState.Id);
-=======
->>>>>>> bd9f8e2c
-			RoundId = roundState.Id;
+            RoundId = roundState.Id;
 			ArenaClient = arenaClient;
 			SmartCoin = coin;
 			FeeRate = roundState.FeeRate;
@@ -45,7 +41,6 @@
 
 		public async Task RegisterAndConfirmInputAsync(RoundStateUpdater roundStatusUpdater, CancellationToken cancellationToken)
 		{
-<<<<<<< HEAD
 			try
 			{
 				await RegisterInputAsync(cancellationToken).ConfigureAwait(false);
@@ -57,25 +52,13 @@
 				throw;
 			}
 		}
-=======
-			var response = await ArenaClient.RegisterInputAsync(RoundId, Coin.Outpoint, BitcoinSecret.PrivateKey, cancellationToken).ConfigureAwait(false);
-			AliceId = response.Value;
-
-			IssuedAmountCredentials = response.IssuedAmountCredentials;
-			IssuedVsizeCredentials = response.IssuedVsizeCredentials;
-			Logger.LogInfo($"Round ({RoundId}), Alice ({AliceId}): Registered an input.");
->>>>>>> bd9f8e2c
 
 		private async Task RegisterInputAsync(CancellationToken cancellationToken)
 		{
 			try
 			{
 				var response = await ArenaClient.RegisterInputAsync(RoundId, SmartCoin.Coin.Outpoint, BitcoinSecret.PrivateKey, cancellationToken).ConfigureAwait(false);
-				var remoteAliceId = response.Value;
-				if (AliceId != remoteAliceId)
-				{
-					throw new InvalidOperationException($"Round ({RoundId}), Local Alice ({AliceId}) was computed as {remoteAliceId}");
-				}
+                AliceId = response.Value;
 				SmartCoin.CoinJoinInProgress = true;
 
 				IssuedAmountCredentials = response.IssuedAmountCredentials;
