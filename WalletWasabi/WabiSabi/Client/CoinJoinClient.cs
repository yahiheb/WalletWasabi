--- conflicted
+++ resolved
@@ -103,45 +103,29 @@
 
 		using PersonCircuit personCircuit = HttpClientFactory.NewHttpClientWithPersonCircuit(out Tor.Http.IHttpClient httpClient);
 
-<<<<<<< HEAD
-				// Calculate outputs values
-				roundState = await RoundStatusUpdater.CreateRoundAwaiter(rs => rs.Id == roundState.Id, cancellationToken).ConfigureAwait(false);
-				constructionState = roundState.Assert<ConstructionState>();
-
-				AmountDecomposer amountDecomposer = new(roundState.FeeRate, roundState.CoordinationFeeRate, roundState.CoinjoinState.Parameters.AllowedOutputAmounts.Min, Constants.P2wpkhOutputSizeInBytes, (int)availableVsize);
-				var theirCoins = constructionState.Inputs.Except(registeredCoins);
-
-				var outputValues = amountDecomposer.Decompose(registeredCoins, theirCoins);
-=======
 		var registeredAliceClients = await CreateRegisterAndConfirmCoinsAsync(httpClient, coinCandidates, roundState, cancellationToken).ConfigureAwait(false);
 		if (!registeredAliceClients.Any())
 		{
 			Logger.LogInfo($"Round ({roundState.Id}): There is no available alices to participate with.");
 			return true;
 		}
->>>>>>> 5e1ef197
 
 		try
 		{
 			InCriticalCoinJoinState = true;
 
-<<<<<<< HEAD
-				DependencyGraph dependencyGraph = DependencyGraph.ResolveCredentialDependencies(registeredCoins, outputTxOuts, roundState.FeeRate, roundState.CoordinationFeeRate, roundState.MaxVsizeAllocationPerAlice);
-				DependencyGraphTaskScheduler scheduler = new(dependencyGraph);
-=======
 			// Calculate outputs values
 			var registeredCoins = registeredAliceClients.Select(x => x.SmartCoin.Coin);
 			var availableVsize = registeredAliceClients.SelectMany(x => x.IssuedVsizeCredentials).Sum(x => x.Value);
->>>>>>> 5e1ef197
 
 			// Calculate outputs values
 			roundState = await RoundStatusUpdater.CreateRoundAwaiter(rs => rs.Id == roundState.Id, cancellationToken).ConfigureAwait(false);
 			constructionState = roundState.Assert<ConstructionState>();
+
 			AmountDecomposer amountDecomposer = new(roundState.FeeRate, roundState.CoinjoinState.Parameters.AllowedOutputAmounts.Min, Constants.P2wpkhOutputSizeInBytes, (int)availableVsize);
 			var theirCoins = constructionState.Inputs.Except(registeredCoins);
-
 			var registeredCoinEffectiveValues = registeredAliceClients.Select(x => x.EffectiveValue);
-			var theirCoinEffectiveValues = theirCoins.Select(x => x.EffectiveValue(roundState.FeeRate));
+			var theirCoinEffectiveValues = theirCoins.Select(x => x.EffectiveValue(roundState.FeeRate, roundState.CoordinationFeeRate));
 			var outputValues = amountDecomposer.Decompose(registeredCoinEffectiveValues, theirCoinEffectiveValues);
 
 			// Get all locked internal keys we have and assert we have enough.
@@ -149,7 +133,7 @@
 			var allLockedInternalKeys = Keymanager.GetKeys(x => x.IsInternal && x.KeyState == KeyState.Locked);
 			var outputTxOuts = outputValues.Zip(allLockedInternalKeys, (amount, hdPubKey) => new TxOut(amount, hdPubKey.P2wpkhScript));
 
-			DependencyGraph dependencyGraph = DependencyGraph.ResolveCredentialDependencies(registeredCoins, outputTxOuts, roundState.FeeRate, roundState.MaxVsizeAllocationPerAlice);
+			DependencyGraph dependencyGraph = DependencyGraph.ResolveCredentialDependencies(registeredCoins, outputTxOuts, roundState.FeeRate, roundState.CoordinationFeeRate, roundState.MaxVsizeAllocationPerAlice);
 			DependencyGraphTaskScheduler scheduler = new(dependencyGraph);
 
 			// Re-issuances.
@@ -300,17 +284,7 @@
 		var transactionSigningTimeFrame = roundState.TransactionSigningTimeout - RoundStatusUpdater.Period;
 		Logger.LogDebug($"Round ({roundState.Id}): Signing phase started, it will end in {transactionSigningTimeFrame.TotalMinutes} minutes.");
 
-<<<<<<< HEAD
-				var inSum = group.Sum(x => x.EffectiveValue(parameters.FeeRate, parameters.CoordinationFeeRate));
-				var outFee = parameters.FeeRate.GetFee(Constants.P2wpkhOutputSizeInBytes);
-				if (inSum >= outFee + parameters.AllowedOutputAmounts.Min)
-				{
-					groups.Add(group);
-				}
-			}
-=======
 		var scheduledDates = transactionSigningTimeFrame.SamplePoisson(aliceClients.Count());
->>>>>>> 5e1ef197
 
 		// Creates scheduled tasks (tasks that wait until the specified date/time and then perform the real registration)
 		var signingRequests = aliceClients.Zip(
@@ -368,18 +342,12 @@
 				break;
 			}
 
-			var inSum = group.Sum(x => x.EffectiveValue(parameters.FeeRate));
+			var inSum = group.Sum(x => x.EffectiveValue(parameters.FeeRate, parameters.CoordinationFeeRate));
 			var outFee = parameters.FeeRate.GetFee(Constants.P2wpkhOutputSizeInBytes);
 			if (inSum >= outFee + parameters.AllowedOutputAmounts.Min)
 			{
 				groups.Add(group);
 			}
-		}
-
-		// If there're no selections then there's no reason to mix.
-		if (!groups.Any())
-		{
-			throw new InvalidOperationException("Coin selection failed to return a valid coin set.");
 		}
 
 		// Calculate the anonScore cost of input consolidation.
