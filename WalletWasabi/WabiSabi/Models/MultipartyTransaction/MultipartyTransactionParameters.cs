using NBitcoin;
using NBitcoin.Policy;
using System.Collections.Immutable;

namespace WalletWasabi.WabiSabi.Models.MultipartyTransaction;

// This represents parameters all clients must agree on to produce a valid &
// standard transaction subject to constraints.
public record MultipartyTransactionParameters
{
	// version, locktime, two 3 byte varints are non-witness data, marker and flags are witness data.
	public static int SharedOverhead = 4 * (4 + 4 + 3 + 3) + 1 + 1;

	public static ImmutableSortedSet<ScriptType> OnlyP2WPKH = ImmutableSortedSet.Create<ScriptType>(ScriptType.P2WPKH);

	public MultipartyTransactionParameters(
		FeeRate feeRate,
		MoneyRange allowedInputAmounts,
		MoneyRange allowedOutputAmounts,
		Network network)
	{
<<<<<<< HEAD
		// version, locktime, two 3 byte varints are non-witness data, marker and flags are witness data.
		public static int SharedOverhead = 4 * (4 + 4 + 3 + 3) + 1 + 1;

		public static ImmutableSortedSet<ScriptType> OnlyP2WPKH = ImmutableSortedSet.Create<ScriptType>(ScriptType.P2WPKH);

		public MultipartyTransactionParameters(
			FeeRate feeRate,
			Models.CoordinationFeeRate coordinationFeeRate,
			MoneyRange allowedInputAmounts,
			MoneyRange allowedOutputAmounts,
			Network network)
		{
			FeeRate = feeRate;
			CoordinationFeeRate = coordinationFeeRate;
			AllowedInputAmounts = allowedInputAmounts;
			AllowedOutputAmounts = allowedOutputAmounts;
			Network = network;
		}

		// These parameters need to be committed to the transcript, but we want
		// the NBitcoin supplied default values, hence the private static property
		private static StandardTransactionPolicy StandardTransactionPolicy { get; } = new();

		public ImmutableSortedSet<ScriptType> AllowedInputTypes { get; init; } = OnlyP2WPKH;
		public ImmutableSortedSet<ScriptType> AllowedOutputTypes { get; init; } = OnlyP2WPKH;

		public int MaxTransactionSize { get; init; } = StandardTransactionPolicy.MaxTransactionSize!.Value;
		public FeeRate MinRelayTxFee { get; init; } = StandardTransactionPolicy.MinRelayTxFee;
		public FeeRate FeeRate { get; init; }
		public CoordinationFeeRate CoordinationFeeRate { get; init; }
		public MoneyRange AllowedInputAmounts { get; init; }
		public MoneyRange AllowedOutputAmounts { get; init; }
		public Network Network { get; }

		// implied:
		// segwit transaction
		// version = 1
		// nLocktime = 0
		public Transaction CreateTransaction()
			=> Transaction.Create(Network);
=======
		FeeRate = feeRate;
		AllowedInputAmounts = allowedInputAmounts;
		AllowedOutputAmounts = allowedOutputAmounts;
		Network = network;
>>>>>>> 5e1ef197
	}

	// These parameters need to be committed to the transcript, but we want
	// the NBitcoin supplied default values, hence the private static property
	private static StandardTransactionPolicy StandardTransactionPolicy { get; } = new();

	public ImmutableSortedSet<ScriptType> AllowedInputTypes { get; init; } = OnlyP2WPKH;
	public ImmutableSortedSet<ScriptType> AllowedOutputTypes { get; init; } = OnlyP2WPKH;

	public int MaxTransactionSize { get; init; } = StandardTransactionPolicy.MaxTransactionSize!.Value;
	public FeeRate MinRelayTxFee { get; init; } = StandardTransactionPolicy.MinRelayTxFee;
	public FeeRate FeeRate { get; init; }
	public MoneyRange AllowedInputAmounts { get; init; }
	public MoneyRange AllowedOutputAmounts { get; init; }
	public Network Network { get; }

	// implied:
	// segwit transaction
	// version = 1
	// nLocktime = 0
	public Transaction CreateTransaction()
		=> Transaction.Create(Network);
}<|MERGE_RESOLUTION|>--- conflicted
+++ resolved
@@ -13,18 +13,6 @@
 
 	public static ImmutableSortedSet<ScriptType> OnlyP2WPKH = ImmutableSortedSet.Create<ScriptType>(ScriptType.P2WPKH);
 
-	public MultipartyTransactionParameters(
-		FeeRate feeRate,
-		MoneyRange allowedInputAmounts,
-		MoneyRange allowedOutputAmounts,
-		Network network)
-	{
-<<<<<<< HEAD
-		// version, locktime, two 3 byte varints are non-witness data, marker and flags are witness data.
-		public static int SharedOverhead = 4 * (4 + 4 + 3 + 3) + 1 + 1;
-
-		public static ImmutableSortedSet<ScriptType> OnlyP2WPKH = ImmutableSortedSet.Create<ScriptType>(ScriptType.P2WPKH);
-
 		public MultipartyTransactionParameters(
 			FeeRate feeRate,
 			Models.CoordinationFeeRate coordinationFeeRate,
@@ -39,12 +27,12 @@
 			Network = network;
 		}
 
-		// These parameters need to be committed to the transcript, but we want
-		// the NBitcoin supplied default values, hence the private static property
-		private static StandardTransactionPolicy StandardTransactionPolicy { get; } = new();
+	// These parameters need to be committed to the transcript, but we want
+	// the NBitcoin supplied default values, hence the private static property
+	private static StandardTransactionPolicy StandardTransactionPolicy { get; } = new();
 
-		public ImmutableSortedSet<ScriptType> AllowedInputTypes { get; init; } = OnlyP2WPKH;
-		public ImmutableSortedSet<ScriptType> AllowedOutputTypes { get; init; } = OnlyP2WPKH;
+	public ImmutableSortedSet<ScriptType> AllowedInputTypes { get; init; } = OnlyP2WPKH;
+	public ImmutableSortedSet<ScriptType> AllowedOutputTypes { get; init; } = OnlyP2WPKH;
 
 		public int MaxTransactionSize { get; init; } = StandardTransactionPolicy.MaxTransactionSize!.Value;
 		public FeeRate MinRelayTxFee { get; init; } = StandardTransactionPolicy.MinRelayTxFee;
@@ -54,34 +42,6 @@
 		public MoneyRange AllowedOutputAmounts { get; init; }
 		public Network Network { get; }
 
-		// implied:
-		// segwit transaction
-		// version = 1
-		// nLocktime = 0
-		public Transaction CreateTransaction()
-			=> Transaction.Create(Network);
-=======
-		FeeRate = feeRate;
-		AllowedInputAmounts = allowedInputAmounts;
-		AllowedOutputAmounts = allowedOutputAmounts;
-		Network = network;
->>>>>>> 5e1ef197
-	}
-
-	// These parameters need to be committed to the transcript, but we want
-	// the NBitcoin supplied default values, hence the private static property
-	private static StandardTransactionPolicy StandardTransactionPolicy { get; } = new();
-
-	public ImmutableSortedSet<ScriptType> AllowedInputTypes { get; init; } = OnlyP2WPKH;
-	public ImmutableSortedSet<ScriptType> AllowedOutputTypes { get; init; } = OnlyP2WPKH;
-
-	public int MaxTransactionSize { get; init; } = StandardTransactionPolicy.MaxTransactionSize!.Value;
-	public FeeRate MinRelayTxFee { get; init; } = StandardTransactionPolicy.MinRelayTxFee;
-	public FeeRate FeeRate { get; init; }
-	public MoneyRange AllowedInputAmounts { get; init; }
-	public MoneyRange AllowedOutputAmounts { get; init; }
-	public Network Network { get; }
-
 	// implied:
 	// segwit transaction
 	// version = 1
