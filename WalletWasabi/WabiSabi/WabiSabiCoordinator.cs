--- conflicted
+++ resolved
@@ -24,7 +24,10 @@
 		ConfigWatcher = new(parameters.ConfigChangeMonitoringPeriod, Config, () => Logger.LogInfo("WabiSabi configuration has changed."));
 
 		CoinJoinTransactionArchiver transactionArchiver = new(Path.Combine(parameters.CoordinatorDataDir, "CoinJoinTransactions"));
-		Arena = new(parameters.RoundProgressSteppingPeriod, rpc.Network, Config, rpc, Warden.Prison, transactionArchiver);
+
+		var inMemoryCoinJoinIdStore = InMemoryCoinJoinIdStore.LoadFromFile(parameters.CoinJoinIdStoreFilePath);
+
+		Arena = new(parameters.RoundProgressSteppingPeriod, rpc.Network, Config, rpc, Warden.Prison, inMemoryCoinJoinIdStore, transactionArchiver);
 	}
 
 	public ConfigWatcher ConfigWatcher { get; }
@@ -53,55 +56,8 @@
 
 	public override void Dispose()
 	{
-<<<<<<< HEAD
-		public WabiSabiCoordinator(CoordinatorParameters parameters, IRPCClient rpc)
-		{
-			Parameters = parameters;
-
-			Warden = new(parameters.UtxoWardenPeriod, parameters.PrisonFilePath, Config);
-			ConfigWatcher = new(parameters.ConfigChangeMonitoringPeriod, Config, () => Logger.LogInfo("WabiSabi configuration has changed."));
-
-			CoinJoinTransactionArchiver transactionArchiver = new(Path.Combine(parameters.CoordinatorDataDir, "CoinJoinTransactions"));
-
-			var inMemoryCoinJoinIdStore = InMemoryCoinJoinIdStore.LoadFromFile(parameters.CoinJoinIdStoreFilePath);
-
-			Arena = new(parameters.RoundProgressSteppingPeriod, rpc.Network, Config, rpc, Warden.Prison, inMemoryCoinJoinIdStore, transactionArchiver);
-		}
-
-		public ConfigWatcher ConfigWatcher { get; }
-		public Warden Warden { get; }
-
-		public CoordinatorParameters Parameters { get; }
-		public Arena Arena { get; }
-
-		public WabiSabiConfig Config => Parameters.RuntimeCoordinatorConfig;
-
-		protected override async Task ExecuteAsync(CancellationToken stoppingToken)
-		{
-			await ConfigWatcher.StartAsync(stoppingToken).ConfigureAwait(false);
-			await Warden.StartAsync(stoppingToken).ConfigureAwait(false);
-			await Arena.StartAsync(stoppingToken).ConfigureAwait(false);
-		}
-
-		public override async Task StopAsync(CancellationToken cancellationToken)
-		{
-			await base.StopAsync(cancellationToken).ConfigureAwait(false);
-
-			await Arena.StopAsync(cancellationToken).ConfigureAwait(false);
-			await ConfigWatcher.StopAsync(cancellationToken).ConfigureAwait(false);
-			await Warden.StopAsync(cancellationToken).ConfigureAwait(false);
-		}
-
-		public override void Dispose()
-		{
-			ConfigWatcher.Dispose();
-			Warden.Dispose();
-			base.Dispose();
-		}
-=======
 		ConfigWatcher.Dispose();
 		Warden.Dispose();
 		base.Dispose();
->>>>>>> 5e1ef197
 	}
 }