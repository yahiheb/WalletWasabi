--- conflicted
+++ resolved
@@ -118,25 +118,12 @@
 		}
 	}
 
-<<<<<<< HEAD
-	public async Task AddNewFiltersAsync(IEnumerable<FilterModel> filters, CancellationToken cancellationToken)
-=======
 	public async Task AddNewFiltersAsync(IEnumerable<FilterModel> filters)
->>>>>>> 739bba55
 	{
 		if (NewFilter is null)
 		{
-<<<<<<< HEAD
 			// Lock once.
-			using IDisposable lockDisposable = await IndexLock.LockAsync(cancellationToken).ConfigureAwait(false);
-=======
-			var success = false;
-
-			using (await IndexLock.LockAsync(CancellationToken.None).ConfigureAwait(false))
-			{
-				success = TryProcessFilterNoLock(filter, enqueue: true);
-			}
->>>>>>> 739bba55
+			using IDisposable lockDisposable = await IndexLock.LockAsync(CancellationToken.None).ConfigureAwait(false);
 
 			using SqliteTransaction sqliteTransaction = IndexStorage.BeginTransaction();
 
@@ -145,132 +132,55 @@
 				// TODO: Should throw?
 				_ = TryProcessFilterNoLock(filter, enqueue: true);
 			}
-<<<<<<< HEAD
 
 			sqliteTransaction.Commit();
 		}
 		else
-=======
-		}
-
-		if (successAny)
-		{
-			AbandonedTasks.AddAndClearCompleted(TryCommitToFileAsync(TimeSpan.FromSeconds(3)));
-		}
-	}
-
-	public async Task<FilterModel> RemoveLastFilterAsync()
-	{
-		FilterModel? filter = null;
+		{
+			foreach (FilterModel filter in filters)
+			{
+				bool success;
+
+				using (await IndexLock.LockAsync(CancellationToken.None).ConfigureAwait(false))
+				{
+					success = TryProcessFilterNoLock(filter, enqueue: true);
+				}
+
+				if (success)
+				{
+					NewFilter?.Invoke(this, filter); // Event always outside the lock.
+				}
+			}
+		}
+	}
+
+	public Task<FilterModel?> TryRemoveLastFilterAsync()
+	{
+		return TryRemoveLastFilterIfNewerThanAsync(height: null);
+	}
+
+	private async Task<FilterModel?> TryRemoveLastFilterIfNewerThanAsync(uint? height)
+	{
+		FilterModel? filter;
 
 		using (await IndexLock.LockAsync(CancellationToken.None).ConfigureAwait(false))
 		{
-			filter = ImmatureFilters.Last();
-			ImmatureFilters.RemoveLast();
+			if (height is null)
+			{
+				if (!IndexStorage.TryRemoveLast(out filter))
+				{
+					throw new InvalidOperationException("No last filter.");
+				}
+			}
+			else
+			{
+				if (!IndexStorage.TryRemoveLastIfNewerThan(height.Value, out filter))
+				{
+					throw new InvalidOperationException("No last filter.");
+				}
+			}
+
 			if (SmartHeaderChain.TipHeight != filter.Header.Height)
-			{
-				throw new InvalidOperationException($"{nameof(SmartHeaderChain)} and {nameof(ImmatureFilters)} are not in sync.");
-			}
-			SmartHeaderChain.RemoveTip();
-		}
-
-		Reorged?.Invoke(this, filter);
-
-		AbandonedTasks.AddAndClearCompleted(TryCommitToFileAsync(TimeSpan.FromSeconds(3)));
-
-		return filter;
-	}
-
-	public async Task<IEnumerable<FilterModel>> RemoveAllImmatureFiltersAsync()
-	{
-		var removed = new List<FilterModel>();
-		using (await IndexLock.LockAsync(CancellationToken.None).ConfigureAwait(false))
->>>>>>> 739bba55
-		{
-			foreach (FilterModel filter in filters)
-			{
-				bool success;
-
-<<<<<<< HEAD
-				using (await IndexLock.LockAsync(cancellationToken).ConfigureAwait(false))
-=======
-				using (await MatureIndexAsyncLock.LockAsync(CancellationToken.None).ConfigureAwait(false))
-				using (await ImmatureIndexAsyncLock.LockAsync(CancellationToken.None).ConfigureAwait(false))
->>>>>>> 739bba55
-				{
-					success = TryProcessFilterNoLock(filter, enqueue: true);
-				}
-
-				if (success)
-				{
-					NewFilter?.Invoke(this, filter); // Event always outside the lock.
-				}
-			}
-		}
-	}
-
-<<<<<<< HEAD
-	public Task<FilterModel?> TryRemoveLastFilterAsync()
-	{
-		return TryRemoveLastFilterIfNewerThanAsync(height: null);
-	}
-
-	private async Task<FilterModel?> TryRemoveLastFilterIfNewerThanAsync(uint? height)
-=======
-		while (ImmatureFilters.Any())
-		{
-			removed.Add(await RemoveLastFilterAsync().ConfigureAwait(false));
-		}
-
-		return removed;
-	}
-
-	/// <summary>
-	/// It'll LogError the exceptions.
-	/// If cancelled, it'll LogTrace the exception.
-	/// </summary>
-	private async Task TryCommitToFileAsync(TimeSpan throttle)
->>>>>>> 739bba55
-	{
-		FilterModel? filter;
-
-		using (await IndexLock.LockAsync(CancellationToken.None).ConfigureAwait(false))
-		{
-			if (height is null)
-			{
-				if (!IndexStorage.TryRemoveLast(out filter))
-				{
-<<<<<<< HEAD
-					throw new InvalidOperationException("No last filter.");
-=======
-					await Task.Delay(throttle, CancellationToken.None).ConfigureAwait(false);
-				}
-
-				// If the _throttleId is still the incremented value, then I am the latest CommitToFileAsync request.
-				//	In this case I want to make the _throttledId 0 and go ahead and do the writeline.
-				// If the _throttledId is not the incremented value anymore then I am not the latest request here,
-				//	So just return, the latest request will do the file write in its own time.
-				if (Interlocked.CompareExchange(ref _throttleId, 0, incremented) != incremented)
-				{
-					return;
->>>>>>> 739bba55
-				}
-			}
-			else
-			{
-				if (!IndexStorage.TryRemoveLastIfNewerThan(height.Value, out filter))
-				{
-					throw new InvalidOperationException("No last filter.");
-				}
-			}
-
-<<<<<<< HEAD
-			if (SmartHeaderChain.TipHeight != filter.Header.Height)
-=======
-			using (await IndexLock.LockAsync(CancellationToken.None).ConfigureAwait(false))
-			using (await MatureIndexAsyncLock.LockAsync(CancellationToken.None).ConfigureAwait(false))
-			using (await ImmatureIndexAsyncLock.LockAsync(CancellationToken.None).ConfigureAwait(false))
->>>>>>> 739bba55
 			{
 				throw new InvalidOperationException($"{nameof(SmartHeaderChain)} and {nameof(IndexStorage)} are not in sync.");
 			}
