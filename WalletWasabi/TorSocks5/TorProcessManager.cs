using System;
using System.Diagnostics;
using System.IO;
using System.Net;
using System.Net.Http;
using System.Runtime.InteropServices;
using System.Threading;
using System.Threading.Tasks;
using WalletWasabi.Exceptions;
using WalletWasabi.Helpers;
using WalletWasabi.Logging;
using WalletWasabi.TorSocks5.Models.Fields.OctetFields;

namespace WalletWasabi.TorSocks5
{
	/// <summary>
	/// Installs, starts and monitors Tor program.
	/// </summary>
	/// <seealso href="https://2019.www.torproject.org/docs/tor-manual.html.en"/>
	public class TorProcessManager
	{
		/// <summary>
		/// 0: Not started, 1: Running, 2: Stopping, 3: Stopped
		/// </summary>
		private long _running;

		/// <param name="torSocks5EndPoint">Opt out Tor with null.</param>
		/// <param name="logFile">Opt out of logging with null.</param>
		public TorProcessManager(EndPoint torSocks5EndPoint, string logFile)
		{
			TorSocks5EndPoint = torSocks5EndPoint;
			LogFile = logFile;
			_running = 0;
			Stop = new CancellationTokenSource();
			TorProcess = null;
		}

		/// <summary>
		/// If null then it's just a mock, clearnet is used.
		/// </summary>
		public EndPoint TorSocks5EndPoint { get; }

		public string LogFile { get; }

		public static bool RequestFallbackAddressUsage { get; private set; } = false;

		public Process TorProcess { get; private set; }

		public bool IsRunning => Interlocked.Read(ref _running) == 1;

		private CancellationTokenSource Stop { get; set; }

		public static TorProcessManager Mock() // Mock, do not use Tor at all for debug.
		{
			return new TorProcessManager(null, null);
		}

		public void Start(bool ensureRunning, string dataDir)
		{
			if (TorSocks5EndPoint is null)
			{
				return;
			}

			new Thread(delegate () // Do not ask. This is the only way it worked on Win10/Ubuntu18.04/Manjuro(1 processor VM)/Fedora(1 processor VM)
			{
				try
				{
					// 1. Is it already running?
					// 2. Can I simply run it from output directory?
					// 3. Can I copy and unzip it from assets?
					// 4. Throw exception.

					try
					{
						if (IsTorRunningAsync(TorSocks5EndPoint).GetAwaiter().GetResult())
						{
							Logger.LogInfo("Tor is already running.");
							return;
						}

						var fullBaseDirectory = EnvironmentHelpers.GetFullBaseDirectory();
						var settings = new TorSettings(dataDir);

						if (!File.Exists(settings.TorPath))
						{
							Logger.LogInfo($"Tor instance NOT found at '{settings.TorPath}'. Attempting to acquire it ...");
							InstallTor(settings.TorDir);
						}
						else if (!IoHelpers.CheckExpectedHash(settings.HashSourcePath, Path.Combine(fullBaseDirectory, "TorDaemons")))
						{
							Logger.LogInfo($"Updating Tor...");

							string backupTorDir = $"{settings.TorDir}_backup";
							if (Directory.Exists(backupTorDir))
							{
								Directory.Delete(backupTorDir, true);
							}
							Directory.Move(settings.TorDir, backupTorDir);

							InstallTor(settings.TorDir);
						}
						else
						{
							Logger.LogInfo($"Tor instance found at '{settings.TorPath}'.");
						}

						string torArguments = settings.GetCmdArguments(TorSocks5EndPoint);

						if (!string.IsNullOrEmpty(LogFile))
						{
							IoHelpers.EnsureContainingDirectoryExists(LogFile);
							var logFileFullPath = Path.GetFullPath(LogFile);
							torArguments += $" --Log \"notice file {logFileFullPath}\"";
						}

						if (RuntimeInformation.IsOSPlatform(OSPlatform.Windows))
						{
							TorProcess = Process.Start(new ProcessStartInfo
							{
								FileName = settings.TorPath,
								Arguments = torArguments,
								UseShellExecute = false,
								CreateNoWindow = true,
								RedirectStandardOutput = true
							});
							Logger.LogInfo($"Starting Tor process with Process.Start.");
						}
						else // Linux and OSX
						{
<<<<<<< HEAD
							string runTorCmd = $"LD_LIBRARY_PATH=$LD_LIBRARY_PATH:='{torDir}/Tor' && export LD_LIBRARY_PATH && cd '{torDir}/Tor' && ./tor {torArguments}";
							EnvironmentHelpers.ShellExecAsync(runTorCmd, waitForExit: false).GetAwaiter().GetResult();
=======
							string runTorCmd = $"LD_LIBRARY_PATH=$LD_LIBRARY_PATH:='{settings.TorDir}/Tor' && export LD_LIBRARY_PATH && cd '{settings.TorDir}/Tor' && ./tor {torArguments}";
							EnvironmentHelpers.ShellExecAsync(runTorCmd, false).GetAwaiter().GetResult();
>>>>>>> 9210154c
							Logger.LogInfo($"Started Tor process with shell command: {runTorCmd}.");
						}

						if (ensureRunning)
						{
							Task.Delay(3000).ConfigureAwait(false).GetAwaiter().GetResult(); // dotnet brainfart, ConfigureAwait(false) IS NEEDED HERE otherwise (only on) Manjuro Linux fails, WTF?!!
							if (!IsTorRunningAsync(TorSocks5EndPoint).GetAwaiter().GetResult())
							{
								throw new TorException("Attempted to start Tor, but it is not running.");
							}
							Logger.LogInfo("Tor is running.");
						}
					}
					catch (Exception ex)
					{
						throw new TorException("Could not automatically start Tor. Try running Tor manually.", ex);
					}
				}
				catch (Exception ex)
				{
					Logger.LogError(ex);
				}
			}).Start();
		}

		private static void InstallTor(string torDir)
		{
			string torDaemonsDir = Path.Combine(EnvironmentHelpers.GetFullBaseDirectory(), "TorDaemons");

			string dataZip = Path.Combine(torDaemonsDir, "data-folder.zip");
			IoHelpers.BetterExtractZipToDirectoryAsync(dataZip, torDir).GetAwaiter().GetResult();
			Logger.LogInfo($"Extracted {dataZip} to {torDir}.");

			if (RuntimeInformation.IsOSPlatform(OSPlatform.Windows))
			{
				string torWinZip = Path.Combine(torDaemonsDir, "tor-win64.zip");
				IoHelpers.BetterExtractZipToDirectoryAsync(torWinZip, torDir).GetAwaiter().GetResult();
				Logger.LogInfo($"Extracted {torWinZip} to {torDir}.");
			}
			else // Linux or OSX
			{
				if (RuntimeInformation.IsOSPlatform(OSPlatform.Linux))
				{
					string torLinuxZip = Path.Combine(torDaemonsDir, "tor-linux64.zip");
					IoHelpers.BetterExtractZipToDirectoryAsync(torLinuxZip, torDir).GetAwaiter().GetResult();
					Logger.LogInfo($"Extracted {torLinuxZip} to {torDir}.");
				}
				else // OSX
				{
					string torOsxZip = Path.Combine(torDaemonsDir, "tor-osx64.zip");
					IoHelpers.BetterExtractZipToDirectoryAsync(torOsxZip, torDir).GetAwaiter().GetResult();
					Logger.LogInfo($"Extracted {torOsxZip} to {torDir}.");
				}

				// Make sure there's sufficient permission.
				string chmodTorDirCmd = $"chmod -R 750 {torDir}";
				EnvironmentHelpers.ShellExecAsync(chmodTorDirCmd, waitForExit: true).GetAwaiter().GetResult();
				Logger.LogInfo($"Shell command executed: {chmodTorDirCmd}.");
			}
		}

		/// <param name="torSocks5EndPoint">Opt out Tor with null.</param>
		public static async Task<bool> IsTorRunningAsync(EndPoint torSocks5EndPoint)
		{
			using var client = new TorSocks5Client(torSocks5EndPoint);
			try
			{
				await client.ConnectAsync().ConfigureAwait(false);
				await client.HandshakeAsync().ConfigureAwait(false);
			}
			catch (ConnectionException)
			{
				return false;
			}
			return true;
		}

		#region Monitor

		public void StartMonitor(TimeSpan torMisbehaviorCheckPeriod, TimeSpan checkIfRunningAfterTorMisbehavedFor, string dataDirToStartWith, Uri fallBackTestRequestUri)
		{
			if (TorSocks5EndPoint is null)
			{
				return;
			}

			Logger.LogInfo("Starting Tor monitor...");
			if (Interlocked.CompareExchange(ref _running, 1, 0) != 0)
			{
				return;
			}

			Task.Run(async () =>
			{
				try
				{
					while (IsRunning)
					{
						try
						{
							await Task.Delay(torMisbehaviorCheckPeriod, Stop.Token).ConfigureAwait(false);

							if (TorHttpClient.TorDoesntWorkSince != null) // If Tor misbehaves.
							{
								TimeSpan torMisbehavedFor = (DateTimeOffset.UtcNow - TorHttpClient.TorDoesntWorkSince) ?? TimeSpan.Zero;

								if (torMisbehavedFor > checkIfRunningAfterTorMisbehavedFor)
								{
									if (TorHttpClient.LatestTorException is TorSocks5FailureResponseException torEx)
									{
										if (torEx.RepField == RepField.HostUnreachable)
										{
											Uri baseUri = new Uri($"{fallBackTestRequestUri.Scheme}://{fallBackTestRequestUri.DnsSafeHost}");
											using (var client = new TorHttpClient(baseUri, TorSocks5EndPoint))
											{
												var message = new HttpRequestMessage(HttpMethod.Get, fallBackTestRequestUri);
												await client.SendAsync(message, Stop.Token).ConfigureAwait(false);
											}

											// Check if it changed in the meantime...
											if (TorHttpClient.LatestTorException is TorSocks5FailureResponseException torEx2 && torEx2.RepField == RepField.HostUnreachable)
											{
												// Fallback here...
												RequestFallbackAddressUsage = true;
											}
										}
									}
									else
									{
										Logger.LogInfo($"Tor did not work properly for {(int)torMisbehavedFor.TotalSeconds} seconds. Maybe it crashed. Attempting to start it...");
										Start(true, dataDirToStartWith); // Try starting Tor, if it does not work it'll be another issue.
										await Task.Delay(14000, Stop.Token).ConfigureAwait(false);
									}
								}
							}
						}
						catch (Exception ex) when (ex is OperationCanceledException || ex is TaskCanceledException || ex is TimeoutException)
						{
							Logger.LogTrace(ex);
						}
						catch (Exception ex)
						{
							Logger.LogDebug(ex);
						}
					}
				}
				finally
				{
					Interlocked.CompareExchange(ref _running, 3, 2); // If IsStopping, make it stopped.
				}
			});
		}

		public async Task StopAsync()
		{
			Interlocked.CompareExchange(ref _running, 2, 1); // If running, make it stopping.

			if (TorSocks5EndPoint is null)
			{
				Interlocked.Exchange(ref _running, 3);
			}

			Stop?.Cancel();
			while (Interlocked.CompareExchange(ref _running, 3, 0) == 2)
			{
				await Task.Delay(50).ConfigureAwait(false);
			}
			Stop?.Dispose();
			Stop = null;
			TorProcess?.Dispose();
			TorProcess = null;
		}

		#endregion Monitor
	}
}<|MERGE_RESOLUTION|>--- conflicted
+++ resolved
@@ -128,13 +128,8 @@
 						}
 						else // Linux and OSX
 						{
-<<<<<<< HEAD
-							string runTorCmd = $"LD_LIBRARY_PATH=$LD_LIBRARY_PATH:='{torDir}/Tor' && export LD_LIBRARY_PATH && cd '{torDir}/Tor' && ./tor {torArguments}";
+							string runTorCmd = $"LD_LIBRARY_PATH=$LD_LIBRARY_PATH:='{settings.TorDir}/Tor' && export LD_LIBRARY_PATH && cd '{settings.TorDir}/Tor' && ./tor {torArguments}";
 							EnvironmentHelpers.ShellExecAsync(runTorCmd, waitForExit: false).GetAwaiter().GetResult();
-=======
-							string runTorCmd = $"LD_LIBRARY_PATH=$LD_LIBRARY_PATH:='{settings.TorDir}/Tor' && export LD_LIBRARY_PATH && cd '{settings.TorDir}/Tor' && ./tor {torArguments}";
-							EnvironmentHelpers.ShellExecAsync(runTorCmd, false).GetAwaiter().GetResult();
->>>>>>> 9210154c
 							Logger.LogInfo($"Started Tor process with shell command: {runTorCmd}.");
 						}
 
