--- conflicted
+++ resolved
@@ -13,17 +13,6 @@
           "Newtonsoft.Json.Bson": "1.0.2"
         }
       },
-<<<<<<< HEAD
-      "Microsoft.Win32.Registry": {
-        "type": "Direct",
-        "requested": "[4.7.0, )",
-        "resolved": "4.7.0",
-        "contentHash": "KSrRMb5vNi0CWSGG1++id2ZOs/1QhRqROt+qgbEAdQuGjGrFcl4AOl4/exGPUYz2wUnU42nvJqon1T3U0kPXLA==",
-        "dependencies": {
-          "System.Security.AccessControl": "4.7.0",
-          "System.Security.Principal.Windows": "4.7.0"
-        }
-      },
       "Microsoft.Win32.SystemEvents": {
         "type": "Direct",
         "requested": "[4.7.0, )",
@@ -33,8 +22,6 @@
           "Microsoft.NETCore.Platforms": "3.1.0"
         }
       },
-=======
->>>>>>> 80c8eca7
       "NBitcoin": {
         "type": "Direct",
         "requested": "[5.0.60, )",
@@ -83,8 +70,8 @@
       },
       "Microsoft.NETCore.Platforms": {
         "type": "Transitive",
-        "resolved": "1.0.1",
-        "contentHash": "2G6OjjJzwBfNOO8myRV/nFrbTw5iA+DEm0N+qUqhrOmaVtn4pC77h38I1jsXGw5VH55+dPfQsqHD0We9sCl9FQ=="
+        "resolved": "3.1.0",
+        "contentHash": "z7aeg8oHln2CuNulfhiLYxCVMPEwBl3rzicjvIX+4sUuCwvXw5oXQEtbiU2c0z4qYL5L3Kmx0mMA/+t/SbY67w=="
       },
       "Microsoft.NETCore.Targets": {
         "type": "Transitive",
@@ -292,17 +279,6 @@
       }
     },
     ".NETCoreApp,Version=v3.1/linux-x64": {
-<<<<<<< HEAD
-      "Microsoft.Win32.Registry": {
-        "type": "Direct",
-        "requested": "[4.7.0, )",
-        "resolved": "4.7.0",
-        "contentHash": "KSrRMb5vNi0CWSGG1++id2ZOs/1QhRqROt+qgbEAdQuGjGrFcl4AOl4/exGPUYz2wUnU42nvJqon1T3U0kPXLA==",
-        "dependencies": {
-          "System.Security.AccessControl": "4.7.0",
-          "System.Security.Principal.Windows": "4.7.0"
-        }
-      },
       "Microsoft.Win32.SystemEvents": {
         "type": "Direct",
         "requested": "[4.7.0, )",
@@ -312,8 +288,6 @@
           "Microsoft.NETCore.Platforms": "3.1.0"
         }
       },
-=======
->>>>>>> 80c8eca7
       "runtime.any.System.Collections": {
         "type": "Transitive",
         "resolved": "4.0.11",
@@ -598,17 +572,6 @@
       }
     },
     ".NETCoreApp,Version=v3.1/osx-x64": {
-<<<<<<< HEAD
-      "Microsoft.Win32.Registry": {
-        "type": "Direct",
-        "requested": "[4.7.0, )",
-        "resolved": "4.7.0",
-        "contentHash": "KSrRMb5vNi0CWSGG1++id2ZOs/1QhRqROt+qgbEAdQuGjGrFcl4AOl4/exGPUYz2wUnU42nvJqon1T3U0kPXLA==",
-        "dependencies": {
-          "System.Security.AccessControl": "4.7.0",
-          "System.Security.Principal.Windows": "4.7.0"
-        }
-      },
       "Microsoft.Win32.SystemEvents": {
         "type": "Direct",
         "requested": "[4.7.0, )",
@@ -618,8 +581,6 @@
           "Microsoft.NETCore.Platforms": "3.1.0"
         }
       },
-=======
->>>>>>> 80c8eca7
       "runtime.any.System.Collections": {
         "type": "Transitive",
         "resolved": "4.0.11",
@@ -904,17 +865,6 @@
       }
     },
     ".NETCoreApp,Version=v3.1/win7-x64": {
-<<<<<<< HEAD
-      "Microsoft.Win32.Registry": {
-        "type": "Direct",
-        "requested": "[4.7.0, )",
-        "resolved": "4.7.0",
-        "contentHash": "KSrRMb5vNi0CWSGG1++id2ZOs/1QhRqROt+qgbEAdQuGjGrFcl4AOl4/exGPUYz2wUnU42nvJqon1T3U0kPXLA==",
-        "dependencies": {
-          "System.Security.AccessControl": "4.7.0",
-          "System.Security.Principal.Windows": "4.7.0"
-        }
-      },
       "Microsoft.Win32.SystemEvents": {
         "type": "Direct",
         "requested": "[4.7.0, )",
@@ -924,8 +874,6 @@
           "Microsoft.NETCore.Platforms": "3.1.0"
         }
       },
-=======
->>>>>>> 80c8eca7
       "runtime.any.System.Collections": {
         "type": "Transitive",
         "resolved": "4.0.11",
