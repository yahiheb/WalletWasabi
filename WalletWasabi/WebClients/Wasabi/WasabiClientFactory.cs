--- conflicted
+++ resolved
@@ -60,9 +60,6 @@
 		}
 
 		/// <summary>
-<<<<<<< HEAD
-		/// Creates new <see cref="TorHttpClient"/>.
-=======
 		/// Creates new <see cref="TorHttpClient"/> or <see cref="ClearnetHttpClient"/> based on user settings.
 		/// </summary>
 		public IRelativeHttpClient NewHttpClient(Func<Uri> baseUriFn, bool isolateStream)
@@ -78,8 +75,7 @@
 		}
 
 		/// <summary>
-		/// Creates new <see cref="TorHttpClient"/> instance with correctly set backend URL.
->>>>>>> b37bc3d0
+		/// Creates new <see cref="TorHttpClient"/>.
 		/// </summary>
 		public TorHttpClient NewBackendTorHttpClient(bool isolateStream)
 		{
