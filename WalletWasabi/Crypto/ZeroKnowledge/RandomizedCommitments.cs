--- conflicted
+++ resolved
@@ -30,12 +30,8 @@
 				Cx0: Randomize(Generators.Gx0, mac.U),
 				Cx1: Randomize(Generators.Gx1, mac.T * mac.U),
 				CV: Randomize(Generators.GV, mac.V),
-<<<<<<< HEAD
 				S: r * Generators.Gs,
 				Z: z * iparams.I);
-=======
-				S: r * Generators.Gs); // Note: unlike the commitments S is not randomized
->>>>>>> 237bdf61
 		}
 
 		public static RandomizedCommitments RandomizeMAC(GroupElement Ca, GroupElement Cx0, GroupElement Cx1, GroupElement CV, GroupElement S, CoordinatorSecretKey sk)
