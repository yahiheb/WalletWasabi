using System.Threading;
using System.Threading.Tasks;
using Microsoft.AspNetCore.Mvc;
using WalletWasabi.WabiSabi;
using WalletWasabi.WabiSabi.Backend.PostRequests;
using WalletWasabi.WabiSabi.Models;

namespace WalletWasabi.Backend.Controllers
{
	[Produces("application/json")]
	[ApiController]
	[Route("[controller]")]
	public class WabiSabiController : ControllerBase
	{
<<<<<<< HEAD
		private IArenaRequestHandler RequestHandler { get; }
=======
		private IArenaRequestHandler Handler { get; }
>>>>>>> 021bdc09

		public WabiSabiController(Global global)
		{
<<<<<<< HEAD
			RequestHandler = handler;
=======
			Handler = global.HostedServices.Get<WabiSabiCoordinator>().Postman;
>>>>>>> 021bdc09
		}

		[HttpPost("connection-confirmation")]
		public Task<ConnectionConfirmationResponse> ConfirmConnectionAsync(ConnectionConfirmationRequest request, CancellationToken cancellableToken)
		{
<<<<<<< HEAD
			return RequestHandler.ConfirmConnectionAsync(request, cancellableToken);
=======
			return Handler.ConfirmConnectionAsync(request, cancellableToken);
>>>>>>> 021bdc09
		}

		[HttpPost("input-registration")]
		public Task<InputRegistrationResponse> RegisterInputAsync(InputRegistrationRequest request, CancellationToken cancellableToken)
		{
<<<<<<< HEAD
			return RequestHandler.RegisterInputAsync(request, cancellableToken);
=======
			return Handler.RegisterInputAsync(request, cancellableToken);
>>>>>>> 021bdc09
		}

		[HttpPost("output-registration")]
		public Task<OutputRegistrationResponse> RegisterOutputAsync(OutputRegistrationRequest request, CancellationToken cancellableToken)
		{
<<<<<<< HEAD
			return RequestHandler.RegisterOutputAsync(request, cancellableToken);
=======
			return Handler.RegisterOutputAsync(request, cancellableToken);
>>>>>>> 021bdc09
		}

		[HttpPost("credential-issuance")]
		public Task<ReissueCredentialResponse> ReissueCredentialAsync(ReissueCredentialRequest request, CancellationToken cancellableToken)
		{
<<<<<<< HEAD
			return RequestHandler.ReissueCredentialAsync(request, cancellableToken);
=======
			return Handler.ReissueCredentialAsync(request, cancellableToken);
>>>>>>> 021bdc09
		}

		[HttpPost("input-unregistration")]
		public Task RemoveInputAsync(InputsRemovalRequest request, CancellationToken cancellableToken)
		{
<<<<<<< HEAD
			return RequestHandler.RemoveInputAsync(request, cancellableToken);
=======
			return Handler.RemoveInputAsync(request, cancellableToken);
>>>>>>> 021bdc09
		}

		[HttpPost("transaction-signature")]
		public Task SignTransactionAsync(TransactionSignaturesRequest request, CancellationToken cancellableToken)
		{
<<<<<<< HEAD
			return RequestHandler.SignTransactionAsync(request, cancellableToken);
=======
			return Handler.SignTransactionAsync(request, cancellableToken);
>>>>>>> 021bdc09
		}
	}
}<|MERGE_RESOLUTION|>--- conflicted
+++ resolved
@@ -12,79 +12,47 @@
 	[Route("[controller]")]
 	public class WabiSabiController : ControllerBase
 	{
-<<<<<<< HEAD
 		private IArenaRequestHandler RequestHandler { get; }
-=======
-		private IArenaRequestHandler Handler { get; }
->>>>>>> 021bdc09
 
 		public WabiSabiController(Global global)
 		{
-<<<<<<< HEAD
 			RequestHandler = handler;
-=======
-			Handler = global.HostedServices.Get<WabiSabiCoordinator>().Postman;
->>>>>>> 021bdc09
 		}
 
 		[HttpPost("connection-confirmation")]
 		public Task<ConnectionConfirmationResponse> ConfirmConnectionAsync(ConnectionConfirmationRequest request, CancellationToken cancellableToken)
 		{
-<<<<<<< HEAD
 			return RequestHandler.ConfirmConnectionAsync(request, cancellableToken);
-=======
-			return Handler.ConfirmConnectionAsync(request, cancellableToken);
->>>>>>> 021bdc09
 		}
 
 		[HttpPost("input-registration")]
 		public Task<InputRegistrationResponse> RegisterInputAsync(InputRegistrationRequest request, CancellationToken cancellableToken)
 		{
-<<<<<<< HEAD
 			return RequestHandler.RegisterInputAsync(request, cancellableToken);
-=======
-			return Handler.RegisterInputAsync(request, cancellableToken);
->>>>>>> 021bdc09
 		}
 
 		[HttpPost("output-registration")]
 		public Task<OutputRegistrationResponse> RegisterOutputAsync(OutputRegistrationRequest request, CancellationToken cancellableToken)
 		{
-<<<<<<< HEAD
 			return RequestHandler.RegisterOutputAsync(request, cancellableToken);
-=======
-			return Handler.RegisterOutputAsync(request, cancellableToken);
->>>>>>> 021bdc09
 		}
 
 		[HttpPost("credential-issuance")]
 		public Task<ReissueCredentialResponse> ReissueCredentialAsync(ReissueCredentialRequest request, CancellationToken cancellableToken)
 		{
-<<<<<<< HEAD
 			return RequestHandler.ReissueCredentialAsync(request, cancellableToken);
-=======
-			return Handler.ReissueCredentialAsync(request, cancellableToken);
->>>>>>> 021bdc09
 		}
 
 		[HttpPost("input-unregistration")]
 		public Task RemoveInputAsync(InputsRemovalRequest request, CancellationToken cancellableToken)
 		{
-<<<<<<< HEAD
 			return RequestHandler.RemoveInputAsync(request, cancellableToken);
-=======
-			return Handler.RemoveInputAsync(request, cancellableToken);
->>>>>>> 021bdc09
 		}
 
 		[HttpPost("transaction-signature")]
 		public Task SignTransactionAsync(TransactionSignaturesRequest request, CancellationToken cancellableToken)
 		{
-<<<<<<< HEAD
 			return RequestHandler.SignTransactionAsync(request, cancellableToken);
-=======
-			return Handler.SignTransactionAsync(request, cancellableToken);
->>>>>>> 021bdc09
 		}
 	}
 }