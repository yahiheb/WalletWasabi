--- conflicted
+++ resolved
@@ -10,21 +10,9 @@
              mc:Ignorable="d" d:DesignWidth="800" d:DesignHeight="450"
              x:DataType="vm:HomePageViewModel"
              x:Class="WalletWasabi.Fluent.Views.AddWalletPageView">
-<<<<<<< HEAD
-    <c:ContentArea Title="Add Wallet" Caption="Type in your wallet's name and select an option below:"
+  <c:ContentArea Title="Add Wallet" Caption="Type in your wallets name and select an option:"
                    EnableBack="True"
                    EnableCancel="True" CancelContent="Cancel">
-        <DockPanel>
-            <StackPanel DockPanel.Dock="Top" Margin="0 0 0 40">
-                <Label Content="Wallet _Name:" Target="walletNameTb" />
-                <TextBox x:Name="walletNameTb" Text="{Binding WalletName}" Watermark="(e.g. My Wallet)">
-                    <i:Interaction.Behaviors>
-                        <behaviors:FocusOnAttachedBehavior />
-                    </i:Interaction.Behaviors>
-                </TextBox>
-=======
- 
-  <c:ContentArea Title="Add Wallet" Caption="Type in your wallets name and select an option:">
     <DockPanel>
       <StackPanel DockPanel.Dock="Top" Margin="0 0 0 40">
         <Label Content="Wallet _Name:" Target="walletNameTb" />
@@ -54,7 +42,6 @@
               <PathIcon DockPanel.Dock="Left" Margin="20" Data="{StaticResource add_regular}" Width="16"
                         VerticalAlignment="Center" />
               <TextBlock Text="Create a new wallet" VerticalAlignment="Center" />
->>>>>>> 9dbd226b
             </StackPanel>
           </Button>
 
