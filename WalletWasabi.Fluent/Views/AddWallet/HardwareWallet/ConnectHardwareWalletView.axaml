<UserControl xmlns="https://github.com/avaloniaui"
             xmlns:x="http://schemas.microsoft.com/winfx/2006/xaml"
             xmlns:d="http://schemas.microsoft.com/expression/blend/2008"
             xmlns:mc="http://schemas.openxmlformats.org/markup-compatibility/2006"
             xmlns:c="clr-namespace:WalletWasabi.Fluent.Controls"
             xmlns:hardwareWallet="clr-namespace:WalletWasabi.Fluent.ViewModels.AddWallet.HardwareWallet"
             mc:Ignorable="d"
             d:DesignWidth="600" d:DesignHeight="500"
             x:DataType="hardwareWallet:ConnectHardwareWalletViewModel"
             x:CompileBindings="True"
             x:Class="WalletWasabi.Fluent.Views.AddWallet.HardwareWallet.ConnectHardwareWalletView">

  <c:ContentArea Title="{Binding Title}"
                 Caption="Connect your hardware wallet to the PC"
                 EnableCancel="True" CancelContent="Cancel"
                 EnableBack="True"
<<<<<<< HEAD
                 EnableNext="{Binding NextButtonEnable}" NextContent="Continue"
                 ScrollViewer.VerticalScrollBarVisibility="Disabled">
    <Grid RowDefinitions="*,3*,Auto">
      <Viewbox MaxHeight="150" Grid.Row="0" HorizontalAlignment="Center">
=======
                 EnableNext="{Binding ContinueButtonEnable}" NextContent="Continue"
                 IsBusy="{Binding IsBusy}">
    <DockPanel LastChildFill="True">

      <Viewbox MaxHeight="150" DockPanel.Dock="Top" VerticalAlignment="Top" HorizontalAlignment="Center" Margin="0 30 0 0">
>>>>>>> b171ecdb
        <StackPanel Spacing="40" Orientation="Horizontal">
          <Image Height="100" Source="/Assets/HardwareIcons/ledger.png" />
          <Image Height="100" Source="/Assets/HardwareIcons/coldcard.png" />
          <Image Height="100" Source="/Assets/HardwareIcons/trezor.png" />
          <Image Height="100" Source="/Assets/HardwareIcons/generic.png" />
        </StackPanel>
      </Viewbox>
      <Panel HorizontalAlignment="Center" VerticalAlignment="Center" Grid.Row="1">
        <DockPanel>
          <TextBlock Text="{Binding Message}" TextWrapping="Wrap" TextAlignment="Center" DockPanel.Dock="Top"/>
          <Button IsVisible="{Binding ExistingWalletFound}" Margin="0 15 0 0" Command="{Binding NavigateToExistingWalletLoginCommand}" Content="Open wallet" Classes="h7 plain activeHyperLink" HorizontalAlignment="Center" VerticalAlignment="Bottom" DockPanel.Dock="Bottom"/>
        </DockPanel>
        <c:ProgressRing IsVisible="{Binding !NextButtonEnable}" Margin="15" IsIndeterminate="True" Height="100" Width="100" />
      </Panel>
      <Button Command="{Binding OpenBrowserCommand}" Content="More information and help with Hardware Wallets" Classes="h8 plain activeHyperLink" HorizontalAlignment="Center" Grid.Row="2"/>
    </Grid>
  </c:ContentArea>
</UserControl><|MERGE_RESOLUTION|>--- conflicted
+++ resolved
@@ -14,18 +14,10 @@
                  Caption="Connect your hardware wallet to the PC"
                  EnableCancel="True" CancelContent="Cancel"
                  EnableBack="True"
-<<<<<<< HEAD
                  EnableNext="{Binding NextButtonEnable}" NextContent="Continue"
                  ScrollViewer.VerticalScrollBarVisibility="Disabled">
     <Grid RowDefinitions="*,3*,Auto">
-      <Viewbox MaxHeight="150" Grid.Row="0" HorizontalAlignment="Center">
-=======
-                 EnableNext="{Binding ContinueButtonEnable}" NextContent="Continue"
-                 IsBusy="{Binding IsBusy}">
-    <DockPanel LastChildFill="True">
-
-      <Viewbox MaxHeight="150" DockPanel.Dock="Top" VerticalAlignment="Top" HorizontalAlignment="Center" Margin="0 30 0 0">
->>>>>>> b171ecdb
+      <Viewbox MaxHeight="150" Grid.Row="0" DockPanel.Dock="Top" VerticalAlignment="Top" HorizontalAlignment="Center" Margin="0 30 0 0">
         <StackPanel Spacing="40" Orientation="Horizontal">
           <Image Height="100" Source="/Assets/HardwareIcons/ledger.png" />
           <Image Height="100" Source="/Assets/HardwareIcons/coldcard.png" />
