<UserControl xmlns="https://github.com/avaloniaui"
             xmlns:x="http://schemas.microsoft.com/winfx/2006/xaml"
             xmlns:d="http://schemas.microsoft.com/expression/blend/2008"
             xmlns:mc="http://schemas.openxmlformats.org/markup-compatibility/2006"
             xmlns:c="using:WalletWasabi.Fluent.Controls"
             xmlns:i="using:Avalonia.Xaml.Interactivity"
             xmlns:behaviors="using:WalletWasabi.Fluent.Behaviors"
             xmlns:recoverWallet="using:WalletWasabi.Fluent.ViewModels.AddWallet"
             mc:Ignorable="d" d:DesignWidth="428" d:DesignHeight="371"
             x:DataType="recoverWallet:RecoverWalletViewModel"
             x:CompileBindings="True"
             x:Class="WalletWasabi.Fluent.Views.AddWallet.RecoverWalletView">
  <c:ContentArea x:Name="RecoveryPageRoot"
                 Title="{Binding Title}" Caption="Type in your 12 recovery words and click Finish."
                 CancelContent="Cancel"
                 EnableCancel="{Binding EnableCancel}"
                 EnableBack="{Binding EnableBack}"
                 EnableNext="True" NextContent="Finish"
                 IsBusy="{Binding IsBusy}">
    <DockPanel>
      <Label Content="_Type in your recovery words here:" Target="SeedTagsBox" DockPanel.Dock="Top" />
      <DockPanel DockPanel.Dock="Top">
        <PathIcon Name="IconCheckmark"
                  Margin="15 0 0 0"
                  Classes="checkMark"
                  VerticalAlignment="Center"
                  DockPanel.Dock="Right"
                  Opacity="{Binding NextCommandCanExecute^}" />
        <c:TagsBox x:Name="SeedTagsBox"
                   DockPanel.Dock="Left"
                   ItemCountLimit="24"
                   SuggestionsAreCaseSensitive="False"
                   RestrictInputToSuggestions="True"
                   Items="{Binding Mnemonics}"
                   Suggestions="{Binding Suggestions}"
                   CompletedCommand="{Binding NextCommand}"
                   AllowDuplication="True"
<<<<<<< HEAD
                   EnableCounter="True">
=======
                   EnableDelete="False">
>>>>>>> e7aa718b
          <i:Interaction.Behaviors>
            <behaviors:FocusOnAttachedBehavior />
          </i:Interaction.Behaviors>
        </c:TagsBox>
      </DockPanel>
      <Button Classes="h7 plain activeHyperLink" Margin="0 10 0 0"
              DockPanel.Dock="Bottom"
              HorizontalAlignment="Center"
              VerticalAlignment="Bottom"
              Command="{Binding AdvancedRecoveryOptionsDialogCommand}"
              Content="Advanced Recovery Options..."/>
    </DockPanel>
  </c:ContentArea>
</UserControl><|MERGE_RESOLUTION|>--- conflicted
+++ resolved
@@ -35,11 +35,8 @@
                    Suggestions="{Binding Suggestions}"
                    CompletedCommand="{Binding NextCommand}"
                    AllowDuplication="True"
-<<<<<<< HEAD
-                   EnableCounter="True">
-=======
+                   EnableCounter="True"
                    EnableDelete="False">
->>>>>>> e7aa718b
           <i:Interaction.Behaviors>
             <behaviors:FocusOnAttachedBehavior />
           </i:Interaction.Behaviors>
