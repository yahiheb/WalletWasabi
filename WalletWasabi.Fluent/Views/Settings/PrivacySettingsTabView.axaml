--- conflicted
+++ resolved
@@ -7,20 +7,7 @@
              x:Class="WalletWasabi.Fluent.Views.Settings.PrivacySettingsTabView"
              x:DataType="settings:PrivacySettingsTabViewModel"
              x:CompileBindings="True">
-<<<<<<< HEAD
-  <StackPanel Spacing="20" MinWidth="360" MaxWidth="650" HorizontalAlignment="Left" Orientation="Vertical">
-    <StackPanel.Styles>
-      <Style Selector="PathIcon">
-        <Setter Property="Height" Value="32" />
-        <Setter Property="Width" Value="32" />
-      </Style>
-    </StackPanel.Styles>
-    <StackPanel.Styles>
-      <Style Selector="Slider">
-        <Setter Property="IsSnapToTickEnabled" Value="True" />
-        <Setter Property="TickFrequency" Value="1" />
-      </Style>
-    </StackPanel.Styles>
+  <StackPanel Classes="settingsLayout">
     <StackPanel.Styles>
       <Style Selector="DockPanel > ToggleSwitch">
         <Setter Property="Margin" Value="0 0 -12 0" />
@@ -29,9 +16,6 @@
         <Setter Property="OffContent" Value="{x:Null}" />
       </Style>
     </StackPanel.Styles>
-=======
-  <StackPanel Classes="settingsLayout">
->>>>>>> 4cc4c56d
 
     <StackPanel Spacing="10">
       <TextBlock Text="Minimal Anonymity Level" />
