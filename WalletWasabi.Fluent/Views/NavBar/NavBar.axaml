<UserControl xmlns="https://github.com/avaloniaui"
             xmlns:x="http://schemas.microsoft.com/winfx/2006/xaml"
             xmlns:d="http://schemas.microsoft.com/expression/blend/2008"
             xmlns:mc="http://schemas.openxmlformats.org/markup-compatibility/2006"
             xmlns:i="clr-namespace:Avalonia.Xaml.Interactivity;assembly=Avalonia.Xaml.Interactivity"
             xmlns:c="using:WalletWasabi.Fluent.Controls"
             xmlns:conv="using:WalletWasabi.Fluent.Converters"
             xmlns:vm="using:WalletWasabi.Fluent.ViewModels.NavBar"
             xmlns:vmw="using:WalletWasabi.Fluent.ViewModels.Wallets"
             xmlns:behaviors="using:WalletWasabi.Fluent.Behaviors"
             x:DataType="vm:NavBarViewModel"
             x:CompileBindings="True"
             mc:Ignorable="d" d:DesignWidth="280" d:DesignHeight="459"
             x:Class="WalletWasabi.Fluent.Views.NavBar.NavBar" UseLayoutRounding="False"
             Name="NavBarUserControl">
  <UserControl.Styles>

    <Style Selector="Separator">
      <Setter Property="Background" Value="{DynamicResource AcrylicTrimForeground}" />
      <Setter Property="HorizontalAlignment" Value="Stretch" />
      <Setter Property="Margin" Value="{DynamicResource MenuFlyoutSeparatorThemePadding}" />
      <Setter Property="Height" Value="{DynamicResource MenuFlyoutSeparatorThemeHeight}" />
    </Style>

    <Style Selector="c|NavBarItem" x:DataType="vm:NavBarItemViewModel">
      <Setter Property="Width" Value="75" />
      <Setter Property="Height" Value="58" />
      <Setter Property="Margin" Value="4 1" />
      <Setter Property="Padding" Value="0" />
      <Setter Property="Cursor" Value="Hand" />
      <Setter Property="IsSelectable" Value="{Binding IsSelectable}" />
      <Setter Property="IsSelected" Value="{Binding IsSelected}" />
      <Setter Property="Command" Value="{Binding OpenCommand}" />
    </Style>

    <Style Selector="c|NavBarItem StackPanel">
      <Setter Property="VerticalAlignment" Value="Center" />
      <Setter Property="Spacing" Value="2" />
    </Style>

    <Style Selector="c|NavBarItem StackPanel TextBlock">
      <Setter Property="TextAlignment" Value="Center" />
      <Setter Property="FontSize" Value="{StaticResource FontSizeH9}" />
    </Style>

    <Style Selector="c|NavBarItem StackPanel PathIcon" x:CompileBindings="False">
      <Setter Property="Width" Value="24" />
      <Setter Property="Height" Value="24" />
      <Setter Property="VerticalAlignment" Value="Center" />
      <Setter Property="HorizontalAlignment" Value="Center" />
      <Setter Property="Foreground" Value="{DynamicResource AcrylicTrimForeground}" />
      <Setter Property="Data" Value="{Binding IconName, Converter={x:Static conv:NavBarIconConverter.Instance}}" />
    </Style>

    <Style Selector="c|NavBarItem StackPanel LayoutTransformControl">
      <Setter Property="LayoutTransform" Value="scaleY(1)" />
      <Setter Property="Opacity" Value="1" />
      <Setter Property="Transitions">
        <Transitions>
          <TransformOperationsTransition Property="LayoutTransform" Duration="0:0:0.175" />
          <DoubleTransition Property="Opacity" Duration="0:0:0.175" Easing="1,0,1,0" />
        </Transitions>
      </Setter>
    </Style>

    <Style Selector="c|NavBarItem:selected StackPanel LayoutTransformControl">
      <Setter Property="LayoutTransform" Value="scaleY(0)" />
      <Setter Property="Opacity" Value="0" />
    </Style>

    <Style Selector="c|NavBarItem:selected PathIcon" x:CompileBindings="False">
      <Setter Property="Data" Value="{Binding IconNameFocused, Converter={x:Static conv:NavBarIconConverter.Instance}}" />
    </Style>

    <Style Selector="c|NavBarItem Ellipse">
      <Setter Property="Fill" Value="{DynamicResource AcrylicTrimForeground}" />
      <Setter Property="Width" Value="8" />
      <Setter Property="Height" Value="8" />
      <Setter Property="Margin" Value="6" />
      <Setter Property="VerticalAlignment" Value="Top" />
      <Setter Property="HorizontalAlignment" Value="Right" />
      <Setter Property="Opacity" Value="0" />
      <Setter Property="Transitions">
        <Transitions>
          <BrushTransition Property="Fill" Duration="0:0:2" />
        </Transitions>
      </Setter>
    </Style>

    <Style Selector="c|NavBarItem Ellipse:not(.isLoading).isLoggedIn">
      <Setter Property="Opacity" Value="1" />
    </Style>

    <Style Selector="c|NavBarItem Ellipse.isLoading.isLoggedIn">
      <Style.Animations>
        <Animation IterationCount="Infinite" Duration="0:0:1">
          <KeyFrame Cue="50%">
            <Setter Property="Opacity" Value="1" />
          </KeyFrame>
        </Animation>
      </Style.Animations>
    </Style>

    <Style Selector="c|NavBarItem Ellipse.isLoggedIn.isCoinjoining">
      <Setter Property="Fill" Value="{DynamicResource CoinjoinActiveColor}" />
    </Style>
  </UserControl.Styles>

  <DockPanel Margin="0 0 0 5">

    <!-- Bottom items -->
    <ItemsControl Items="{Binding BottomItems}"
                  DockPanel.Dock="Bottom">
      <ItemsControl.ItemsPanel>
        <ItemsPanelTemplate>
          <ReversibleStackPanel ReverseOrder="True" />
        </ItemsPanelTemplate>
      </ItemsControl.ItemsPanel>
      <ItemsControl.DataTemplates>
        <DataTemplate DataType="vm:NavBarItemViewModel">
          <c:NavBarItem>
            <StackPanel>
              <PathIcon Classes="new size24" />
              <LayoutTransformControl>
                <c:FadeOutTextBlock Text="{Binding Title}" />
              </LayoutTransformControl>
            </StackPanel>
          </c:NavBarItem>
        </DataTemplate>
      </ItemsControl.DataTemplates>
    </ItemsControl>

    <!-- Separator -->
    <Separator DockPanel.Dock="Bottom" />

    <!-- Wallet List -->
    <DockPanel MaxWidth="75" LastChildFill="True">
      <c:FadeOutTextBlock DockPanel.Dock="Bottom" Classes="h9" Text="{Binding SelectedWallet.Title}" />
      <ListBox Items="{Binding Wallets}"
               SelectionMode="AlwaysSelected"
<<<<<<< HEAD
               SelectedItem="{Binding SelectedWallet}">
=======
               SelectedItem="{Binding SelectedWallet}"
               Background="Transparent">
>>>>>>> bce706a1
        <Interaction.Behaviors>
          <behaviors:ListBoxReselectingBehavior />
        </Interaction.Behaviors>
        <ListBox.DataTemplates>
          <DataTemplate DataType="vmw:WalletPageViewModel">
            <StackPanel>
              <c:FadeOutTextBlock Classes="h9" Text="{Binding IsSelected}" />
              <c:FadeOutTextBlock Classes="h9" Text="{Binding Title}" />
            </StackPanel>
          </DataTemplate>
        </ListBox.DataTemplates>
      </ListBox>
    </DockPanel>
  </DockPanel>
</UserControl><|MERGE_RESOLUTION|>--- conflicted
+++ resolved
@@ -138,12 +138,8 @@
       <c:FadeOutTextBlock DockPanel.Dock="Bottom" Classes="h9" Text="{Binding SelectedWallet.Title}" />
       <ListBox Items="{Binding Wallets}"
                SelectionMode="AlwaysSelected"
-<<<<<<< HEAD
-               SelectedItem="{Binding SelectedWallet}">
-=======
                SelectedItem="{Binding SelectedWallet}"
                Background="Transparent">
->>>>>>> bce706a1
         <Interaction.Behaviors>
           <behaviors:ListBoxReselectingBehavior />
         </Interaction.Behaviors>
