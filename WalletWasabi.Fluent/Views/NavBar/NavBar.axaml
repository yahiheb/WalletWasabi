--- conflicted
+++ resolved
@@ -96,19 +96,6 @@
   </UserControl.Styles>
   <DockPanel Margin="0 0 0 4">
     <StackPanel DockPanel.Dock="Top" Spacing="5">
-<<<<<<< HEAD
-      <Panel Height="40" IsVisible="{h:Platform {x:Static h:Const.False}, Osx={x:Static h:Const.True}}" />
-      <Button Classes="NavButton" Command="{Binding GoBack}" Background="Transparent" IsEnabled="{Binding IsBackButtonVisible}">
-        <PathIcon Data="{StaticResource arrow_left_regular}" Width="16" />
-      </Button>
-      <StackPanel Orientation="Horizontal" Spacing="16" Margin="0 -10 0 0">
-        <PathIcon Data="{StaticResource wasabi_logo}" Height="40" Width="18" Margin="14 0 0 0" />
-        <TextBlock Text="Wasabi Wallet" Classes="h6" VerticalAlignment="Center" FontWeight="SemiBold" />
-      </StackPanel>
-      <Button Classes="NavButton" Command="{Binding DoToggleAction}" IsVisible="{h:Platform {x:Static h:Const.False}, Osx={x:Static h:Const.False}}">
-        <PathIcon Data="{StaticResource navigation_regular}" Width="16" />
-      </Button>
-=======
       <Panel Height="30" />
       <Border Padding="12" Margin="0 -10 0 0">
         <Panel>
@@ -118,7 +105,6 @@
           <TextBlock Text="Wasabi Wallet" Classes="h6" VerticalAlignment="Center" FontWeight="SemiBold" Margin="55 0 0 0" />
         </Panel>
       </Border>
->>>>>>> ebdc4ad8
       <c:NavBarListBox Items="{Binding TopItems}" SelectedItem="{Binding SelectedItem}" />
       <Separator />
     </StackPanel>
