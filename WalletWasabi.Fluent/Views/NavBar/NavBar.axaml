--- conflicted
+++ resolved
@@ -78,27 +78,12 @@
   <DockPanel Margin="0 0 0 4">
     <StackPanel DockPanel.Dock="Top" Spacing="5">
       <Panel Height="30" />
-<<<<<<< HEAD
-      <!-- Logo -->
-      <Border Padding="12 12 12 5" Margin="0 -3 0 0">
-        <Panel>
-          <Panel Width="45" HorizontalAlignment="Left">
-            <Image Height="28" HorizontalAlignment="Left">
-              <Image.Source>
-                <DrawingImage Drawing="{StaticResource placeholder_wasabi_logo}" />
-              </Image.Source>
-            </Image>
-          </Panel>
-          <TextBlock Text="Wasabi Wallet" Classes="h6" VerticalAlignment="Center" FontWeight="Normal" Margin="55 0 0 0" />
-        </Panel>
-=======
       <Border Padding="12 12 12 5" Margin="0,-3 ,0,4">
         <StackPanel Orientation="Horizontal" VerticalAlignment="Center">
           <ContentControl Template="{DynamicResource wasabi_logo_dynamic}" Margin="13,0,0,0" VerticalAlignment="Center" />
           <ContentControl Template="{DynamicResource wasabi_logo_text_dynamic}" Margin="22,0,0,0"
                           VerticalAlignment="Center" ClipToBounds="False" />
         </StackPanel>
->>>>>>> eb3d960d
       </Border>
       <!-- TopItems List -->
       <c:NavBarListBox Items="{Binding TopItems}"
