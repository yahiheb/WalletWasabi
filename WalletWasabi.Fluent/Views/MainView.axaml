--- conflicted
+++ resolved
@@ -48,29 +48,6 @@
       </Panel>
     </SplitView>
     <c:Dialog x:CompileBindings="False"
-<<<<<<< HEAD
-              DataContext="{Binding DialogScreen}"
-              IsDialogOpen="{Binding IsDialogOpen, Mode=TwoWay}"
-              EnableCancelOnPressed="False"
-              EnableCancelOnEscape="True"
-              IsEnabled="{Binding $parent.DataContext.IsDialogScreenEnabled}"
-              HorizontalAlignment="Stretch" VerticalAlignment="Stretch"
-              HorizontalContentAlignment="Stretch" VerticalContentAlignment="Stretch"
-              MaxContentWidth="800" MaxContentHeight="700">
-      <c:Dialog.Styles>
-        <Style Selector="c|Dialog /template/ Panel#PART_DialogHost">
-          <Setter Property="Margin" Value="20,30,20,20"/>
-        </Style>
-        <Style Selector="c|Dialog:open /template/ Panel#PART_Overlay">
-          <Setter Property="IsHitTestVisible" Value="False"/>
-          <Setter Property="Opacity" Value="1"/>
-        </Style>
-      </c:Dialog.Styles>
-      <ContentControl Content="{Binding CurrentPage}" />
-    </c:Dialog>
-    <c:Dialog x:CompileBindings="False"
-=======
->>>>>>> 80c097bf
               DataContext="{Binding FullScreen}"
               IsDialogOpen="{Binding IsDialogOpen, Mode=TwoWay}"
               EnableCancelOnPressed="False"
