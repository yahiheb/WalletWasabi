--- conflicted
+++ resolved
@@ -2,101 +2,19 @@
              xmlns:x="http://schemas.microsoft.com/winfx/2006/xaml"
              xmlns:d="http://schemas.microsoft.com/expression/blend/2008"
              xmlns:mc="http://schemas.openxmlformats.org/markup-compatibility/2006"
-<<<<<<< HEAD
-             xmlns:controls="clr-namespace:WalletWasabi.Fluent.Controls"
-=======
-             xmlns:converters="clr-namespace:WalletWasabi.Fluent.Converters"
-             xmlns:generic="clr-namespace:System.Collections.Generic;assembly=System.Collections"
->>>>>>> ac117f58
              mc:Ignorable="d" d:DesignWidth="800" d:DesignHeight="650"
              xmlns:coinControl="clr-namespace:WalletWasabi.Fluent.ViewModels.CoinControl"
              xmlns:coins="clr-namespace:WalletWasabi.Fluent.Views.Wallets.Coins"
              x:DataType="coinControl:SelectCoinsDialogViewModel"
              x:Class="WalletWasabi.Fluent.Views.CoinControl.SelectCoinsDialogView"
              x:CompileBindings="True">
-<<<<<<< HEAD
-  <controls:ContentArea Title="{Binding Title}"
-                        EnableBack="{Binding EnableBack}"
-                        EnableNext="True"
-                        NextContent="Continue"
-                        EnableCancel="{Binding EnableCancel}"
-                        IsBusy="{Binding IsBusy}"
-                        ScrollViewer.VerticalScrollBarVisibility="Disabled">
+  <ContentArea Title="{Binding Title}"
+               EnableBack="{Binding EnableBack}"
+               EnableNext="True"
+               NextContent="Continue"
+               EnableCancel="{Binding EnableCancel}"
+               IsBusy="{Binding IsBusy}"
+               ScrollViewer.VerticalScrollBarVisibility="Disabled">
     <coins:CoinListView DataContext="{Binding CoinList}" />
-  </controls:ContentArea>
-=======
-
-  <ContentArea
-    Title="{Binding Title}"
-    EnableBack="{Binding EnableBack}"
-    EnableNext="True"
-    NextContent="Continue"
-    EnableCancel="{Binding EnableCancel}"
-    IsBusy="{Binding IsBusy}"
-    ScrollViewer.VerticalScrollBarVisibility="Disabled">
-
-    <ContentArea.Styles>
-
-      <Style Selector="TreeDataGridRow">
-        <Setter Property="Focusable" Value="False" />
-        <Setter Property="Height" Value="37.5" />
-        <Setter Property="Theme" Value="{StaticResource GenericTreeDataGridRow}" />
-      </Style>
-
-      <Style Selector="TreeDataGridRow /template/ Rectangle">
-        <Style.Resources>
-          <converters:IndentToBrushConverter x:Key="IndentToBrushConverter">
-            <converters:IndentToBrushConverter.Brushes>
-              <generic:List x:TypeArguments="IBrush">
-                <SolidColorBrush>Transparent</SolidColorBrush>
-                <SolidColorBrush Color="{DynamicResource SystemListLowColor}" />
-              </generic:List>
-            </converters:IndentToBrushConverter.Brushes>
-          </converters:IndentToBrushConverter>
-        </Style.Resources>
-        <Setter Property="Fill">
-          <Setter.Value>
-            <MultiBinding Converter="{StaticResource IndentToBrushConverter}">
-              <Binding Path="." />
-              <Binding Path="$parent[TreeDataGridRow].Rows" />
-            </MultiBinding>
-          </Setter.Value>
-        </Setter>
-      </Style>
-
-      <Style Selector="TreeDataGridRow ContentPresenter">
-        <Setter Property="VerticalAlignment" Value="Center" />
-      </Style>
-
-      <Style Selector="TreeDataGridTemplateCell > ContentPresenter">
-        <Setter Property="Margin" Value="5 0 10 0" />
-      </Style>
-
-      <Style Selector="TreeDataGridTextCell TextBlock">
-        <Setter Property="TextAlignment" Value="Center" />
-      </Style>
-
-      <Style Selector="treeDataGrid|TreeDataGridPlainTextCell">
-        <Setter Property="FontFamily" Value="{StaticResource MonospacedFont}" />
-        <Setter Property="FontSize" Value="15" />
-        <Setter Property="Margin" Value="10 0" />
-        <Setter Property="Background" Value="Transparent" />
-        <Setter Property="Foreground" Value="{DynamicResource TextForegroundColor}" />
-        <Setter Property="HorizontalAlignment" Value="Center" />
-      </Style>
-
-      <Style Selector="TreeDataGridExpanderCell">
-        <Setter Property="Theme" Value="{StaticResource SelectCoinsDialogViewTreeDataGridExpanderCell}" />
-      </Style>
-
-    </ContentArea.Styles>
-
-      <TreeDataGrid Source="{Binding CoinSelector.TreeDataGridSource}" CanUserSortColumns="True" CanUserResizeColumns="False">
-        <TreeDataGrid.ElementFactory>
-          <treeDataGrid:PlainTextElementFactory />
-        </TreeDataGrid.ElementFactory>
-      </TreeDataGrid>
-
   </ContentArea>
->>>>>>> ac117f58
 </UserControl>