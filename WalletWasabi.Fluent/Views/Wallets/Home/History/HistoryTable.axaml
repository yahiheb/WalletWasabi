--- conflicted
+++ resolved
@@ -111,18 +111,18 @@
       <Style Selector="Button.labelFlyout /template/ ContentPresenter">
         <Setter Property="Cursor" Value="Hand" />
         <Setter Property="BorderThickness" Value="1" />
-        <Setter Property="BorderBrush" Value="{StaticResource TagsBoxControlForeground}" />
+        <Setter Property="BorderBrush" Value="{StaticResource TagsBoxBorderBrush}" />
         <Setter Property="Background" Value="{DynamicResource InvisibleButtonBackgroundColor}" />
         <Setter Property="CornerRadius" Value="2" />
       </Style>
       <Style Selector="Button.labelFlyout:pointerover /template/ ContentPresenter">
-        <Setter Property="BorderBrush" Value="{StaticResource TagsBoxControlForeground}" />
+        <Setter Property="BorderBrush" Value="{StaticResource TagsBoxBorderBrush}" />
       </Style>
       <Style Selector="Button.labelFlyout:pressed /template/ ContentPresenter">
-        <Setter Property="BorderBrush" Value="{StaticResource TagsBoxControlForeground}" />
+        <Setter Property="BorderBrush" Value="{StaticResource TagsBoxBorderBrush}" />
       </Style>
       <Style Selector="Button.labelFlyout:disabled /template/ ContentPresenter">
-        <Setter Property="BorderBrush" Value="{StaticResource TagsBoxControlForeground}" />
+        <Setter Property="BorderBrush" Value="{StaticResource TagsBoxBorderBrush}" />
       </Style>
       <Style Selector="TextBlock.hidden">
         <Setter Property="IsVisible" Value="False"/>
@@ -184,54 +184,6 @@
                               SortMemberPath="Label">
         <DataGridTemplateColumn.CellTemplate>
           <DataTemplate>
-<<<<<<< HEAD
-            <DockPanel Margin="0,4,0,0" x:DataType="history:HistoryItemViewModel">
-              <DockPanel.Styles>
-                <Style Selector="Button.labelFlyout">
-                  <Setter Property="Margin" Value="0" />
-                  <Setter Property="Padding" Value="12,5,12,5" />
-                  <Setter Property="VerticalAlignment" Value="Top" />
-                  <Setter Property="HorizontalAlignment" Value="Left" />
-                  <Setter Property="MinHeight" Value="0" />
-                  <Setter Property="MinWidth" Value="38" />
-                </Style>
-                <Style Selector="Button.labelFlyout /template/ ContentPresenter">
-                  <Setter Property="Cursor" Value="Hand" />
-                  <Setter Property="BorderThickness" Value="1" />
-                  <Setter Property="BorderBrush" Value="{DynamicResource TagsBoxBorderBrush}" />
-                  <Setter Property="Background" Value="{DynamicResource InvisibleButtonBackgroundColor}" />
-                  <Setter Property="CornerRadius" Value="2" />
-                </Style>
-                <Style Selector="Button.labelFlyout:pointerover /template/ ContentPresenter">
-                  <Setter Property="BorderBrush" Value="{DynamicResource TagsBoxBorderBrush}" />
-                </Style>
-                <Style Selector="Button.labelFlyout:pressed /template/ ContentPresenter">
-                  <Setter Property="BorderBrush" Value="{DynamicResource TagsBoxBorderBrush}" />
-                </Style>
-                <Style Selector="Button.labelFlyout:disabled /template/ ContentPresenter">
-                  <Setter Property="BorderBrush" Value="{DynamicResource TagsBoxBorderBrush}" />
-                </Style>
-              </DockPanel.Styles>
-              <c:TagsBox Padding="0"
-                         Margin="0"
-                         BorderThickness="0"
-                         DockPanel.Dock="Left"
-                         IsReadOnly="True"
-                         Items="{Binding Label}"
-                         VerticalAlignment="Center" />
-              <Button Classes="labelFlyout"
-                      DockPanel.Dock="Left"
-                      IsVisible="{Binding !!FilteredLabel.Count}"
-                      Content="...">
-                <Button.Flyout>
-                  <Flyout Placement="BottomEdgeAlignedLeft" ShowMode="TransientWithDismissOnPointerMoveAway">
-                    <c:TagsBox IsReadOnly="True"
-                               Items="{Binding FilteredLabel}" />
-                  </Flyout>
-                </Button.Flyout>
-              </Button>
-            </DockPanel>
-=======
             <c:PrivacyContentControl PrivacyReplacementMode="Text" NumberOfPrivacyChars="15" Classes="monoSpacedPrivacyReplacement">  
               <DockPanel Margin="0,4,0,0" LastChildFill="False" x:DataType="history:HistoryItemViewModel">
                 <c:TagsBox Padding="0"
@@ -263,7 +215,6 @@
                 </Button>
               </DockPanel>
             </c:PrivacyContentControl>
->>>>>>> 68595c80
           </DataTemplate>
         </DataGridTemplateColumn.CellTemplate>
       </DataGridTemplateColumn>
