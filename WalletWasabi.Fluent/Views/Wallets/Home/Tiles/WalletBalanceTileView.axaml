--- conflicted
+++ resolved
@@ -8,34 +8,17 @@
              x:CompileBindings="True"
              x:DataType="tiles:WalletBalanceTileViewModel"
              x:Class="WalletWasabi.Fluent.Views.Wallets.Home.Tiles.WalletBalanceTileView" ClipToBounds="False">
-
-<<<<<<< HEAD
-  <c:TileControl Title="BALANCE" IsBottomContentVisible="{Binding Amounts^.HasBalance}">
-    <c:CopyableItem ContentToCopy="{Binding Amounts^.Btc}" HorizontalContentAlignment="Center">
-      <c:PrivacyContentControl Classes="h3 monoSpaced" Margin="4" HorizontalContentAlignment="Center"
-                               Content="{Binding Amounts^.Btc, Converter={x:Static converters:MoneyConverters.ToBtc}}" />
-    </c:CopyableItem>
-    <c:TileControl.BottomContent>
-      <c:CopyableItem ContentToCopy="{Binding Amounts^.Usd^, Converter={x:Static converters:MoneyConverters.ToUsdAmountFormattedWithoutSpaces}}" HorizontalContentAlignment="Center">
-        <c:PrivacyContentControl Classes="bold monoSpaced" Margin="4" VerticalAlignment="Center"
-                                 Opacity="0.6"
-                                 Content="{Binding Amounts^.Usd^, Converter={x:Static converters:MoneyConverters.ToUsdApprox}}" />
-      </c:CopyableItem>
-    </c:TileControl.BottomContent>
-  </c:TileControl>
-=======
-  <TileControl Title="BALANCE" IsBottomContentVisible="{Binding Amounts^.HasBalance}" SeparatorMargin="0 0 0 6">
+  <TileControl Title="BALANCE" IsBottomContentVisible="{Binding Amounts^.HasBalance}">
     <CopyableItem ContentToCopy="{Binding Amounts^.Btc}" HorizontalContentAlignment="Center">
       <PrivacyContentControl Classes="h3 monoSpaced" Margin="4" HorizontalContentAlignment="Center"
-                               Content="{Binding Amounts^.Btc, Converter={x:Static converters:MoneyConverters.ToBtc}}" />
+                             Content="{Binding Amounts^.Btc, Converter={x:Static converters:MoneyConverters.ToBtc}}" />
     </CopyableItem>
     <TileControl.BottomContent>
       <CopyableItem ContentToCopy="{Binding Amounts^.Usd^, Converter={x:Static converters:MoneyConverters.ToUsdAmountFormattedWithoutSpaces}}" HorizontalContentAlignment="Center">
         <PrivacyContentControl Classes="bold monoSpaced" Margin="4" VerticalAlignment="Center"
-                                 Opacity="0.8"
-                                 Content="{Binding Amounts^.Usd^, Converter={x:Static converters:MoneyConverters.ToUsdApproxBetweenParens}}" />
+                               Opacity="0.6"
+                               Content="{Binding Amounts^.Usd^, Converter={x:Static converters:MoneyConverters.ToUsdApprox}}" />
       </CopyableItem>
     </TileControl.BottomContent>
   </TileControl>
->>>>>>> ac117f58
 </UserControl>