<UserControl xmlns="https://github.com/avaloniaui"
             xmlns:x="http://schemas.microsoft.com/winfx/2006/xaml"
             xmlns:d="http://schemas.microsoft.com/expression/blend/2008"
             xmlns:mc="http://schemas.openxmlformats.org/markup-compatibility/2006"
             xmlns:c="using:WalletWasabi.Fluent.Controls"
             xmlns:conv="using:WalletWasabi.Fluent.Converters"
             xmlns:i="using:Avalonia.Xaml.Interactivity"
<<<<<<< HEAD
             xmlns:ir="clr-namespace:Avalonia.Xaml.Interactions.Responsive;assembly=Avalonia.Xaml.Interactions.Responsive"
=======
             xmlns:ir="clr-namespace:Avalonia.Xaml.Interactions.Responsive;assembly=Avalonia.Xaml.Interactions"
             xmlns:ring="using:WalletWasabi.Fluent.ViewModels.Wallets.Home.Tiles.PrivacyRing"
>>>>>>> 840d29f7
             mc:Ignorable="d" d:DesignWidth="800" d:DesignHeight="450"
             x:Class="WalletWasabi.Fluent.Views.Wallets.Home.Tiles.PrivacyRing.PrivacyRingItemDetailsView"
             x:CompileBindings="True"
             x:DataType="ring:PrivacyRingItemViewModel">
  <UserControl.Styles>
    <Style Selector="StackPanel.privacyLevel">
      <Setter Property="Orientation" Value="Horizontal" />
      <Setter Property="Spacing" Value="10" />
    </Style>
    <Style Selector="StackPanel.privacyLevel.small">
      <Setter Property="Orientation" Value="Vertical" />
      <Setter Property="Spacing" Value="5" />
    </Style>
  </UserControl.Styles>
  <StackPanel VerticalAlignment="Center">
    <Viewbox Height="27" VerticalAlignment="Center" HorizontalAlignment="Center">
      <TextBlock
        VerticalAlignment="Center" HorizontalAlignment="Center"
        TextAlignment="Center"
        Text="{Binding AmountText}" Classes="h3" />
    </Viewbox>

    <StackPanel Spacing="8">
      <i:Interaction.Behaviors>
        <ir:AdaptiveBehavior>
          <ir:AdaptiveClassSetter MinWidth="0" MaxWidth="190" MaxWidthOperator="LessThanOrEqual" ClassName="small" TargetControl="{Binding #PrivacyLevel}" />
        </ir:AdaptiveBehavior>
      </i:Interaction.Behaviors>

      <StackPanel IsVisible="{Binding !IsNonPrivate}" MinHeight="42">
        <Separator Margin="0 3 0 9" />
        <StackPanel Opacity="0.8" IsVisible="{Binding !IsNonPrivate}" Classes="privacyLevel" x:Name="PrivacyLevel" HorizontalAlignment="Center">
          <Border VerticalAlignment="Center" BorderThickness="1" CornerRadius="2"
                  BorderBrush="{DynamicResource ButtonForeground}">
            <TextBlock
              Text="{Binding PrivacyLevelText, Converter={x:Static conv:StringConverters.ToUpperCase}}" Classes="bold" Margin="4 2 " VerticalAlignment="Center" HorizontalAlignment="Center" />
          </Border>
          <TextBlock Text="{Binding Coin.AnonymitySet, StringFormat='Anonymity Score: {0}'}" Classes="h8" VerticalAlignment="Center" HorizontalAlignment="Center" />
        </StackPanel>
      </StackPanel>

      <StackPanel IsVisible="{Binding IsNonPrivate}" MinHeight="42">
<<<<<<< HEAD
        <Separator IsVisible="{Binding !Coin.SmartLabel.IsEmpty}" Margin="0 3 0 9" />
        <c:LabelsItemsPresenter ItemsSource="{Binding Coin.SmartLabel}" DockPanel.Dock="Top" HorizontalAlignment="Center" />
=======
        <Separator IsVisible="{Binding !Coin.Labels.IsEmpty}" Margin="0 3 0 9" />
        <c:LabelsItemsPresenter Items="{Binding Coin.Labels}" DockPanel.Dock="Top" HorizontalAlignment="Center" />
>>>>>>> 840d29f7
      </StackPanel>
    </StackPanel>
  </StackPanel>
</UserControl><|MERGE_RESOLUTION|>--- conflicted
+++ resolved
@@ -5,12 +5,8 @@
              xmlns:c="using:WalletWasabi.Fluent.Controls"
              xmlns:conv="using:WalletWasabi.Fluent.Converters"
              xmlns:i="using:Avalonia.Xaml.Interactivity"
-<<<<<<< HEAD
              xmlns:ir="clr-namespace:Avalonia.Xaml.Interactions.Responsive;assembly=Avalonia.Xaml.Interactions.Responsive"
-=======
-             xmlns:ir="clr-namespace:Avalonia.Xaml.Interactions.Responsive;assembly=Avalonia.Xaml.Interactions"
              xmlns:ring="using:WalletWasabi.Fluent.ViewModels.Wallets.Home.Tiles.PrivacyRing"
->>>>>>> 840d29f7
              mc:Ignorable="d" d:DesignWidth="800" d:DesignHeight="450"
              x:Class="WalletWasabi.Fluent.Views.Wallets.Home.Tiles.PrivacyRing.PrivacyRingItemDetailsView"
              x:CompileBindings="True"
@@ -53,13 +49,8 @@
       </StackPanel>
 
       <StackPanel IsVisible="{Binding IsNonPrivate}" MinHeight="42">
-<<<<<<< HEAD
-        <Separator IsVisible="{Binding !Coin.SmartLabel.IsEmpty}" Margin="0 3 0 9" />
-        <c:LabelsItemsPresenter ItemsSource="{Binding Coin.SmartLabel}" DockPanel.Dock="Top" HorizontalAlignment="Center" />
-=======
         <Separator IsVisible="{Binding !Coin.Labels.IsEmpty}" Margin="0 3 0 9" />
-        <c:LabelsItemsPresenter Items="{Binding Coin.Labels}" DockPanel.Dock="Top" HorizontalAlignment="Center" />
->>>>>>> 840d29f7
+        <c:LabelsItemsPresenter ItemsSource="{Binding Coin.Labels}" DockPanel.Dock="Top" HorizontalAlignment="Center" />
       </StackPanel>
     </StackPanel>
   </StackPanel>
