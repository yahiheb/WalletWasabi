<UserControl xmlns="https://github.com/avaloniaui"
             xmlns:x="http://schemas.microsoft.com/winfx/2006/xaml"
             xmlns:d="http://schemas.microsoft.com/expression/blend/2008"
             xmlns:mc="http://schemas.openxmlformats.org/markup-compatibility/2006"
             xmlns:i="using:Avalonia.Xaml.Interactivity"
             xmlns:ir="clr-namespace:Avalonia.Xaml.Interactions.Responsive;assembly=Avalonia.Xaml.Interactions"
             xmlns:c="using:WalletWasabi.Fluent.Controls"
             xmlns:behaviors="using:WalletWasabi.Fluent.Behaviors"
             xmlns:tiles="using:WalletWasabi.Fluent.ViewModels.Wallets.Home.Tiles"
             xmlns:ring="using:WalletWasabi.Fluent.ViewModels.Wallets.Home.Tiles.PrivacyRing"
             xmlns:ringView="using:WalletWasabi.Fluent.Views.Wallets.Home.Tiles.PrivacyRing"
             mc:Ignorable="d" d:DesignWidth="800" d:DesignHeight="450"
             x:Class="WalletWasabi.Fluent.Views.Wallets.Home.Tiles.PrivacyRing.PrivacyRingView"
             x:Name="View">
  <UserControl.Styles>
    <Style Selector="Path:pointerover">
      <Setter Property="StrokeThickness" Value="1" />
      <Setter Property="Stroke" Value="{DynamicResource SystemAccentColor}" />
    </Style>

    <Style Selector="Path.private">
      <Setter Property="Fill" Value="{DynamicResource PrivacyLevelStrongBrush}" />
    </Style>

    <Style Selector="Path.semiPrivate">
      <Setter Property="Fill" Value="{DynamicResource PrivacyLevelMediumBrush}" />
    </Style>

    <Style Selector="Path.nonPrivate">
      <Setter Property="Fill" Value="{DynamicResource PrivacyLevelNoneBrush}" />
    </Style>

    <Style Selector="Path.unconfirmed">
      <Setter Property="Opacity" Value="0.5" />
    </Style>

    <Style Selector="ListBoxItem">
      <Setter Property="IsSelected" Value="{Binding IsPointerOver, Mode=TwoWay}" />
      <Setter Property="ClipToBounds" Value="False" />
      <Setter Property="Margin" Value="0" />
      <Setter Property="Template">
        <ControlTemplate TargetType="ListBoxItem">
          <ContentPresenter Content="{TemplateBinding Content}"
                            ContentTemplate="{TemplateBinding ContentTemplate}" />
        </ControlTemplate>
      </Setter>
    </Style>

    <Style Selector="ListBoxItem:selected">
      <Setter Property="Background" Value="Red" />
    </Style>

    <Style Selector="Carousel#Carousel">
      <Setter Property="Width" Value="230" />
    </Style>

    <Style Selector="Carousel#Carousel.small">
<<<<<<< HEAD
      <Setter Property="Width" Value="160" />
=======
      <Setter Property="Width" Value="190" />
>>>>>>> 8a269a35
    </Style>
  </UserControl.Styles>
  <c:ContentArea Title="{Binding Title}"
                 EnableNext="True" NextContent="Done"
                 EnableCancel="False"
                 EnableBack="False"
                 Caption="Hover over the ring segments to see coin details"
                 ScrollViewer.VerticalScrollBarVisibility="Disabled"
                 ScrollViewer.HorizontalScrollBarVisibility="Disabled">
    <DockPanel>

      <ItemsControl Items="{Binding References}"
                    DockPanel.Dock="Bottom" HorizontalAlignment="Center" Margin="0 10 0 0" Height="50">
        <ItemsControl.ItemsPanel>
          <ItemsPanelTemplate>
            <WrapPanel Orientation="Horizontal" />
          </ItemsPanelTemplate>
        </ItemsControl.ItemsPanel>
        <ItemsControl.ItemTemplate>
          <DataTemplate>
            <StackPanel Orientation="Horizontal">
              <Path Classes.private="{Binding IsPrivate}"
                    Classes.semiPrivate="{Binding IsSemiPrivate}"
                    Classes.nonPrivate="{Binding IsNonPrivate}"
                    Classes.unconfirmed="{Binding Unconfirmed}"
                    VerticalAlignment="Center" Margin="5 2 0 0"
                    IsHitTestVisible="False">
                <Path.Data>
                  <EllipseGeometry RadiusX="5" RadiusY="5" Center="2.5,2.5" />
                </Path.Data>
              </Path>
              <TextBlock Text="{Binding Reference}" Margin="5" Classes="h8" VerticalAlignment="Center" Opacity="0.6" />
            </StackPanel>
          </DataTemplate>
        </ItemsControl.ItemTemplate>
      </ItemsControl>

      <Panel x:Name="Panel">
        <i:Interaction.Behaviors>
          <behaviors:BoundsObserverBehavior Bounds="{Binding #Panel.Bounds, Mode=OneWay}"
                                            Width="{Binding Width, Mode=TwoWay}"
                                            Height="{Binding Height, Mode=TwoWay}" />
          <ir:AdaptiveBehavior>
            <ir:AdaptiveClassSetter MinHeight="0" MaxHeight="260" ClassName="small" TargetControl="{Binding #Carousel}" />
          </ir:AdaptiveBehavior>
        </i:Interaction.Behaviors>

        <ListBox Items="{Binding Items}" ClipToBounds="False"
                 SelectedItem="{Binding SelectedItem}"
                 x:Name="Ring" Margin="{Binding Margin}">
          <i:Interaction.Behaviors>
            <behaviors:ListBoxPreviewBehavior PreviewItem="{Binding SelectedItem, Mode=TwoWay}" Delay="250" />
            <behaviors:ItemsControlAnimationBehavior />
          </i:Interaction.Behaviors>
          <ListBox.Template>
            <ControlTemplate TargetType="ListBox">
              <Panel>
                <!-- "transparent" Border used for MouseMove -->
                <Border Background="White" Margin="{Binding NegativeMargin}" Opacity="0.0001" />
                <ItemsPresenter Name="PART_ItemsPresenter"
                         Items="{TemplateBinding Items}"
                         ItemsPanel="{TemplateBinding ItemsPanel}"
                         ItemTemplate="{TemplateBinding ItemTemplate}" />
              </Panel>
            </ControlTemplate>
          </ListBox.Template>
          <ListBox.ItemsPanel>
            <ItemsPanelTemplate>
              <Panel />
            </ItemsPanelTemplate>
          </ListBox.ItemsPanel>
          <ListBox.ItemTemplate>
            <DataTemplate>
              <Path Stretch="None" Height="{Binding Height}" Width="{Binding Width}"
                    Data="{Binding Data}"
                    Classes.private="{Binding IsPrivate}"
                    Classes.semiPrivate="{Binding IsSemiPrivate}"
                    Classes.nonPrivate="{Binding IsNonPrivate}"
                    Classes.unconfirmed="{Binding Unconfirmed}">
              </Path>
            </DataTemplate>
          </ListBox.ItemTemplate>
        </ListBox>

        <Carousel Items="{Binding PreviewItems}" IsVirtualized="False"
                  SelectedItem="{Binding SelectedItem, Mode=OneWay}"
                  VerticalAlignment="Center" HorizontalAlignment="Center"
                  x:Name="Carousel">
          <Carousel.PageTransition>
            <CrossFade Duration="0.25" />
          </Carousel.PageTransition>
          <Carousel.DataTemplates>
            <DataTemplate DataType="{x:Type tiles:PrivacyControlTileViewModel}">
              <ringView:PrivacyRingDetailsView IsEnabled="False" VerticalAlignment="Center">
                <i:Interaction.Behaviors>
                  <behaviors:FadeInBehavior InitialDelay="0:0:1" />
                </i:Interaction.Behaviors>
              </ringView:PrivacyRingDetailsView>
            </DataTemplate>
            <DataTemplate DataType="{x:Type ring:PrivacyRingItemViewModel}">
              <ringView:PrivacyRingItemDetailsView />
            </DataTemplate>
          </Carousel.DataTemplates>
        </Carousel>
      </Panel>
    </DockPanel>
  </c:ContentArea>
</UserControl><|MERGE_RESOLUTION|>--- conflicted
+++ resolved
@@ -55,11 +55,7 @@
     </Style>
 
     <Style Selector="Carousel#Carousel.small">
-<<<<<<< HEAD
       <Setter Property="Width" Value="160" />
-=======
-      <Setter Property="Width" Value="190" />
->>>>>>> 8a269a35
     </Style>
   </UserControl.Styles>
   <c:ContentArea Title="{Binding Title}"
