--- conflicted
+++ resolved
@@ -8,83 +8,6 @@
              x:CompileBindings="True" x:DataType="tiles:PrivacyControlTileViewModel"
              x:Class="WalletWasabi.Fluent.Views.Wallets.Home.Tiles.PrivacyControlTileView">
   <controls:TileControl TileSize="{Binding CurrentTileSize}">
-<<<<<<< HEAD
-    <controls:TileControl.LargeSizeContent>
-      <DockPanel>
-      <DockPanel.Styles>
-        <Style Selector="controls|ProgressRing.visible, controls|RingChartControl.visible">
-          <Setter Property="Opacity" Value="1" />
-        </Style>
-        <Style Selector="controls|ProgressRing, controls|RingChartControl">
-          <Setter Property="Opacity" Value="0" />
-          <Setter Property="Transitions">
-            <Transitions>
-              <DoubleTransition Property="Opacity" Duration="0:0:0.5" />
-            </Transitions>
-          </Setter>
-        </Style>
-      </DockPanel.Styles>
-
-      <TextBlock Text="Privacy Level" DockPanel.Dock="Top" />
-
-      <StackPanel Spacing="10" DockPanel.Dock="Bottom" Orientation="Horizontal" HorizontalAlignment="Center">
-        <TextBlock Text="Your Privacy is protected"
-                   IsVisible="{Binding FullyMixed}" />
-      </StackPanel>
-
-      <Panel>
-        <Panel IsVisible="{Binding !FullyMixed}">
-          <controls:RingChartControl DataPoints="{Binding TestDataPoints}" Classes.visible="{Binding !ShowBoostingAnimation}"
-                                     HorizontalAlignment="Center" VerticalAlignment="Center" />
-          <controls:ProgressRing IsIndeterminate="{Binding ShowBoostingAnimation}"
-                                 Classes.visible="{Binding ShowBoostingAnimation}" />
-        </Panel>
-
-        <TextBlock IsVisible="{Binding !FullyMixed}" HorizontalAlignment="Center" VerticalAlignment="Center" Text="{Binding PercentText}" FontSize="36" />
-        <Image Height="160" Width="160" IsVisible="{Binding FullyMixed}" Source="{StaticResource privacy_indicator_good}" />
-      </Panel>
-    </DockPanel>
-    </controls:TileControl.LargeSizeContent>
-    <DockPanel>
-      <DockPanel.Styles>
-        <Style Selector="controls|ProgressRing.visible, controls|RingChartControl.visible">
-          <Setter Property="Opacity" Value="1" />
-        </Style>
-        <Style Selector="controls|ProgressRing, controls|RingChartControl">
-          <Setter Property="Opacity" Value="0" />
-          <Setter Property="Transitions">
-            <Transitions>
-              <DoubleTransition Property="Opacity" Duration="0:0:0.5" />
-            </Transitions>
-          </Setter>
-        </Style>
-      </DockPanel.Styles>
-
-      <TextBlock Text="Privacy Level" DockPanel.Dock="Top" />
-
-      <StackPanel Spacing="10" DockPanel.Dock="Right" Orientation="Horizontal"
-                  HorizontalAlignment="Center" VerticalAlignment="Center">
-        <TextBlock Text="Your Privacy is protected"
-                   IsVisible="{Binding FullyMixed}" />
-      </StackPanel>
-
-      <DockPanel>
-        <Panel IsVisible="{Binding !FullyMixed}" DockPanel.Dock="Left" Margin="5 8 0 -8">
-          <controls:RingChartControl DataPoints="{Binding TestDataPoints}"
-                                     Classes.visible="{Binding !ShowBoostingAnimation}"
-                                     HorizontalAlignment="Center" VerticalAlignment="Center" />
-          <controls:ProgressRing IsIndeterminate="{Binding ShowBoostingAnimation}"
-                                 Classes.visible="{Binding ShowBoostingAnimation}" />
-        </Panel>
-        <Panel>
-          <TextBlock IsVisible="{Binding !FullyMixed}"
-                     TextAlignment="Center"
-                     VerticalAlignment="Center"
-                     Text="{Binding PercentText}" FontSize="24" Opacity="0.8" />
-          <Image Height="75" Width="75" IsVisible="{Binding FullyMixed}" Source="{StaticResource privacy_indicator_good}" />
-        </Panel>
-      </DockPanel>
-=======
     <DockPanel>
       <TextBlock Text="PRIVACY LEVEL" DockPanel.Dock="Top" Classes="h8 bold" />
       <StackPanel DockPanel.Dock="Bottom" Height="25" Spacing="8" IsVisible="{Binding HasPrivateBalance}">
@@ -111,7 +34,6 @@
           Text="{Binding PercentText}" Classes="h2" />
       </StackPanel>
 
->>>>>>> a1b5c8b0
     </DockPanel>
   </controls:TileControl>
 </UserControl>