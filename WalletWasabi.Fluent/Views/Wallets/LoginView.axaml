<UserControl xmlns="https://github.com/avaloniaui"
             xmlns:x="http://schemas.microsoft.com/winfx/2006/xaml"
             xmlns:d="http://schemas.microsoft.com/expression/blend/2008"
             xmlns:mc="http://schemas.openxmlformats.org/markup-compatibility/2006"
<<<<<<< HEAD
             xmlns:vm="using:WalletWasabi.Fluent.ViewModels"
             xmlns:c="using:WalletWasabi.Fluent.Controls"
=======
>>>>>>> 1134dd2b
             xmlns:i="using:Avalonia.Xaml.Interactivity"
             xmlns:behaviors="using:WalletWasabi.Fluent.Behaviors"
             mc:Ignorable="d" d:DesignWidth="800" d:DesignHeight="450"
             x:Class="WalletWasabi.Fluent.Views.Wallets.LoginView">
  <StackPanel VerticalAlignment="Center" HorizontalAlignment="Stretch" MaxWidth="400">
    <Label Content="_Password:" Target="passwordTb" />
    <TextBox x:Name="passwordTb" PasswordChar="•" Classes="revealPasswordButton">
      <i:Interaction.Behaviors>
        <behaviors:FocusOnAttachedBehavior />
      </i:Interaction.Behaviors>
    </TextBox>
    <Button Content="Login" Classes="action" HorizontalAlignment="Right" />
  </StackPanel>
</UserControl><|MERGE_RESOLUTION|>--- conflicted
+++ resolved
@@ -2,14 +2,9 @@
              xmlns:x="http://schemas.microsoft.com/winfx/2006/xaml"
              xmlns:d="http://schemas.microsoft.com/expression/blend/2008"
              xmlns:mc="http://schemas.openxmlformats.org/markup-compatibility/2006"
-<<<<<<< HEAD
-             xmlns:vm="using:WalletWasabi.Fluent.ViewModels"
-             xmlns:c="using:WalletWasabi.Fluent.Controls"
-=======
->>>>>>> 1134dd2b
              xmlns:i="using:Avalonia.Xaml.Interactivity"
              xmlns:behaviors="using:WalletWasabi.Fluent.Behaviors"
-             mc:Ignorable="d" d:DesignWidth="800" d:DesignHeight="450"
+             mc:Ignorable="d" d:DesignWidth="800" d:DesignHeight="450"             
              x:Class="WalletWasabi.Fluent.Views.Wallets.LoginView">
   <StackPanel VerticalAlignment="Center" HorizontalAlignment="Stretch" MaxWidth="400">
     <Label Content="_Password:" Target="passwordTb" />
