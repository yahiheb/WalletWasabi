--- conflicted
+++ resolved
@@ -38,24 +38,9 @@
                            Text="Bitcoin miners will work hard to confirm your transaction within"
                            Content="{Binding ConfirmationTimeText, FallbackValue=~20 minutes }" />
             <Separator />
-<<<<<<< HEAD
-
-            <StackPanel Orientation="Horizontal" Spacing="30">
-                <PathIcon Width="24" Height="24" Data="{StaticResource paper_cash_regular}"
-                          Foreground="{DynamicResource SystemAccentColor}" />
-                <StackPanel Spacing="5">
-                    <TextBlock Classes="storyline" Text="for an additional charge of" />
-                    <StackPanel Orientation="Horizontal" Spacing="5">
-                        <TextBlock Classes="field" Text="{Binding BtcFeeText, FallbackValue=235 sats}" />
-                        <TextBlock Classes="field" Text="{Binding FiatFeeText, FallbackValue=(≈55.34 USD)}" />
-                    </StackPanel>
-                </StackPanel>
-            </StackPanel>
-=======
             <c:PreviewItem Icon="{StaticResource paper_cash_regular}"
                            Text="for an additional charge of"
-                           Content="{Binding FeeText, FallbackValue=235 satoshis (≈55.34 USD)}" />
->>>>>>> 533b1f2d
+                           Content="{Binding FeeText, FallbackValue=235 sats (≈55.34 USD)}" />
         </StackPanel>
     </c:ContentArea>
 </UserControl>