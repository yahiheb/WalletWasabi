--- conflicted
+++ resolved
@@ -67,8 +67,10 @@
 
     <!-- Address -->
     <c:PreviewItem Icon="{StaticResource transceive_regular}"
+                   x:Name="PreviewItem"
                    Label="Address"
-                   CopyableContent="{Binding AddressText}">
+                   CopyableContent="{Binding AddressText}"
+                   Classes.Dimmed="{Binding IsPreview}">
       <TextBlock Classes="monoSpaced" Text="{Binding AddressText, FallbackValue=btc029382398fkj34f98df239823}" />
     </c:PreviewItem>
     <Separator />
@@ -84,19 +86,6 @@
     </c:PreviewItem>
     <Separator />
 
-<<<<<<< HEAD
-    <!-- Address -->
-    <c:PreviewItem Icon="{StaticResource transceive_regular}"
-                   x:Name="PreviewItem"
-                   Label="Address"
-                   CopyableContent="{Binding AddressText}"
-                   Classes.Dimmed="{Binding IsPreview}">
-      <TextBlock Classes="monoSpaced" Text="{Binding AddressText, FallbackValue=btc029382398fkj34f98df239823}" />
-    </c:PreviewItem>
-    <Separator />
-
-=======
->>>>>>> 694d1b45
     <!-- Fee and confirmation time -->
     <DockPanel>
       <Button Classes="plain"
