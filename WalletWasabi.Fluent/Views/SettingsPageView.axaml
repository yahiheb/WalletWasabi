--- conflicted
+++ resolved
@@ -5,27 +5,15 @@
              xmlns:c="clr-namespace:WalletWasabi.Fluent.Controls"
              mc:Ignorable="d" d:DesignWidth="800" d:DesignHeight="450"
              x:Class="WalletWasabi.Fluent.Views.SettingsPageView">
-<<<<<<< HEAD
-  <StackPanel Spacing="10">
-    <TextBlock Text="Settings" FontSize="22" VerticalAlignment="Center" HorizontalAlignment="Center" />
-    <Button Command="{Binding NextCommand}" Content="Next" />
-    <Button Command="{Binding OpenDialogCommand}" Content="Open Dialog" />
-    <Button Command="{Binding ChangeThemeCommand}" Content="Change Theme" />
-    <Button Command="{Binding CreateWalletCommand}" Content="Create Wallet" />
-    <TextBox Watermark="Type here..."/>
-    <TextBox Watermark="Type here... #2"/>
-    <TextBox Watermark="Type here... #3" Text="{Binding RandomString}"/>
-  </StackPanel>
-=======
   <c:ContentArea Title="Settings" Caption="Some development settings:">
     <StackPanel Spacing="10">      
       <Button Command="{Binding NextCommand}" Content="Next" />
       <Button Command="{Binding OpenDialogCommand}" Content="Open Dialog" />
       <Button Command="{Binding ChangeThemeCommand}" Content="Change Theme" />
+      <Button Command="{Binding CreateWalletCommand}" Content="Create Wallet" /
       <TextBox Watermark="Type here..."/>
       <TextBox Watermark="Type here... #2"/>
       <TextBox Watermark="Type here... #3" Text="{Binding RandomString}"/>
     </StackPanel>
   </c:ContentArea>
->>>>>>> f6a2cb64
 </UserControl>