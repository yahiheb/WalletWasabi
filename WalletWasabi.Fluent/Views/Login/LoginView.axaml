--- conflicted
+++ resolved
@@ -47,11 +47,7 @@
           <DockPanel DockPanel.Dock="Top"
                      VerticalAlignment="Bottom"
                      IsVisible="{Binding IsPasswordNeeded}">
-<<<<<<< HEAD
-            <TextBox DockPanel.Dock="Top" Text="{Binding Password}" Watermark="Passphrase" PasswordChar="•" Classes="revealPasswordButton">
-=======
-            <CopyablePasswordTextBox DockPanel.Dock="Top" Text="{Binding Password}" Watermark="Password" PasswordChar="•" Classes="revealPasswordButton copyablePasswordTextBox">
->>>>>>> e54c9ef5
+            <CopyablePasswordTextBox DockPanel.Dock="Top" Text="{Binding Password}" Watermark="Passphrase" PasswordChar="•" Classes="revealPasswordButton copyablePasswordTextBox">
               <i:Interaction.Behaviors>
                 <behaviors:FocusOnAttachedBehavior />
               </i:Interaction.Behaviors>
