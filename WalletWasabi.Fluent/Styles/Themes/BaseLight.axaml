--- conflicted
+++ resolved
@@ -40,11 +40,16 @@
           <Color x:Key="SystemAccentColorDark1">#FF65951F</Color>
           <Color x:Key="SystemAccentColorDark2">#FF528217</Color>
           <Color x:Key="SystemAccentColorDark3">#FF3F6F10</Color>
+          <Color x:Key="RegionColor">#FCFDFF</Color>
+          <Color x:Key="TileRegionColor">#FFFFFF</Color> 
+          
+          <SolidColorBrush x:Key="RegionBrush" Color="{DynamicResource RegionColor}" />
+          <SolidColorBrush x:Key="SystemControlTransientBackgroundBrush"
+                           Color="{DynamicResource SystemChromeMediumLowColor}" />
+        </ResourceDictionary>
+      </ResourceDictionary.MergedDictionaries>
+    </ResourceDictionary>
 
-<<<<<<< HEAD
-          <Color x:Key="RegionColor">#FCFDFF</Color>
-          <Color x:Key="TileRegionColor">#FFFFFF</Color>
-=======
     <Color x:Key="SliderTrackValueFill">#0B2545</Color>
     <Color x:Key="SliderTrackValueFillPointerOver">#0B2545</Color>
     <Color x:Key="SliderTrackValueFillPressed">#0B2545</Color>
@@ -56,19 +61,6 @@
     <Color x:Key="SliderTrackFill">#BEC7D6</Color>
     <Color x:Key="SliderTrackFillPointerOver">#BEC7D6</Color>
     <Color x:Key="SliderTrackFillPressed">#BEC7D6</Color>
-
-    <Color x:Key="TextControlBackground">#EFEFEF</Color>
-    <Color x:Key="TextControlBackgroundFocused">#EFEFEF</Color>
-    <Color x:Key="TextControlBackgroundPointerOver">#EFEFEF</Color>
->>>>>>> 07cc02e4
-
-          <SolidColorBrush x:Key="RegionBrush" Color="{DynamicResource RegionColor}" />
-
-          <SolidColorBrush x:Key="SystemControlTransientBackgroundBrush"
-                           Color="{DynamicResource SystemChromeMediumLowColor}" />
-        </ResourceDictionary>
-      </ResourceDictionary.MergedDictionaries>
-    </ResourceDictionary>
 
     <Color x:Key="LineChartAreaGradientStartStopColor">#FF78A827</Color>
     <Color x:Key="LineChartAreaGradientEndStopColor">#0078A827</Color>
