--- conflicted
+++ resolved
@@ -38,12 +38,9 @@
         <MergeResourceInclude Source="avares://WalletWasabi.Fluent/Controls/ToggleRadioButton.axaml" />
         <MergeResourceInclude Source="avares://WalletWasabi.Fluent/Controls/ScrollBar.axaml" />
         <MergeResourceInclude Source="avares://WalletWasabi.Fluent/Controls/ContentControl.axaml" />
-<<<<<<< HEAD
         <MergeResourceInclude Source="avares://WalletWasabi.Fluent/Controls/WalletIconControl.axaml" />
-=======
         <MergeResourceInclude Source="avares://WalletWasabi.Fluent/Controls/TagsBoxAutoCompleteBox.axaml" />
         <MergeResourceInclude Source="avares://WalletWasabi.Fluent/Controls/TagsBox.axaml" />
->>>>>>> bb0d2e1e
       </ResourceDictionary.MergedDictionaries>
     </ResourceDictionary>
   </Styles.Resources>
