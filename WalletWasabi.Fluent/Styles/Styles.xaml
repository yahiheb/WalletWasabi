<Styles xmlns="https://github.com/avaloniaui"
        xmlns:sys="clr-namespace:System;assembly=netstandard"
        xmlns:x="http://schemas.microsoft.com/winfx/2006/xaml">
  <Styles.Resources>
    <sys:Double x:Key="IconElementThemeHeight">16</sys:Double>
    <Easing x:Key="FluentDefaultEasing">0.1,0.9,0.2,1.0</Easing>
  </Styles.Resources>

<<<<<<< HEAD
  <Style Selector=":is(Control).h1">
    <Setter Property="(TextBlock.FontSize)" Value="{StaticResource FontSizeH1}" />
  </Style>
  <Style Selector=":is(Control).h2">
    <Setter Property="(TextBlock.FontSize)" Value="{StaticResource FontSizeH2}" />
  </Style>
  <Style Selector=":is(Control).h3">
    <Setter Property="(TextBlock.FontSize)" Value="{StaticResource FontSizeH3}" />
  </Style>
  <Style Selector=":is(Control).h4">
    <Setter Property="(TextBlock.FontSize)" Value="{StaticResource FontSizeH4}" />
  </Style>
  <Style Selector=":is(Control).h5">
    <Setter Property="(TextBlock.FontSize)" Value="{StaticResource FontSizeH5}" />
  </Style>
  <Style Selector=":is(Control).h6">
    <Setter Property="(TextBlock.FontSize)" Value="{StaticResource FontSizeH6}" />
  </Style>
  <Style Selector=":is(Control).h7">
    <Setter Property="(TextBlock.FontSize)" Value="{StaticResource FontSizeH7}" />
  </Style>
  <Style Selector=":is(Control).h8">
    <Setter Property="(TextBlock.FontSize)" Value="{StaticResource FontSizeH8}" />
  </Style>
  <Style Selector=":is(Control).bold">
    <Setter Property="(TextBlock.FontWeight)" Value="Bold" />
  </Style>
  <Style Selector=":is(Control).italic">
    <Setter Property="(TextBlock.FontStyle)" Value="Italic" />
  </Style>

  <Style Selector="Label">
    <Setter Property="(TextBlock.FontSize)" Value="14" />
    <Setter Property="(TextBlock.FontWeight)" Value="Bold" />
    <Setter Property="Margin" Value="0 0 0 10" />
  </Style>

  <Style Selector="SplitView">
    <Setter Property="CompactPaneLength" Value="{StaticResource SplitViewCompactPaneLength}" />
    <Setter Property="OpenPaneLength" Value="320" />
    <Setter Property="DisplayMode" Value="CompactInline" />
    <Setter Property="IsPaneOpen" Value="True" />
    <Setter Property="PaneBackground" Value="{x:Null}" />
  </Style>

  <!--Plain Button-->
  <Style Selector="Button.plain">
    <Setter Property="VerticalAlignment" Value="Stretch" />
    <Setter Property="HorizontalAlignment" Value="Stretch" />
    <Setter Property="Cursor" Value="Hand" />
    <Setter Property="Padding" Value="0" />
  </Style>
  <Style Selector="Button.plain /template/ ContentPresenter">
    <Setter Property="Background" Value="{DynamicResource InvisibleButtonBackgroundColor}" />
  </Style>

  <!--Obscured Button-->
  <Style Selector="Button.obscured">
    <Setter Property="Transitions">
      <Transitions>
        <DoubleTransition Property="Opacity" Easing="{StaticResource FluentDefaultEasing}" Duration="0.215" />
      </Transitions>
    </Setter>
  </Style>
  <Style Selector="Button.obscured:not(:pointerover)">
    <Setter Property="Opacity" Value="0.5" />
  </Style>
  <Style Selector="Button.obscured:pointerover">
    <Setter Property="Opacity" Value="1" />
  </Style>

  <!--Invisible button style-->
  <Style Selector="Button.invisible">
    <Setter Property="VerticalAlignment" Value="Stretch" />
    <Setter Property="HorizontalAlignment" Value="Stretch" />
    <Setter Property="Cursor" Value="Hand" />
    <Setter Property="Padding" Value="0" />
  </Style>
  <Style Selector="Button.invisible /template/ ContentPresenter">
    <Setter Property="Background" Value="{DynamicResource InvisibleButtonBackgroundColor}" />
  </Style>
  <Style Selector="Button.invisible:pointerover /template/ ContentPresenter">
    <Setter Property="Background" Value="{DynamicResource InvisibleButtonPointerOverBackgroundColor}" />
  </Style>
  <Style Selector="Button.invisible:pressed /template/ ContentPresenter">
    <Setter Property="Background" Value="{DynamicResource InvisibleButtonPressedBackgroundColor}" />
  </Style>

  <!--Action button style-->
  <Style Selector="Button.action /template/ ContentPresenter">
    <Setter Property="Background" Value="{StaticResource ActionButtonBackgroundColor}" />
    <Setter Property="Padding" Value="{StaticResource ActionButtonPadding}" />
    <Setter Property="TextBlock.Foreground" Value="{StaticResource ActionButtonForegroundColor}" />
  </Style>
  <Style Selector="Button.action:pointerover /template/ ContentPresenter">
    <Setter Property="Background" Value="{StaticResource ActionButtonPointerOverBackgroundColor}" />
  </Style>
  <Style Selector="Button.action:pressed /template/ ContentPresenter">
    <Setter Property="Background" Value="{StaticResource ActionButtonPressedBackgroundColor}" />
  </Style>
  <Style Selector="Button.action:disabled /template/ ContentPresenter">
    <Setter Property="Background" Value="{StaticResource ActionButtonDisabledBackgroundColor}" />
  </Style>

  <!--TextBox style-->
  <Style Selector="TextBox /template/ Border#PART_BorderElement">
    <Setter Property="CornerRadius" Value="0" />
  </Style>

  <!--Label-->
  <Style Selector="Label">
    <Setter Property="(TextBlock.FontSize)" Value="{StaticResource FontSizeH7}" />
    <Setter Property="(TextBlock.FontWeight)" Value="Bold" />
    <Setter Property="Margin" Value="0 0 0 10" />
  </Style>

  <!--Check mark-->
  <Style Selector=":is(PathIcon).checkMark">
    <Setter Property="Foreground" Value="{DynamicResource SystemControlBackgroundAccentBrush}" />
    <Setter Property="Width" Value="15" />
    <Setter Property="Height" Value="15" />
    <Setter Property="Data" Value="{StaticResource checkmark_filled}" />
    <Setter Property="Opacity" Value="0" />
    <Setter Property="Transitions">
      <Transitions>
        <DoubleTransition Property="Opacity" Duration="0:0:0.3" />
      </Transitions>
    </Setter>
  </Style>

  <Style Selector="DataValidationErrors">
    <Setter Property="Template">
      <ControlTemplate>
        <DockPanel LastChildFill="True">
          <ContentControl
            DockPanel.Dock="Bottom"
            ContentTemplate="{TemplateBinding ErrorTemplate}"
            DataContext="{TemplateBinding Owner}"
            Content="{Binding (DataValidationErrors.Errors)}"
            IsVisible="{Binding (DataValidationErrors.HasErrors)}" />
          <ContentPresenter
            Name="PART_ContentPresenter"
            Background="{TemplateBinding Background}"
            BorderThickness="{TemplateBinding BorderThickness}"
            ContentTemplate="{TemplateBinding ContentTemplate}"
            Content="{TemplateBinding Content}"
            Padding="{TemplateBinding Padding}" />
        </DockPanel>
      </ControlTemplate>
    </Setter>
    <Setter Property="ErrorTemplate">
      <DataTemplate>
        <ItemsControl Items="{Binding}">
          <ItemsControl.ItemTemplate>
            <DataTemplate>
              <TextBlock Text="{Binding Message}"
                         Foreground="{Binding Severity, Converter={StaticResource ErrorSeverityColorConverter}}"
                         TextWrapping="Wrap" />
            </DataTemplate>
          </ItemsControl.ItemTemplate>
        </ItemsControl>
      </DataTemplate>
    </Setter>
  </Style>

  <Style Selector="TextBox">
    <Setter Property="Template">
      <ControlTemplate>
        <DockPanel>

          <!-- TODO bind Content -> Header and ContentTemplate -> HeaderTemplate -->
          <ContentPresenter x:Name="PART_HeaderContentPresenter"
                            DockPanel.Dock="Top"
                            TextBlock.FontWeight="Normal"
                            TextBlock.Foreground="{DynamicResource TextControlHeaderForeground}"
                            IsVisible="False"
                            Margin="{DynamicResource TextBoxTopHeaderMargin}" />

          <DataValidationErrors DockPanel.Dock="Bottom" Margin="0 10 0 0" />

          <Panel>
            <Border
              Name="PART_BorderElement"
              Background="{TemplateBinding Background}"
              BorderBrush="{TemplateBinding BorderBrush}"
              BorderThickness="{TemplateBinding BorderThickness}"
              MinWidth="{TemplateBinding MinWidth}"
              MinHeight="{TemplateBinding MinHeight}" />

            <Border
              Margin="{TemplateBinding BorderThickness}">
              <Grid ColumnDefinitions="Auto,*,Auto">
                <ContentPresenter Grid.Column="0" Grid.ColumnSpan="1" Content="{TemplateBinding InnerLeftContent}" />
                <DockPanel x:Name="PART_InnerDockPanel" Grid.Column="1" Grid.ColumnSpan="1"
                           Margin="{TemplateBinding Padding}">
                  <TextBlock Name="PART_FloatingWatermark"
                             Foreground="{DynamicResource SystemAccentColor}"
                             FontSize="{TemplateBinding FontSize}"
                             Text="{TemplateBinding Watermark}"
                             DockPanel.Dock="Top" />
                  <ScrollViewer
                    HorizontalScrollBarVisibility="{TemplateBinding (ScrollViewer.HorizontalScrollBarVisibility)}"
                    VerticalScrollBarVisibility="{TemplateBinding (ScrollViewer.VerticalScrollBarVisibility)}">
                    <Panel>
                      <TextBlock Name="PART_Watermark"
                                 Opacity="0.5"
                                 Text="{TemplateBinding Watermark}"
                                 TextAlignment="{TemplateBinding TextAlignment}"
                                 TextWrapping="{TemplateBinding TextWrapping}"
                                 IsVisible="{TemplateBinding Text, Converter={x:Static StringConverters.IsNullOrEmpty}}"
                                 HorizontalAlignment="{TemplateBinding HorizontalContentAlignment}"
                                 VerticalAlignment="{TemplateBinding VerticalContentAlignment}" />
                      <!-- TODO eliminate this margin... text layout issue? -->
                      <TextPresenter Name="PART_TextPresenter"
                                     Margin="0 1 0 0"
                                     Text="{TemplateBinding Text, Mode=TwoWay}"
                                     CaretIndex="{TemplateBinding CaretIndex}"
                                     SelectionStart="{TemplateBinding SelectionStart}"
                                     SelectionEnd="{TemplateBinding SelectionEnd}"
                                     TextAlignment="{TemplateBinding TextAlignment}"
                                     TextWrapping="{TemplateBinding TextWrapping}"
                                     PasswordChar="{TemplateBinding PasswordChar}"
                                     RevealPassword="{TemplateBinding RevealPassword}"
                                     SelectionBrush="{TemplateBinding SelectionBrush}"
                                     SelectionForegroundBrush="{TemplateBinding SelectionForegroundBrush}"
                                     CaretBrush="{TemplateBinding CaretBrush}"
                                     HorizontalAlignment="{TemplateBinding HorizontalContentAlignment}"
                                     VerticalAlignment="{TemplateBinding VerticalContentAlignment}" />
                    </Panel>
                  </ScrollViewer>
                </DockPanel>
                <ContentPresenter Grid.Column="2" Grid.ColumnSpan="1" Content="{TemplateBinding InnerRightContent}" />
              </Grid>
            </Border>
          </Panel>
        </DockPanel>
      </ControlTemplate>
    </Setter>
  </Style>

=======
  <StyleInclude Source="avares://WalletWasabi.Fluent/Styles/ActionButton.xaml" />
  <StyleInclude Source="avares://WalletWasabi.Fluent/Styles/Checkmark.xaml" />
  <StyleInclude Source="avares://WalletWasabi.Fluent/Styles/FontSizes.xaml" />
  <StyleInclude Source="avares://WalletWasabi.Fluent/Styles/InvisibleButton.xaml" />
  <StyleInclude Source="avares://WalletWasabi.Fluent/Styles/Label.xaml" />
>>>>>>> 70d7e622
  <StyleInclude Source="avares://WalletWasabi.Fluent/Styles/OptionButton.xaml" />
  <StyleInclude Source="avares://WalletWasabi.Fluent/Styles/PlainButton.xaml" />
  <StyleInclude Source="avares://WalletWasabi.Fluent/Styles/SplitView.xaml" />
  <StyleInclude Source="avares://WalletWasabi.Fluent/Styles/TextBox.xaml" />
</Styles><|MERGE_RESOLUTION|>--- conflicted
+++ resolved
@@ -6,254 +6,11 @@
     <Easing x:Key="FluentDefaultEasing">0.1,0.9,0.2,1.0</Easing>
   </Styles.Resources>
 
-<<<<<<< HEAD
-  <Style Selector=":is(Control).h1">
-    <Setter Property="(TextBlock.FontSize)" Value="{StaticResource FontSizeH1}" />
-  </Style>
-  <Style Selector=":is(Control).h2">
-    <Setter Property="(TextBlock.FontSize)" Value="{StaticResource FontSizeH2}" />
-  </Style>
-  <Style Selector=":is(Control).h3">
-    <Setter Property="(TextBlock.FontSize)" Value="{StaticResource FontSizeH3}" />
-  </Style>
-  <Style Selector=":is(Control).h4">
-    <Setter Property="(TextBlock.FontSize)" Value="{StaticResource FontSizeH4}" />
-  </Style>
-  <Style Selector=":is(Control).h5">
-    <Setter Property="(TextBlock.FontSize)" Value="{StaticResource FontSizeH5}" />
-  </Style>
-  <Style Selector=":is(Control).h6">
-    <Setter Property="(TextBlock.FontSize)" Value="{StaticResource FontSizeH6}" />
-  </Style>
-  <Style Selector=":is(Control).h7">
-    <Setter Property="(TextBlock.FontSize)" Value="{StaticResource FontSizeH7}" />
-  </Style>
-  <Style Selector=":is(Control).h8">
-    <Setter Property="(TextBlock.FontSize)" Value="{StaticResource FontSizeH8}" />
-  </Style>
-  <Style Selector=":is(Control).bold">
-    <Setter Property="(TextBlock.FontWeight)" Value="Bold" />
-  </Style>
-  <Style Selector=":is(Control).italic">
-    <Setter Property="(TextBlock.FontStyle)" Value="Italic" />
-  </Style>
-
-  <Style Selector="Label">
-    <Setter Property="(TextBlock.FontSize)" Value="14" />
-    <Setter Property="(TextBlock.FontWeight)" Value="Bold" />
-    <Setter Property="Margin" Value="0 0 0 10" />
-  </Style>
-
-  <Style Selector="SplitView">
-    <Setter Property="CompactPaneLength" Value="{StaticResource SplitViewCompactPaneLength}" />
-    <Setter Property="OpenPaneLength" Value="320" />
-    <Setter Property="DisplayMode" Value="CompactInline" />
-    <Setter Property="IsPaneOpen" Value="True" />
-    <Setter Property="PaneBackground" Value="{x:Null}" />
-  </Style>
-
-  <!--Plain Button-->
-  <Style Selector="Button.plain">
-    <Setter Property="VerticalAlignment" Value="Stretch" />
-    <Setter Property="HorizontalAlignment" Value="Stretch" />
-    <Setter Property="Cursor" Value="Hand" />
-    <Setter Property="Padding" Value="0" />
-  </Style>
-  <Style Selector="Button.plain /template/ ContentPresenter">
-    <Setter Property="Background" Value="{DynamicResource InvisibleButtonBackgroundColor}" />
-  </Style>
-
-  <!--Obscured Button-->
-  <Style Selector="Button.obscured">
-    <Setter Property="Transitions">
-      <Transitions>
-        <DoubleTransition Property="Opacity" Easing="{StaticResource FluentDefaultEasing}" Duration="0.215" />
-      </Transitions>
-    </Setter>
-  </Style>
-  <Style Selector="Button.obscured:not(:pointerover)">
-    <Setter Property="Opacity" Value="0.5" />
-  </Style>
-  <Style Selector="Button.obscured:pointerover">
-    <Setter Property="Opacity" Value="1" />
-  </Style>
-
-  <!--Invisible button style-->
-  <Style Selector="Button.invisible">
-    <Setter Property="VerticalAlignment" Value="Stretch" />
-    <Setter Property="HorizontalAlignment" Value="Stretch" />
-    <Setter Property="Cursor" Value="Hand" />
-    <Setter Property="Padding" Value="0" />
-  </Style>
-  <Style Selector="Button.invisible /template/ ContentPresenter">
-    <Setter Property="Background" Value="{DynamicResource InvisibleButtonBackgroundColor}" />
-  </Style>
-  <Style Selector="Button.invisible:pointerover /template/ ContentPresenter">
-    <Setter Property="Background" Value="{DynamicResource InvisibleButtonPointerOverBackgroundColor}" />
-  </Style>
-  <Style Selector="Button.invisible:pressed /template/ ContentPresenter">
-    <Setter Property="Background" Value="{DynamicResource InvisibleButtonPressedBackgroundColor}" />
-  </Style>
-
-  <!--Action button style-->
-  <Style Selector="Button.action /template/ ContentPresenter">
-    <Setter Property="Background" Value="{StaticResource ActionButtonBackgroundColor}" />
-    <Setter Property="Padding" Value="{StaticResource ActionButtonPadding}" />
-    <Setter Property="TextBlock.Foreground" Value="{StaticResource ActionButtonForegroundColor}" />
-  </Style>
-  <Style Selector="Button.action:pointerover /template/ ContentPresenter">
-    <Setter Property="Background" Value="{StaticResource ActionButtonPointerOverBackgroundColor}" />
-  </Style>
-  <Style Selector="Button.action:pressed /template/ ContentPresenter">
-    <Setter Property="Background" Value="{StaticResource ActionButtonPressedBackgroundColor}" />
-  </Style>
-  <Style Selector="Button.action:disabled /template/ ContentPresenter">
-    <Setter Property="Background" Value="{StaticResource ActionButtonDisabledBackgroundColor}" />
-  </Style>
-
-  <!--TextBox style-->
-  <Style Selector="TextBox /template/ Border#PART_BorderElement">
-    <Setter Property="CornerRadius" Value="0" />
-  </Style>
-
-  <!--Label-->
-  <Style Selector="Label">
-    <Setter Property="(TextBlock.FontSize)" Value="{StaticResource FontSizeH7}" />
-    <Setter Property="(TextBlock.FontWeight)" Value="Bold" />
-    <Setter Property="Margin" Value="0 0 0 10" />
-  </Style>
-
-  <!--Check mark-->
-  <Style Selector=":is(PathIcon).checkMark">
-    <Setter Property="Foreground" Value="{DynamicResource SystemControlBackgroundAccentBrush}" />
-    <Setter Property="Width" Value="15" />
-    <Setter Property="Height" Value="15" />
-    <Setter Property="Data" Value="{StaticResource checkmark_filled}" />
-    <Setter Property="Opacity" Value="0" />
-    <Setter Property="Transitions">
-      <Transitions>
-        <DoubleTransition Property="Opacity" Duration="0:0:0.3" />
-      </Transitions>
-    </Setter>
-  </Style>
-
-  <Style Selector="DataValidationErrors">
-    <Setter Property="Template">
-      <ControlTemplate>
-        <DockPanel LastChildFill="True">
-          <ContentControl
-            DockPanel.Dock="Bottom"
-            ContentTemplate="{TemplateBinding ErrorTemplate}"
-            DataContext="{TemplateBinding Owner}"
-            Content="{Binding (DataValidationErrors.Errors)}"
-            IsVisible="{Binding (DataValidationErrors.HasErrors)}" />
-          <ContentPresenter
-            Name="PART_ContentPresenter"
-            Background="{TemplateBinding Background}"
-            BorderThickness="{TemplateBinding BorderThickness}"
-            ContentTemplate="{TemplateBinding ContentTemplate}"
-            Content="{TemplateBinding Content}"
-            Padding="{TemplateBinding Padding}" />
-        </DockPanel>
-      </ControlTemplate>
-    </Setter>
-    <Setter Property="ErrorTemplate">
-      <DataTemplate>
-        <ItemsControl Items="{Binding}">
-          <ItemsControl.ItemTemplate>
-            <DataTemplate>
-              <TextBlock Text="{Binding Message}"
-                         Foreground="{Binding Severity, Converter={StaticResource ErrorSeverityColorConverter}}"
-                         TextWrapping="Wrap" />
-            </DataTemplate>
-          </ItemsControl.ItemTemplate>
-        </ItemsControl>
-      </DataTemplate>
-    </Setter>
-  </Style>
-
-  <Style Selector="TextBox">
-    <Setter Property="Template">
-      <ControlTemplate>
-        <DockPanel>
-
-          <!-- TODO bind Content -> Header and ContentTemplate -> HeaderTemplate -->
-          <ContentPresenter x:Name="PART_HeaderContentPresenter"
-                            DockPanel.Dock="Top"
-                            TextBlock.FontWeight="Normal"
-                            TextBlock.Foreground="{DynamicResource TextControlHeaderForeground}"
-                            IsVisible="False"
-                            Margin="{DynamicResource TextBoxTopHeaderMargin}" />
-
-          <DataValidationErrors DockPanel.Dock="Bottom" Margin="0 10 0 0" />
-
-          <Panel>
-            <Border
-              Name="PART_BorderElement"
-              Background="{TemplateBinding Background}"
-              BorderBrush="{TemplateBinding BorderBrush}"
-              BorderThickness="{TemplateBinding BorderThickness}"
-              MinWidth="{TemplateBinding MinWidth}"
-              MinHeight="{TemplateBinding MinHeight}" />
-
-            <Border
-              Margin="{TemplateBinding BorderThickness}">
-              <Grid ColumnDefinitions="Auto,*,Auto">
-                <ContentPresenter Grid.Column="0" Grid.ColumnSpan="1" Content="{TemplateBinding InnerLeftContent}" />
-                <DockPanel x:Name="PART_InnerDockPanel" Grid.Column="1" Grid.ColumnSpan="1"
-                           Margin="{TemplateBinding Padding}">
-                  <TextBlock Name="PART_FloatingWatermark"
-                             Foreground="{DynamicResource SystemAccentColor}"
-                             FontSize="{TemplateBinding FontSize}"
-                             Text="{TemplateBinding Watermark}"
-                             DockPanel.Dock="Top" />
-                  <ScrollViewer
-                    HorizontalScrollBarVisibility="{TemplateBinding (ScrollViewer.HorizontalScrollBarVisibility)}"
-                    VerticalScrollBarVisibility="{TemplateBinding (ScrollViewer.VerticalScrollBarVisibility)}">
-                    <Panel>
-                      <TextBlock Name="PART_Watermark"
-                                 Opacity="0.5"
-                                 Text="{TemplateBinding Watermark}"
-                                 TextAlignment="{TemplateBinding TextAlignment}"
-                                 TextWrapping="{TemplateBinding TextWrapping}"
-                                 IsVisible="{TemplateBinding Text, Converter={x:Static StringConverters.IsNullOrEmpty}}"
-                                 HorizontalAlignment="{TemplateBinding HorizontalContentAlignment}"
-                                 VerticalAlignment="{TemplateBinding VerticalContentAlignment}" />
-                      <!-- TODO eliminate this margin... text layout issue? -->
-                      <TextPresenter Name="PART_TextPresenter"
-                                     Margin="0 1 0 0"
-                                     Text="{TemplateBinding Text, Mode=TwoWay}"
-                                     CaretIndex="{TemplateBinding CaretIndex}"
-                                     SelectionStart="{TemplateBinding SelectionStart}"
-                                     SelectionEnd="{TemplateBinding SelectionEnd}"
-                                     TextAlignment="{TemplateBinding TextAlignment}"
-                                     TextWrapping="{TemplateBinding TextWrapping}"
-                                     PasswordChar="{TemplateBinding PasswordChar}"
-                                     RevealPassword="{TemplateBinding RevealPassword}"
-                                     SelectionBrush="{TemplateBinding SelectionBrush}"
-                                     SelectionForegroundBrush="{TemplateBinding SelectionForegroundBrush}"
-                                     CaretBrush="{TemplateBinding CaretBrush}"
-                                     HorizontalAlignment="{TemplateBinding HorizontalContentAlignment}"
-                                     VerticalAlignment="{TemplateBinding VerticalContentAlignment}" />
-                    </Panel>
-                  </ScrollViewer>
-                </DockPanel>
-                <ContentPresenter Grid.Column="2" Grid.ColumnSpan="1" Content="{TemplateBinding InnerRightContent}" />
-              </Grid>
-            </Border>
-          </Panel>
-        </DockPanel>
-      </ControlTemplate>
-    </Setter>
-  </Style>
-
-=======
   <StyleInclude Source="avares://WalletWasabi.Fluent/Styles/ActionButton.xaml" />
   <StyleInclude Source="avares://WalletWasabi.Fluent/Styles/Checkmark.xaml" />
   <StyleInclude Source="avares://WalletWasabi.Fluent/Styles/FontSizes.xaml" />
   <StyleInclude Source="avares://WalletWasabi.Fluent/Styles/InvisibleButton.xaml" />
   <StyleInclude Source="avares://WalletWasabi.Fluent/Styles/Label.xaml" />
->>>>>>> 70d7e622
   <StyleInclude Source="avares://WalletWasabi.Fluent/Styles/OptionButton.xaml" />
   <StyleInclude Source="avares://WalletWasabi.Fluent/Styles/PlainButton.xaml" />
   <StyleInclude Source="avares://WalletWasabi.Fluent/Styles/SplitView.xaml" />
