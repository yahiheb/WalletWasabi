<Styles xmlns="https://github.com/avaloniaui"
  xmlns:x="http://schemas.microsoft.com/winfx/2006/xaml"
  xmlns:sys="clr-namespace:System;assembly=netstandard"
  xmlns:local="clr-namespace:AvalonStudio.Controls.Standard.CodeEditor;assembly=AvalonStudio.Controls.Standard">
  <Styles.Resources>
    <sys:Double x:Key="IconElementThemeHeight">16</sys:Double>
    <sys:Double x:Key="SplitViewCollapseThreshold">750</sys:Double>
    <sys:Double x:Key="SplitViewCompactPaneLength">46</sys:Double>
  </Styles.Resources>
  <Style Selector="SplitView">
    <Setter Property="CompactPaneLength" Value="{StaticResource SplitViewCompactPaneLength}" />
    <Setter Property="OpenPaneLength" Value="320" />
    <Setter Property="DisplayMode" Value="CompactInline" />
    <Setter Property="IsPaneOpen" Value="True" />
    <Setter Property="PaneBackground" Value="{x:Null}" />
  </Style>
<<<<<<< HEAD
  
  <Style Selector="Button.invisible"> 
    <Setter Property="VerticalAlignment" Value="Stretch" />
    <Setter Property="HorizontalAlignment" Value="Stretch" />
  </Style>
  <Style Selector="Button.invisible /template/ ContentPresenter"> 
    <Setter Property="Background" Value="Transparent" />
  </Style>
  <Style Selector="Button.invisible:pointerover /template/ ContentPresenter"> 
    <Setter Property="Background" Value="Transparent" />
  </Style>
  <Style Selector="Button.invisible:pressed /template/ ContentPresenter"> 
    <Setter Property="Background" Value="Transparent" />
  </Style>
  
=======
  <Style Selector="TextBlock">
    <Setter Property="Foreground" Value="{DynamicResource TextForeground}"/>
  </Style>
>>>>>>> 27a65900
</Styles><|MERGE_RESOLUTION|>--- conflicted
+++ resolved
@@ -14,8 +14,6 @@
     <Setter Property="IsPaneOpen" Value="True" />
     <Setter Property="PaneBackground" Value="{x:Null}" />
   </Style>
-<<<<<<< HEAD
-  
   <Style Selector="Button.invisible"> 
     <Setter Property="VerticalAlignment" Value="Stretch" />
     <Setter Property="HorizontalAlignment" Value="Stretch" />
@@ -29,10 +27,7 @@
   <Style Selector="Button.invisible:pressed /template/ ContentPresenter"> 
     <Setter Property="Background" Value="Transparent" />
   </Style>
-  
-=======
   <Style Selector="TextBlock">
     <Setter Property="Foreground" Value="{DynamicResource TextForeground}"/>
   </Style>
->>>>>>> 27a65900
 </Styles>