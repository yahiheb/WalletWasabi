--- conflicted
+++ resolved
@@ -24,7 +24,6 @@
 	private bool _isShuttingDown;
 	private bool _restartRequest;
 
-<<<<<<< HEAD
 	private enum Trigger
 	{
 		Invalid = 0,
@@ -44,8 +43,6 @@
 		Open,
 	}
 
-=======
->>>>>>> ce093d69
 	internal ApplicationStateManager(IClassicDesktopStyleApplicationLifetime lifetime, bool startInBg)
 	{
 		_lifetime = lifetime;
@@ -60,7 +57,6 @@
 		_stateMachine.Configure(State.InitialState)
 			.InitialTransition(State.Open)
 			.OnTrigger(
-<<<<<<< HEAD
 				Trigger.ShutdownRequested,
 				() =>
 				{
@@ -78,25 +74,6 @@
 					ApplicationViewModel.OnShutdownPrevented(_restartRequest);
 					_restartRequest = false; // reset the value.
 				});
-=======
-			Trigger.ShutdownRequested,
-			() =>
-			{
-				if (_restartRequest)
-				{
-					AppLifetimeHelper.StartAppWithArgs();
-				}
-
-				lifetime.Shutdown();
-			})
-			.OnTrigger(
-			Trigger.ShutdownPrevented,
-			() =>
-			{
-				ApplicationViewModel.OnShutdownPrevented(_restartRequest);
-				_restartRequest = false; // reset the value.
-			});
->>>>>>> ce093d69
 
 		_stateMachine.Configure(State.Closed)
 			.SubstateOf(State.InitialState)
