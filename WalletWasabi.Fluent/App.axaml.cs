using System.Reactive.Concurrency;
using System.Threading.Tasks;
using Avalonia;
using Avalonia.Controls;
using Avalonia.Controls.ApplicationLifetimes;
using Avalonia.Markup.Xaml;
using ReactiveUI;
using WalletWasabi.Fluent.Models;
using WalletWasabi.Fluent.Models.ClientConfig;
using WalletWasabi.Fluent.Models.FileSystem;
using WalletWasabi.Fluent.Models.UI;
using WalletWasabi.Fluent.Models.Wallets;
using WalletWasabi.Fluent.ViewModels;
using WalletWasabi.Fluent.ViewModels.SearchBar.Sources;

namespace WalletWasabi.Fluent;

public class App : Application
{
	private readonly bool _startInBg;
	private readonly Func<Task>? _backendInitialiseAsync;
	private ApplicationStateManager? _applicationStateManager;

	public App()
	{
		Name = "Wasabi Wallet";
	}

	public App(Func<Task> backendInitialiseAsync, bool startInBg) : this()
	{
		_startInBg = startInBg;
		_backendInitialiseAsync = backendInitialiseAsync;
	}

	public override void Initialize()
	{
		AvaloniaXamlLoader.Load(this);
	}

	public override void OnFrameworkInitializationCompleted()
	{
		if (!Design.IsDesignMode)
		{
			if (ApplicationLifetime is IClassicDesktopStyleApplicationLifetime desktop)
			{
				var uiContext = CreateUiContext();
				UiContext.Default = uiContext;
				_applicationStateManager =
					new ApplicationStateManager(desktop, uiContext, _startInBg);

				DataContext = _applicationStateManager.ApplicationViewModel;

				desktop.ShutdownMode = ShutdownMode.OnExplicitShutdown;
				desktop.Exit += (sender, args) =>
				{
					MainViewModel.Instance.ClearStacks();
					MainViewModel.Instance.StatusIcon.Dispose();
				};

				RxApp.MainThreadScheduler.Schedule(
					async () =>
					{
						await _backendInitialiseAsync!(); // Guaranteed not to be null when not in designer.

						MainViewModel.Instance.Initialize();
					});
			}
		}

		base.OnFrameworkInitializationCompleted();
	}

	private static IWalletRepository CreateWalletRepository()
	{
		return new WalletRepository();
	}

	private static IHardwareWalletInterface CreateHardwareWalletInterface()
	{
		return new HardwareWalletInterface();
	}

	private static IFileSystem CreateFileSystem()
	{
		return new FileSystemModel();
	}

	private static IClientConfig CreateConfig()
	{
		return new ClientConfigModel();
	}

	private static IApplicationSettings CreateApplicationSettings()
	{
		return new ApplicationSettings(Services.PersistentConfig, Services.UiConfig);
	}

	private static ITransactionBroadcasterModel CreateBroadcaster()
	{
		// TODO: SuperJMN: Replace this by the effective network
		return new TransactionBroadcasterModel(Services.PersistentConfig.Network);
	}

	private UiContext CreateUiContext()
	{
		// This class (App) represents the actual Avalonia Application and it's sole presence means we're in the actual runtime context (as opposed to unit tests)
		// Once all ViewModels have been refactored to receive UiContext as a constructor parameter, this static singleton property can be removed.
		return new UiContext(
			new QrCodeGenerator(),
			new QrCodeReader(),
			new UiClipboard(),
			CreateWalletRepository(),
			CreateHardwareWalletInterface(),
			CreateFileSystem(),
			CreateConfig(),
			CreateApplicationSettings(),
<<<<<<< HEAD
			new EditableSearchSourceSource());
=======
			CreateBroadcaster());
>>>>>>> 3e7656ce
	}
}<|MERGE_RESOLUTION|>--- conflicted
+++ resolved
@@ -114,10 +114,7 @@
 			CreateFileSystem(),
 			CreateConfig(),
 			CreateApplicationSettings(),
-<<<<<<< HEAD
+			CreateBroadcaster(),
 			new EditableSearchSourceSource());
-=======
-			CreateBroadcaster());
->>>>>>> 3e7656ce
 	}
 }