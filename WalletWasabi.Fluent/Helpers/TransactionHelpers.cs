--- conflicted
+++ resolved
@@ -60,11 +60,7 @@
 		return txRes;
 	}
 
-<<<<<<< HEAD
-	public static BuildTransactionResult BuildTransaction(Wallet wallet, TransactionInfo transactionInfo, bool isPayJoin = false, bool tryToSign = true)
-=======
-	public static BuildTransactionResult BuildTransaction(Wallet wallet, TransactionInfo transactionInfo, BitcoinAddress destination, bool isPayJoin = false)
->>>>>>> c52ebf66
+	public static BuildTransactionResult BuildTransaction(Wallet wallet, TransactionInfo transactionInfo, BitcoinAddress destination, bool isPayJoin = false, bool tryToSign = true)
 	{
 		if (transactionInfo.IsOptimized)
 		{
@@ -94,21 +90,13 @@
 			tryToSign: tryToSign);
 	}
 
-<<<<<<< HEAD
-	public static bool TryBuildTransaction(Wallet wallet, TransactionInfo transactionInfo, [NotNullWhen(true)] out BuildTransactionResult? transaction, bool isPayJoin = false, bool tryToSign = true)
-=======
-	public static bool TryBuildTransaction(Wallet wallet, TransactionInfo transactionInfo, BitcoinAddress destination, [NotNullWhen(true)] out BuildTransactionResult? transaction, bool isPayJoin = false)
->>>>>>> c52ebf66
+	public static bool TryBuildTransaction(Wallet wallet, TransactionInfo transactionInfo, BitcoinAddress destination, [NotNullWhen(true)] out BuildTransactionResult? transaction, bool isPayJoin = false, bool tryToSign = true)
 	{
 		transaction = null;
 
 		try
 		{
-<<<<<<< HEAD
-			transaction = BuildTransaction(wallet, transactionInfo, isPayJoin, tryToSign: tryToSign);
-=======
-			transaction = BuildTransaction(wallet, transactionInfo, destination, isPayJoin);
->>>>>>> c52ebf66
+			transaction = BuildTransaction(wallet, transactionInfo, destination, isPayJoin, tryToSign: tryToSign);
 		}
 		catch (Exception)
 		{
