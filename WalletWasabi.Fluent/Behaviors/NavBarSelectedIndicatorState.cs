using System.Threading;
using Avalonia;
using Avalonia.Animation;
using Avalonia.Animation.Easings;
using Avalonia.Controls;
using Avalonia.Controls.Shapes;
using Avalonia.Layout;
using Avalonia.Media;
using Avalonia.Styling;
using Avalonia.VisualTree;

namespace WalletWasabi.Fluent.Behaviors;

public class NavBarSelectedIndicatorState : IDisposable
{
	private readonly Easing _bckEasing = new SplineEasing(0.2, 1, 0.1, 0.9);
	private readonly Easing _fwdEasing = new SplineEasing(0.1, 0.9, 0.2);
	private readonly TimeSpan _totalDuration = TimeSpan.FromSeconds(0.4);

	private CancellationTokenSource _currentAnimationCts = new();
	private Control? _activeIndicator;

	private bool _isDisposed;
	private bool _previousAnimationOngoing;

	// This will be used in the future for horizontal selection indicators.
	public Orientation NavItemsOrientation { get; set; } = Orientation.Vertical;

	public void Dispose()
	{
		_isDisposed = true;
		CancelPriorAnimation();
	}

	private void CancelPriorAnimation()
	{
		_currentAnimationCts.Cancel();
		_currentAnimationCts.Dispose();
		_currentAnimationCts = new CancellationTokenSource();
	}

	private static Matrix GetOffsetFrom(IVisual ancestor, IVisual visual)
	{
		var identity = Matrix.Identity;
		while (visual != ancestor)
		{
			var bounds = visual.Bounds;
			var topLeft = bounds.TopLeft;

			if (topLeft != new Point())
			{
				identity *= Matrix.CreateTranslation(topLeft);
			}

			if (visual.VisualParent is null)
			{
				return Matrix.Identity;
			}

			visual = visual.VisualParent;
		}

		return identity;
	}

	public async void AnimateIndicatorAsync(Control next)
	{
		if (_isDisposed)
		{
			return;
		}

		var oldZ = next.ZIndex;

		var prevIndicator = _activeIndicator;
		var nextIndicator = next;
		nextIndicator.ZIndex = int.MaxValue;
		// user clicked twice
		if (prevIndicator is null || prevIndicator.Equals(nextIndicator))
		{
			return;
		}

		// Get the common ancestor as a reference point.
		var commonAncestor = prevIndicator.FindCommonVisualAncestor(nextIndicator);

		// likely being dragged
		if (commonAncestor is null)
		{
			return;
		}

		_activeIndicator = next;

		if (_previousAnimationOngoing)
		{
			CancelPriorAnimation();
		}

		prevIndicator.Opacity = 1;
		nextIndicator.Opacity = 0;

		// Ignore the RenderTransforms so we can get the actual positions
		var prevMatrix = GetOffsetFrom(commonAncestor, prevIndicator);
		var nextMatrix = GetOffsetFrom(commonAncestor, nextIndicator);

		var prevVector = new Point().Transform(prevMatrix);
		var nextVector = new Point().Transform(nextMatrix);

		var targetVector = nextVector - prevVector;
		var fromTopToBottom = targetVector.Y > 0;
		var curEasing = fromTopToBottom ? _fwdEasing : _bckEasing;
		var newDim = Math.Abs(NavItemsOrientation == Orientation.Vertical ? targetVector.Y : targetVector.X);
		var maxScale = newDim / (NavItemsOrientation == Orientation.Vertical
			? nextIndicator.Bounds.Height
			: nextIndicator.Bounds.Width) + 1;

		Animation translationAnimation = new()
		{
			Easing = curEasing,
			Duration = _totalDuration,
			Children =
				{
					new KeyFrame
					{
						Cue = new Cue(0d),
						Setters =
						{
							new Setter(ScaleTransform.ScaleYProperty, 1d),
							new Setter(TranslateTransform.XProperty, 0d),
							new Setter(TranslateTransform.YProperty, 0d)
						}
					},
					new KeyFrame
					{
						Cue = new Cue(0.33333d),
						Setters =
						{
							new Setter(ScaleTransform.ScaleYProperty, maxScale * 0.5d)
						}
					},
					new KeyFrame
					{
						Cue = new Cue(1d),
						Setters =
						{
							new Setter(ScaleTransform.ScaleYProperty, 1d),
							new Setter(TranslateTransform.XProperty, targetVector.X),
							new Setter(TranslateTransform.YProperty, targetVector.Y)
						}
					}
				}
		};

		_previousAnimationOngoing = true;
		await translationAnimation.RunAsync(prevIndicator, null, _currentAnimationCts.Token);
		_previousAnimationOngoing = false;

		prevIndicator.Opacity = 0;
<<<<<<< HEAD
		nextIndicator.Opacity = 1;
		nextIndicator.ZIndex = oldZ;
=======
		nextIndicator.Opacity = Equals(_activeIndicator, nextIndicator) ? 1 : 0;
>>>>>>> 97e4061e
	}

	public void SetActive(Control initial)
	{
		if (_activeIndicator is not null)
		{
			_activeIndicator.Opacity = 0;
		}

		_activeIndicator = initial;
		_activeIndicator.Opacity = 1;
	}
}<|MERGE_RESOLUTION|>--- conflicted
+++ resolved
@@ -70,11 +70,8 @@
 			return;
 		}
 
-		var oldZ = next.ZIndex;
-
 		var prevIndicator = _activeIndicator;
 		var nextIndicator = next;
-		nextIndicator.ZIndex = int.MaxValue;
 		// user clicked twice
 		if (prevIndicator is null || prevIndicator.Equals(nextIndicator))
 		{
@@ -157,12 +154,7 @@
 		_previousAnimationOngoing = false;
 
 		prevIndicator.Opacity = 0;
-<<<<<<< HEAD
-		nextIndicator.Opacity = 1;
-		nextIndicator.ZIndex = oldZ;
-=======
 		nextIndicator.Opacity = Equals(_activeIndicator, nextIndicator) ? 1 : 0;
->>>>>>> 97e4061e
 	}
 
 	public void SetActive(Control initial)
