{
  "version": 1,
  "dependencies": {
    ".NETCoreApp,Version=v5.0": {
      "Avalonia.Diagnostics": {
        "type": "Direct",
<<<<<<< HEAD
        "requested": "[0.10.999-cibuild0013745-beta, )",
        "resolved": "0.10.999-cibuild0013745-beta",
        "contentHash": "ccM0LozdXe+RxdpZtDxdMZh9Y1yqe1GrebtfaNmKr+mNrgvVpzbI92vpSoLhH5ckPxL4d5eZXB0Z04QhoZswtA==",
        "dependencies": {
          "Avalonia": "0.10.999-cibuild0013745-beta",
          "Avalonia.Controls.DataGrid": "0.10.999-cibuild0013745-beta",
=======
        "requested": "[0.10.2, )",
        "resolved": "0.10.2",
        "contentHash": "cT0XEV2VzSMYqkfmQ+T933yRucuA1fynXkF4dLGDOyUf13VULHLj59a3KjiXjRGt1EmcHMks9FkUPeISD6cnQQ==",
        "dependencies": {
          "Avalonia": "0.10.2",
          "Avalonia.Controls.DataGrid": "0.10.2",
>>>>>>> 1ce0870f
          "Microsoft.CodeAnalysis.CSharp.Scripting": "3.4.0",
          "System.Reactive": "5.0.0"
        }
      },
      "Avalonia.ReactiveUI": {
        "type": "Direct",
<<<<<<< HEAD
        "requested": "[0.10.999-cibuild0013745-beta, )",
        "resolved": "0.10.999-cibuild0013745-beta",
        "contentHash": "y/mylo+gDX1Rudi6jyvgzFEGFr4RNvnptX/WLlAbyHuQihY4EV0y8ny1zLRwWjhJYXL0qpLumYCNuoCminkEMg==",
        "dependencies": {
          "Avalonia": "0.10.999-cibuild0013745-beta",
=======
        "requested": "[0.10.2, )",
        "resolved": "0.10.2",
        "contentHash": "hpqXLu+U2h+S4/IbGT6tbA2/c4RzkXNLy8N3AFhDXIrEuPg7FhPiEgYl8wHq0xoew1CatkSYFRfKvcSZg7GerA==",
        "dependencies": {
          "Avalonia": "0.10.2",
>>>>>>> 1ce0870f
          "ReactiveUI": "13.2.10",
          "System.Reactive": "5.0.0"
        }
      },
      "Avalonia.Xaml.Behaviors": {
        "type": "Direct",
        "requested": "[0.10.2, )",
        "resolved": "0.10.2",
        "contentHash": "TN6JMovLB4JH/nDKrYnYWmTDaK8aUwsoU4bF36ihzUbjfs/6NnC/YD69hJcNbzB0Jq/XYyreVdCE5GAeEpyZEw==",
        "dependencies": {
          "Avalonia": "0.10.2",
          "Avalonia.Xaml.Interactions": "0.10.2",
          "Avalonia.Xaml.Interactivity": "0.10.2"
        }
      },
      "Avalonia.Xaml.Interactions.Custom": {
        "type": "Direct",
        "requested": "[0.10.2, )",
        "resolved": "0.10.2",
        "contentHash": "IBzkAb4DHWcDHt7ZOlS/BoQeiYdfjbW71A/qAhFDbyDEyqAH5ddj7Z6gRyJmtGDY5+S+tNnSDkOkjHQjX7I9zQ==",
        "dependencies": {
          "Avalonia": "0.10.2",
          "Avalonia.Xaml.Interactivity": "0.10.2"
        }
      },
      "Avalonia.Xaml.Interactivity": {
        "type": "Direct",
        "requested": "[0.10.2, )",
        "resolved": "0.10.2",
        "contentHash": "et2OGiTWC4iFJncwRRQMQDGwN9ktmwaJjVxekp9bfsUfJKAcXjCHGvQCAk+9BlfJ1rCfgKJLrfJCHkGEAj3NPA==",
        "dependencies": {
          "Avalonia": "0.10.2"
        }
      },
      "Avalonia": {
        "type": "Transitive",
<<<<<<< HEAD
        "resolved": "0.10.999-cibuild0013745-beta",
        "contentHash": "RpEufIM4X6Ycx4AZ2ve17JtlDCsd9rJodv6luX+LVJD2jjBKH44LlMmIYiS9yeQQaLrgIwleIlbXHSrozacYxw==",
        "dependencies": {
          "Avalonia.Remote.Protocol": "0.10.999-cibuild0013745-beta",
=======
        "resolved": "0.10.2",
        "contentHash": "/9XKPkJTEjGp+EmmRKBntQDqkn4QKsjAxrNGL97JB9DoGOcfz94otfb0TvOs/KDHSYz7SwVfilf0Dh+MXhs5LQ==",
        "dependencies": {
          "Avalonia.Remote.Protocol": "0.10.2",
>>>>>>> 1ce0870f
          "JetBrains.Annotations": "10.3.0",
          "System.ComponentModel.Annotations": "4.5.0",
          "System.Memory": "4.5.3",
          "System.Reactive": "5.0.0",
          "System.Runtime.CompilerServices.Unsafe": "4.6.0",
          "System.ValueTuple": "4.5.0"
        }
      },
      "Avalonia.Angle.Windows.Natives": {
        "type": "Transitive",
        "resolved": "2.1.0.2019013001",
        "contentHash": "sMJYV9/Xha3uy6gvKQFgakTOeRxuU43eI/lUj5O7cI8dkBKJ9QwNCHnIF4AY2ZsQuojPPnYaQmrtzpqeWyacyg=="
      },
      "Avalonia.Controls.DataGrid": {
        "type": "Transitive",
<<<<<<< HEAD
        "resolved": "0.10.999-cibuild0013745-beta",
        "contentHash": "FiLgiMFvgeZzVkTolg+74cwtLMRp5UcXuJZ/zZA/SkWSrPMS0FV69jZ+Ge9BqYxjwpv0UsDBDNG/FJDt9nPlKA==",
        "dependencies": {
          "Avalonia": "0.10.999-cibuild0013745-beta",
          "Avalonia.Remote.Protocol": "0.10.999-cibuild0013745-beta",
=======
        "resolved": "0.10.2",
        "contentHash": "FgTq0ihtzafYXaZ6dl0z74jacVa4D/dCpnKc5Emy1cLt6Ok/W+3iLYzS59bu+/XoGPAVnb+BDDXxByXDit7wFA==",
        "dependencies": {
          "Avalonia": "0.10.2",
          "Avalonia.Remote.Protocol": "0.10.2",
>>>>>>> 1ce0870f
          "JetBrains.Annotations": "10.3.0",
          "System.Reactive": "5.0.0"
        }
      },
      "Avalonia.Desktop": {
        "type": "Transitive",
        "resolved": "0.9.12",
        "contentHash": "e30JwlGf9bUa/4Aizpuy6a2WlIfdoTSy+OwdZDyiayg1kN8tG6py9vNctvWNgC/5QnhRXAzFk1YzWvgLpma0Pg==",
        "dependencies": {
          "Avalonia": "0.9.12",
          "Avalonia.Direct2D1": "0.9.12",
          "Avalonia.Native": "0.9.12",
          "Avalonia.Skia": "0.9.12",
          "Avalonia.Win32": "0.9.12",
          "Avalonia.X11": "0.9.12"
        }
      },
      "Avalonia.Direct2D1": {
        "type": "Transitive",
        "resolved": "0.9.12",
        "contentHash": "qaWmmkV6O14gDofOVSPweMvPeH0rqDQULPwnvXsQ8obJIFRpD4XkQXtdNX4jS+vi7cKuE/c8u6rbg7FtbfO7BQ==",
        "dependencies": {
          "Avalonia": "0.9.12",
          "JetBrains.Annotations": "10.3.0",
          "SharpDX": "4.0.1",
          "SharpDX.DXGI": "4.0.1",
          "SharpDX.Direct2D1": "4.0.1",
          "SharpDX.Direct3D11": "4.0.1",
          "System.Reactive": "4.1.6"
        }
      },
      "Avalonia.FreeDesktop": {
        "type": "Transitive",
        "resolved": "0.9.12",
        "contentHash": "kGFGvXFxE78vDfV8kxlkU1iNEbN+3l14xoC0rj1CBn3HHgp7smJaEumtJ64ckuVqaXY1BGat9WLlp0h3G+QJAQ==",
        "dependencies": {
          "Avalonia": "0.9.12",
          "Tmds.DBus": "0.7.0"
        }
      },
      "Avalonia.Native": {
        "type": "Transitive",
        "resolved": "0.9.12",
        "contentHash": "K8ZkaT+CPnhF7TjMmYY2taXrSNkQAMoZdTpgUXlxW5hk6K4pD8oN1mEXuM0MY0BPzXNh8fUNhEEHktt7+D2SHg==",
        "dependencies": {
          "Avalonia": "0.9.12",
          "SharpGen.Runtime": "1.2.1",
          "SharpGen.Runtime.COM": "1.2.0"
        }
      },
      "Avalonia.Remote.Protocol": {
        "type": "Transitive",
<<<<<<< HEAD
        "resolved": "0.10.999-cibuild0013745-beta",
        "contentHash": "G5GIh1GgICwdw/vb7x3H6TxoEBd2np7lGUW3bgMfSqYxNIMtHQ9qSW3SgfOrYOmdbptGDkKylGMY4owLjkugrQ=="
=======
        "resolved": "0.10.2",
        "contentHash": "pGOw77LZv7ISw2yLPYlrDSHagfY8i2+3oN6+1BRQaJDrqCEehIQJcR3nZosb1vmuHccke0R35kykLNNlt7C6WQ=="
>>>>>>> 1ce0870f
      },
      "Avalonia.Skia": {
        "type": "Transitive",
        "resolved": "0.9.12",
        "contentHash": "WiBKVRiroYXCxGvV57lJiut9ISis0zmNWBp0/T56vEGhJkjuZuvImGYG72mKXe/IktzEOpAjs5U4fLCNCJub/Q==",
        "dependencies": {
          "Avalonia": "0.9.12",
          "Avalonia.Skia.Linux.Natives": "1.68.0.2",
          "SkiaSharp": "1.68.0"
        }
      },
      "Avalonia.Skia.Linux.Natives": {
        "type": "Transitive",
        "resolved": "1.68.0.2",
        "contentHash": "+QOEmxgocpdXCeDp9e/dP1ZW+J9G4U3IcnwRHBD5tn6hYCGoroE1Wsdws49EE1qF5UjfxhMzy3cgoxuXC/D3pA==",
        "dependencies": {
          "Microsoft.NETCore.Platforms": "1.0.1",
          "SkiaSharp": "[1.68.0]"
        }
      },
      "Avalonia.Win32": {
        "type": "Transitive",
        "resolved": "0.9.12",
        "contentHash": "idimBlkjqFNR6PvobwB6fNimquClk3ur+JYDPHvP44dhc9Vlz4dd0luWVyekayZAor/rGUAx/zEBWDuEXpckvQ==",
        "dependencies": {
          "Avalonia": "0.9.12",
          "System.Drawing.Common": "4.5.0"
        }
      },
      "Avalonia.X11": {
        "type": "Transitive",
        "resolved": "0.9.12",
        "contentHash": "Wyzk+aWgtBa0tQbQQ+EQ3K72cRBDPwXN5usWNQ9vCf0OwxyKET36Q+RpVIyaSdvPCjpjRqZ7ChtMIrHQaFVcPw==",
        "dependencies": {
          "Avalonia": "0.9.12",
          "Avalonia.FreeDesktop": "0.9.12",
          "Avalonia.Skia": "0.9.12"
        }
      },
      "Avalonia.Xaml.Interactions": {
        "type": "Transitive",
        "resolved": "0.10.2",
        "contentHash": "0vmuPlsF9i+6F8B4s4IaNaC3AXuZYKMCEgbpFtoCMLfmb6yLNYNJiZ+KZwg5/EYgUx3ggnhm/a3AymVJogk9lQ==",
        "dependencies": {
          "Avalonia": "0.10.2",
          "Avalonia.Xaml.Interactivity": "0.10.2"
        }
      },
      "AvalonStudio.Shell": {
        "type": "Transitive",
        "resolved": "0.9.9",
        "contentHash": "ql1dytd+sD+HsGNw0xCtxsjy/0a98aq5CI+HGtUEpLrZF5aygPQgpRsKUIG4O3Kk+3V3j49q5Zuvfs3l4N0BBQ==",
        "dependencies": {
          "Avalonia": "0.9.9",
          "Avalonia.Angle.Windows.Natives": "2.1.0.2019013001",
          "Avalonia.Desktop": "0.9.9",
          "Avalonia.ReactiveUI": "0.9.9",
          "Avalonia.Xaml.Behaviors": "0.9.9",
          "Avalonia.Xaml.Interactions": "0.9.9",
          "Avalonia.Xaml.Interactions.Custom": "0.9.9",
          "Avalonia.Xaml.Interactivity": "0.9.9",
          "Dock.Avalonia": "0.9.9",
          "Dock.Model.ReactiveUI": "0.9.9",
          "Microsoft.Extensions.DependencyModel": "2.1.0",
          "Newtonsoft.Json": "12.0.2",
          "ReactiveUI": "10.3.6",
          "System.Collections.Immutable": "1.6.0",
          "System.Composition": "1.0.31",
          "System.IO.FileSystem.Primitives": "4.3.0",
          "System.Runtime.InteropServices": "4.3.0"
        }
      },
      "Dock.Avalonia": {
        "type": "Transitive",
        "resolved": "0.9.9",
        "contentHash": "XbridWCf05E/NlpdJBuWRlosEgjcs30XRDV6GMrPEVILaQqRpxVzManqYmT4yYzQ9ahp7LT6ry2TIMt10/GP+g==",
        "dependencies": {
          "Avalonia": "0.9.9",
          "Dock.Model": "0.9.9"
        }
      },
      "Dock.Avalonia.Themes.Default": {
        "type": "Transitive",
        "resolved": "0.9.9",
        "contentHash": "YNKSOKrYnyRpQ1U7OcWc5GxnhK6N1PYn3v6J36pw2UT+7xTDyC9GZ7aWNdD0OogVqpJM6bzv9VhUAzMSLYUvOg==",
        "dependencies": {
          "Avalonia": "0.9.9",
          "Dock.Avalonia": "0.9.9",
          "Dock.Model": "0.9.9"
        }
      },
      "Dock.Avalonia.Themes.Metro": {
        "type": "Transitive",
        "resolved": "0.9.9",
        "contentHash": "1xGQIMPuz9v7e0PpP5sc8oBJ1ppCRNf0bOyQ41NNjIILRpWg5VM9LLGedHiBEWLgCmF6O+l2tmzL2PqbAkw/Fg==",
        "dependencies": {
          "Avalonia": "0.9.9",
          "Dock.Avalonia": "0.9.9",
          "Dock.Model": "0.9.9"
        }
      },
      "Dock.Model": {
        "type": "Transitive",
        "resolved": "0.9.9",
        "contentHash": "mFjG1IgyEd017CEVp1eGzru1Xpr2gqw7gyXf4JvWaY8J09ACCY6YaC/kO2avU9x+xf4cpKNhpnx58hl9pthckg=="
      },
      "Dock.Model.ReactiveUI": {
        "type": "Transitive",
        "resolved": "0.9.9",
        "contentHash": "XwIaqAK9apeanfmmEpHW+ZS+zy4EBe7YhUYgOiDFM02jOf3fTRDMOwWvm9pWwuB7cp14/cA8qWfGB8+7A5uG9w==",
        "dependencies": {
          "Dock.Model": "0.9.9",
          "reactiveui": "10.3.6"
        }
      },
      "DynamicData": {
        "type": "Transitive",
        "resolved": "7.1.1",
        "contentHash": "Pc6J5bFnSxEa64PV2V67FMcLlDdpv6m+zTBKSnRN3aLon/WtWWy8kuDpHFbJlgXHtqc6Nxloj9ItuvDlvKC/8w==",
        "dependencies": {
          "System.Reactive": "5.0.0"
        }
      },
      "JetBrains.Annotations": {
        "type": "Transitive",
        "resolved": "10.3.0",
        "contentHash": "0GLU9lwGVXjUNlr9ZIdAgjqLI2Zm/XFGJFaqJ1T1sU+kwfeMLhm68+rblUrNUP9psRl4i8yM7Ghb4ia4oI2E5g==",
        "dependencies": {
          "System.Runtime": "4.1.0"
        }
      },
      "Libuv": {
        "type": "Transitive",
        "resolved": "1.9.1",
        "contentHash": "uqX2Frwf9PW8MaY7PRNY6HM5BpW1D8oj1EdqzrmbEFD5nH63Yat3aEjN/tws6Tw6Fk7LwmLBvtUh32tTeTaHiA==",
        "dependencies": {
          "Microsoft.NETCore.Platforms": "1.0.1"
        }
      },
      "Microsoft.AspNetCore.JsonPatch": {
        "type": "Transitive",
        "resolved": "5.0.5",
        "contentHash": "ViYrCnQFWP3BHVyq73YYe7OijodEp0qBt3l0H3tQtdGB83fb/uEBPGXGrSvfCLkLJPa/Rk4/ZH3oEQcQao2VUg==",
        "dependencies": {
          "Microsoft.CSharp": "4.7.0",
          "Newtonsoft.Json": "12.0.2"
        }
      },
      "Microsoft.AspNetCore.Mvc.NewtonsoftJson": {
        "type": "Transitive",
        "resolved": "5.0.5",
        "contentHash": "3Vd2hbJwrHFOk6dYpqFQ10BBLeJvMPmbx3hxqH5erxSlvFOufnq3C9Nnz+hPpaqazRAQcOgkAWGvBsB3AM2XlQ==",
        "dependencies": {
          "Microsoft.AspNetCore.JsonPatch": "5.0.5",
          "Newtonsoft.Json": "12.0.2",
          "Newtonsoft.Json.Bson": "1.0.2"
        }
      },
      "Microsoft.CodeAnalysis.Analyzers": {
        "type": "Transitive",
        "resolved": "2.9.6",
        "contentHash": "Kmms3TxGQMNb95Cu/3K+0bIcMnV4qf/phZBLAB0HUi65rBPxP4JO3aM2LoAcb+DFS600RQJMZ7ZLyYDTbLwJOQ=="
      },
      "Microsoft.CodeAnalysis.Common": {
        "type": "Transitive",
        "resolved": "3.4.0",
        "contentHash": "3ncA7cV+iXGA1VYwe2UEZXcvWyZSlbexWjM9AvocP7sik5UD93qt9Hq0fMRGk0jFRmvmE4T2g+bGfXiBVZEhLw==",
        "dependencies": {
          "Microsoft.CodeAnalysis.Analyzers": "2.9.6",
          "System.Collections.Immutable": "1.5.0",
          "System.Memory": "4.5.3",
          "System.Reflection.Metadata": "1.6.0",
          "System.Runtime.CompilerServices.Unsafe": "4.5.2",
          "System.Text.Encoding.CodePages": "4.5.1",
          "System.Threading.Tasks.Extensions": "4.5.3"
        }
      },
      "Microsoft.CodeAnalysis.CSharp": {
        "type": "Transitive",
        "resolved": "3.4.0",
        "contentHash": "/LsTtgcMN6Tu1oo7/WYbRAHL4/ubXC/miEakwTpcZKJKtFo7D0AK95Hw0dbGxul6C8WJu60v6NP2435TDYZM+Q==",
        "dependencies": {
          "Microsoft.CodeAnalysis.Common": "[3.4.0]"
        }
      },
      "Microsoft.CodeAnalysis.CSharp.Scripting": {
        "type": "Transitive",
        "resolved": "3.4.0",
        "contentHash": "tLgqc76qXHmONUhWhxo7z3TcL/LmGFWIUJm1exbQmVJohuQvJnejUMxmVkdxDfMuMZU1fIyJXPZ6Fkp4FEneAg==",
        "dependencies": {
          "Microsoft.CSharp": "4.3.0",
          "Microsoft.CodeAnalysis.CSharp": "[3.4.0]",
          "Microsoft.CodeAnalysis.Common": "[3.4.0]",
          "Microsoft.CodeAnalysis.Scripting.Common": "[3.4.0]"
        }
      },
      "Microsoft.CodeAnalysis.Scripting.Common": {
        "type": "Transitive",
        "resolved": "3.4.0",
        "contentHash": "+b6I3DZL2zvck+B/E/aiOveakj5U2G2BcYODQxcGh2IDbatNU3XXxGT1HumkWB5uIZI2Leu0opBgBpjScmjGMA==",
        "dependencies": {
          "Microsoft.CodeAnalysis.Common": "[3.4.0]"
        }
      },
      "Microsoft.CodeAnalysis.VisualBasic": {
        "type": "Transitive",
        "resolved": "1.3.0",
        "contentHash": "Sf3k8PkTkWqBmXnnblJbvb7ewO6mJzX6WO2t7m04BmOY5qBq6yhhyXnn/BMM+QCec3Arw3X35Zd8f9eBql0qgg==",
        "dependencies": {
          "Microsoft.CodeAnalysis.Common": "1.3.0"
        }
      },
      "Microsoft.CSharp": {
        "type": "Transitive",
        "resolved": "4.7.0",
        "contentHash": "pTj+D3uJWyN3My70i2Hqo+OXixq3Os2D1nJ2x92FFo6sk8fYS1m1WLNTs0Dc1uPaViH0YvEEwvzddQ7y4rhXmA=="
      },
      "Microsoft.DotNet.PlatformAbstractions": {
        "type": "Transitive",
        "resolved": "2.1.0",
        "contentHash": "9KPDwvb/hLEVXYruVHVZ8BkebC8j17DmPb56LnqRF74HqSPLjCkrlFUjOtFpQPA2DeADBRTI/e69aCfRBfrhxw==",
        "dependencies": {
          "System.AppContext": "4.1.0",
          "System.Collections": "4.0.11",
          "System.IO": "4.1.0",
          "System.IO.FileSystem": "4.0.1",
          "System.Reflection.TypeExtensions": "4.1.0",
          "System.Runtime.Extensions": "4.1.0",
          "System.Runtime.InteropServices": "4.1.0",
          "System.Runtime.InteropServices.RuntimeInformation": "4.0.0"
        }
      },
      "Microsoft.Extensions.DependencyModel": {
        "type": "Transitive",
        "resolved": "2.1.0",
        "contentHash": "nS2XKqi+1A1umnYNLX2Fbm/XnzCxs5i+zXVJ3VC6r9t2z0NZr9FLnJN4VQpKigdcWH/iFTbMuX6M6WQJcTjVIg==",
        "dependencies": {
          "Microsoft.DotNet.PlatformAbstractions": "2.1.0",
          "Newtonsoft.Json": "9.0.1",
          "System.Diagnostics.Debug": "4.0.11",
          "System.Dynamic.Runtime": "4.0.11",
          "System.Linq": "4.1.0"
        }
      },
      "Microsoft.Extensions.Logging.Abstractions": {
        "type": "Transitive",
        "resolved": "1.0.0",
        "contentHash": "wHT6oY50q36mAXBRKtFaB7u07WxKC5u2M8fi3PqHOOnHyUo9gD0u1TlCNR8UObHQxKMYwqlgI8TLcErpt29n8A==",
        "dependencies": {
          "System.Collections": "4.0.11",
          "System.Collections.Concurrent": "4.0.12",
          "System.Diagnostics.Debug": "4.0.11",
          "System.Globalization": "4.0.11",
          "System.Linq": "4.1.0",
          "System.Reflection": "4.1.0",
          "System.Resources.ResourceManager": "4.0.1",
          "System.Runtime.Extensions": "4.1.0",
          "System.Runtime.InteropServices": "4.1.0"
        }
      },
      "Microsoft.NETCore.App": {
        "type": "Transitive",
        "resolved": "1.0.5",
        "contentHash": "rqd+4QNUIdrauKaP8KVo2Ut5OeEGoyOsAMZr7u1IEtSRx5LeA1omVCLpY0TJ5Z47jfMm/MRuD/RG5Ahg8WwX2w==",
        "dependencies": {
          "Libuv": "1.9.1",
          "Microsoft.CSharp": "4.0.1",
          "Microsoft.CodeAnalysis.CSharp": "1.3.0",
          "Microsoft.CodeAnalysis.VisualBasic": "1.3.0",
          "Microsoft.NETCore.DotNetHostPolicy": "1.0.5",
          "Microsoft.NETCore.Platforms": "1.0.2",
          "Microsoft.NETCore.Runtime.CoreCLR": "1.0.7",
          "Microsoft.VisualBasic": "10.0.1",
          "NETStandard.Library": "1.6.0",
          "System.Buffers": "4.0.0",
          "System.Collections.Immutable": "1.2.0",
          "System.ComponentModel": "4.0.1",
          "System.ComponentModel.Annotations": "4.1.0",
          "System.Diagnostics.DiagnosticSource": "4.0.0",
          "System.Diagnostics.Process": "4.1.0",
          "System.Dynamic.Runtime": "4.0.11",
          "System.Globalization.Extensions": "4.0.1",
          "System.IO.FileSystem.Watcher": "4.0.0",
          "System.IO.MemoryMappedFiles": "4.0.0",
          "System.IO.UnmanagedMemoryStream": "4.0.1",
          "System.Linq.Expressions": "4.1.1",
          "System.Linq.Parallel": "4.0.1",
          "System.Linq.Queryable": "4.0.1",
          "System.Net.Http": "4.1.2",
          "System.Net.NameResolution": "4.0.0",
          "System.Net.Requests": "4.0.11",
          "System.Net.Security": "4.0.1",
          "System.Net.WebHeaderCollection": "4.0.1",
          "System.Numerics.Vectors": "4.1.1",
          "System.Reflection.DispatchProxy": "4.0.1",
          "System.Reflection.Metadata": "1.3.0",
          "System.Reflection.TypeExtensions": "4.1.0",
          "System.Resources.Reader": "4.0.0",
          "System.Runtime.Loader": "4.0.0",
          "System.Security.Cryptography.Algorithms": "4.2.0",
          "System.Security.Cryptography.Encoding": "4.0.0",
          "System.Security.Cryptography.Primitives": "4.0.0",
          "System.Security.Cryptography.X509Certificates": "4.1.0",
          "System.Threading.Tasks.Dataflow": "4.6.0",
          "System.Threading.Tasks.Extensions": "4.0.0",
          "System.Threading.Tasks.Parallel": "4.0.1",
          "System.Threading.Thread": "4.0.0",
          "System.Threading.ThreadPool": "4.0.10",
          "runtime.native.System.Security.Cryptography": "4.0.1"
        }
      },
      "Microsoft.NETCore.DotNetHost": {
        "type": "Transitive",
        "resolved": "1.0.1",
        "contentHash": "uaMgykq6AckP3hZW4dsD6zjocxyXPz0tcTl8OX7mlSUWsyFXdtf45sjdwI0JIHxt3gnI6GihAlOAwYK8HE4niQ=="
      },
      "Microsoft.NETCore.DotNetHostPolicy": {
        "type": "Transitive",
        "resolved": "1.0.5",
        "contentHash": "KR8e8+lh/YnhD0wDCMBRUjn0/VnryxHbu6I61U6m7PAyz9HbRr+iX3BYL925OHMFuFmk1atc/RRGjGtVOVrvrg==",
        "dependencies": {
          "Microsoft.NETCore.DotNetHostResolver": "1.0.1"
        }
      },
      "Microsoft.NETCore.DotNetHostResolver": {
        "type": "Transitive",
        "resolved": "1.0.1",
        "contentHash": "GEXgpAHB9E0OhfcmNJ664Xcd2bJkz2qkGIAFmCgEI5ANlQy4qEEmBVfUqA+Z9HB85ZwWxZc1eIJ6fxdxcjrctg==",
        "dependencies": {
          "Microsoft.NETCore.DotNetHost": "1.0.1"
        }
      },
      "Microsoft.NETCore.Jit": {
        "type": "Transitive",
        "resolved": "1.0.7",
        "contentHash": "pNYSZFvX14x4ubToTLxj9O9xNIEg1kHaL6gkMr8urWKIY65cu8272KRlT3cgJCKLbzFO0XZDjvPlRBCFrbJm7Q=="
      },
      "Microsoft.NETCore.Platforms": {
        "type": "Transitive",
        "resolved": "5.0.0",
        "contentHash": "VyPlqzH2wavqquTcYpkIIAQ6WdenuKoFN0BdYBbCWsclXacSOHNQn66Gt4z5NBqEYW0FAPm5rlvki9ZiCij5xQ=="
      },
      "Microsoft.NETCore.Runtime.CoreCLR": {
        "type": "Transitive",
        "resolved": "1.0.7",
        "contentHash": "t81co+R1xDubSQDDYP+zddd1Eya7xGeN2XlJMSsNFUCKRm35/5u8knnXOQTdfE1nf6bYqPROt18WlhdZui1FLA==",
        "dependencies": {
          "Microsoft.NETCore.Jit": "1.0.7",
          "Microsoft.NETCore.Windows.ApiSets": "1.0.1"
        }
      },
      "Microsoft.NETCore.Targets": {
        "type": "Transitive",
        "resolved": "1.1.3",
        "contentHash": "3Wrmi0kJDzClwAC+iBdUBpEKmEle8FQNsCs77fkiOIw/9oYA07bL1EZNX0kQ2OMN3xpwvl0vAtOCYY3ndDNlhQ=="
      },
      "Microsoft.NETCore.Windows.ApiSets": {
        "type": "Transitive",
        "resolved": "1.0.1",
        "contentHash": "SaToCvvsGMxTgtLv/BrFQ5IFMPRE1zpWbnqbpwykJa8W5XiX82CXI6K2o7yf5xS7EP6t/JzFLV0SIDuWpvBZVw=="
      },
      "Microsoft.VisualBasic": {
        "type": "Transitive",
        "resolved": "10.0.1",
        "contentHash": "HpNyOf/4Tp2lh4FyywB55VITk0SqVxEjDzsVDDyF1yafDN6Bq18xcHowzCPINyYHUTgGcEtmpYiRsFdSo0KKdQ==",
        "dependencies": {
          "System.Collections": "4.0.11",
          "System.Diagnostics.Debug": "4.0.11",
          "System.Dynamic.Runtime": "4.0.11",
          "System.Globalization": "4.0.11",
          "System.Linq": "4.1.0",
          "System.Linq.Expressions": "4.1.0",
          "System.ObjectModel": "4.0.12",
          "System.Reflection": "4.1.0",
          "System.Reflection.Extensions": "4.0.1",
          "System.Reflection.Primitives": "4.0.1",
          "System.Reflection.TypeExtensions": "4.1.0",
          "System.Resources.ResourceManager": "4.0.1",
          "System.Runtime": "4.1.0",
          "System.Runtime.Extensions": "4.1.0",
          "System.Runtime.InteropServices": "4.1.0",
          "System.Threading": "4.0.11"
        }
      },
      "Microsoft.Win32.Primitives": {
        "type": "Transitive",
        "resolved": "4.3.0",
        "contentHash": "9ZQKCWxH7Ijp9BfahvL2Zyf1cJIk8XYLF6Yjzr2yi0b2cOut/HQ31qf1ThHAgCc3WiZMdnWcfJCgN82/0UunxA==",
        "dependencies": {
          "Microsoft.NETCore.Platforms": "1.1.0",
          "Microsoft.NETCore.Targets": "1.1.0",
          "System.Runtime": "4.3.0"
        }
      },
      "Microsoft.Win32.Registry": {
        "type": "Transitive",
        "resolved": "4.0.0",
        "contentHash": "q+eLtROUAQ3OxYA5mpQrgyFgzLQxIyrfT2eLpYX5IEPlHmIio2nh4F5bgOaQoGOV865kFKZZso9Oq9RlazvXtg==",
        "dependencies": {
          "Microsoft.NETCore.Platforms": "1.0.1",
          "System.Collections": "4.0.11",
          "System.Globalization": "4.0.11",
          "System.Resources.ResourceManager": "4.0.1",
          "System.Runtime": "4.1.0",
          "System.Runtime.Extensions": "4.1.0",
          "System.Runtime.Handles": "4.0.1",
          "System.Runtime.InteropServices": "4.1.0"
        }
      },
      "Microsoft.Win32.SystemEvents": {
        "type": "Transitive",
        "resolved": "5.0.0",
        "contentHash": "Bh6blKG8VAKvXiLe2L+sEsn62nc1Ij34MrNxepD2OCrS5cpCwQa9MeLyhVQPQ/R4Wlzwuy6wMK8hLb11QPDRsQ==",
        "dependencies": {
          "Microsoft.NETCore.Platforms": "5.0.0"
        }
      },
      "NBitcoin": {
        "type": "Transitive",
        "resolved": "5.0.77",
        "contentHash": "Mr/L8vIDbOfjqJKLLKV8bXx50tk/757/fA90cX7pxHfvp5qzgzL8q/HNCuRSs0Zg8t2E34VZk2/FLWElFYm5nQ==",
        "dependencies": {
          "Microsoft.Extensions.Logging.Abstractions": "1.0.0",
          "Newtonsoft.Json": "11.0.2"
        }
      },
      "NBitcoin.Secp256k1": {
        "type": "Transitive",
        "resolved": "1.0.10",
        "contentHash": "+CbOOtba1tv4p0G8uKRmwH4he5LXNtqfxdIrDi0RcVViR7HRTbaoDE7tJ7cAkg7pxuiNHGkpvtn+rFgkPxYgYw=="
      },
      "NETStandard.Library": {
        "type": "Transitive",
        "resolved": "1.6.1",
        "contentHash": "WcSp3+vP+yHNgS8EV5J7pZ9IRpeDuARBPN28by8zqff1wJQXm26PVU8L3/fYLBJVU7BtDyqNVWq2KlCVvSSR4A==",
        "dependencies": {
          "Microsoft.NETCore.Platforms": "1.1.0",
          "Microsoft.Win32.Primitives": "4.3.0",
          "System.AppContext": "4.3.0",
          "System.Collections": "4.3.0",
          "System.Collections.Concurrent": "4.3.0",
          "System.Console": "4.3.0",
          "System.Diagnostics.Debug": "4.3.0",
          "System.Diagnostics.Tools": "4.3.0",
          "System.Diagnostics.Tracing": "4.3.0",
          "System.Globalization": "4.3.0",
          "System.Globalization.Calendars": "4.3.0",
          "System.IO": "4.3.0",
          "System.IO.Compression": "4.3.0",
          "System.IO.Compression.ZipFile": "4.3.0",
          "System.IO.FileSystem": "4.3.0",
          "System.IO.FileSystem.Primitives": "4.3.0",
          "System.Linq": "4.3.0",
          "System.Linq.Expressions": "4.3.0",
          "System.Net.Http": "4.3.0",
          "System.Net.Primitives": "4.3.0",
          "System.Net.Sockets": "4.3.0",
          "System.ObjectModel": "4.3.0",
          "System.Reflection": "4.3.0",
          "System.Reflection.Extensions": "4.3.0",
          "System.Reflection.Primitives": "4.3.0",
          "System.Resources.ResourceManager": "4.3.0",
          "System.Runtime": "4.3.0",
          "System.Runtime.Extensions": "4.3.0",
          "System.Runtime.Handles": "4.3.0",
          "System.Runtime.InteropServices": "4.3.0",
          "System.Runtime.InteropServices.RuntimeInformation": "4.3.0",
          "System.Runtime.Numerics": "4.3.0",
          "System.Security.Cryptography.Algorithms": "4.3.0",
          "System.Security.Cryptography.Encoding": "4.3.0",
          "System.Security.Cryptography.Primitives": "4.3.0",
          "System.Security.Cryptography.X509Certificates": "4.3.0",
          "System.Text.Encoding": "4.3.0",
          "System.Text.Encoding.Extensions": "4.3.0",
          "System.Text.RegularExpressions": "4.3.0",
          "System.Threading": "4.3.0",
          "System.Threading.Tasks": "4.3.0",
          "System.Threading.Timer": "4.3.0",
          "System.Xml.ReaderWriter": "4.3.0",
          "System.Xml.XDocument": "4.3.0"
        }
      },
      "Newtonsoft.Json": {
        "type": "Transitive",
        "resolved": "12.0.2",
        "contentHash": "rTK0s2EKlfHsQsH6Yx2smvcTCeyoDNgCW7FEYyV01drPlh2T243PR2DiDXqtC5N4GDm4Ma/lkxfW5a/4793vbA=="
      },
      "Newtonsoft.Json.Bson": {
        "type": "Transitive",
        "resolved": "1.0.2",
        "contentHash": "QYFyxhaABwmq3p/21VrZNYvCg3DaEoN/wUuw5nmfAf0X3HLjgupwhkEWdgfb9nvGAUIv3osmZoD3kKl4jxEmYQ==",
        "dependencies": {
          "Newtonsoft.Json": "12.0.1"
        }
      },
      "ReactiveUI": {
        "type": "Transitive",
        "resolved": "13.2.10",
        "contentHash": "fOCbEZ+RsO2Jhv6vB8VX+ZEvczYJaC95atcSG7oXohJeL/sEwbbqvv9k+tbj2l4bRSj2j5CQvhwA3HNLaxlCAg==",
        "dependencies": {
          "DynamicData": "7.1.1",
          "Splat": "10.0.1",
          "System.Reactive": "5.0.0",
          "System.Runtime.Serialization.Primitives": "4.3.0"
        }
      },
      "runtime.debian.8-x64.runtime.native.System.Security.Cryptography.OpenSsl": {
        "type": "Transitive",
        "resolved": "4.3.0",
        "contentHash": "HdSSp5MnJSsg08KMfZThpuLPJpPwE5hBXvHwoKWosyHHfe8Mh5WKT0ylEOf6yNzX6Ngjxe4Whkafh5q7Ymac4Q=="
      },
      "runtime.fedora.23-x64.runtime.native.System.Security.Cryptography.OpenSsl": {
        "type": "Transitive",
        "resolved": "4.3.0",
        "contentHash": "+yH1a49wJMy8Zt4yx5RhJrxO/DBDByAiCzNwiETI+1S4mPdCu0OY4djdciC7Vssk0l22wQaDLrXxXkp+3+7bVA=="
      },
      "runtime.fedora.24-x64.runtime.native.System.Security.Cryptography.OpenSsl": {
        "type": "Transitive",
        "resolved": "4.3.0",
        "contentHash": "c3YNH1GQJbfIPJeCnr4avseugSqPrxwIqzthYyZDN6EuOyNOzq+y2KSUfRcXauya1sF4foESTgwM5e1A8arAKw=="
      },
      "runtime.native.System": {
        "type": "Transitive",
        "resolved": "4.3.0",
        "contentHash": "c/qWt2LieNZIj1jGnVNsE2Kl23Ya2aSTBuXMD6V7k9KWr6l16Tqdwq+hJScEpWER9753NWC8h96PaVNY5Ld7Jw==",
        "dependencies": {
          "Microsoft.NETCore.Platforms": "1.1.0",
          "Microsoft.NETCore.Targets": "1.1.0"
        }
      },
      "runtime.native.System.IO.Compression": {
        "type": "Transitive",
        "resolved": "4.3.0",
        "contentHash": "INBPonS5QPEgn7naufQFXJEp3zX6L4bwHgJ/ZH78aBTpeNfQMtf7C6VrAFhlq2xxWBveIOWyFzQjJ8XzHMhdOQ==",
        "dependencies": {
          "Microsoft.NETCore.Platforms": "1.1.0",
          "Microsoft.NETCore.Targets": "1.1.0"
        }
      },
      "runtime.native.System.Net.Http": {
        "type": "Transitive",
        "resolved": "4.3.0",
        "contentHash": "ZVuZJqnnegJhd2k/PtAbbIcZ3aZeITq3sj06oKfMBSfphW3HDmk/t4ObvbOk/JA/swGR0LNqMksAh/f7gpTROg==",
        "dependencies": {
          "Microsoft.NETCore.Platforms": "1.1.0",
          "Microsoft.NETCore.Targets": "1.1.0"
        }
      },
      "runtime.native.System.Net.Security": {
        "type": "Transitive",
        "resolved": "4.0.1",
        "contentHash": "Az6Ff6rZFb8nYGAaejFR6jr8ktt9f3e1Q/yKdw0pwHNTLaO/1eCAC9vzBoR9YAb0QeZD6fZXl1A9tRB5stpzXA==",
        "dependencies": {
          "Microsoft.NETCore.Platforms": "1.0.1",
          "Microsoft.NETCore.Targets": "1.0.1"
        }
      },
      "runtime.native.System.Security.Cryptography": {
        "type": "Transitive",
        "resolved": "4.0.1",
        "contentHash": "6Z4SIheH5ziCRoMnLBE+fmcAPfyewKbteJQGTT86+dsBRSYZNuUmLS3Qg+rzo1nPdiK19VmOBne54j9kI7sI4Q==",
        "dependencies": {
          "Microsoft.NETCore.Platforms": "1.0.2",
          "Microsoft.NETCore.Targets": "1.0.3"
        }
      },
      "runtime.native.System.Security.Cryptography.Apple": {
        "type": "Transitive",
        "resolved": "4.3.0",
        "contentHash": "DloMk88juo0OuOWr56QG7MNchmafTLYWvABy36izkrLI5VledI0rq28KGs1i9wbpeT9NPQrx/wTf8U2vazqQ3Q==",
        "dependencies": {
          "runtime.osx.10.10-x64.runtime.native.System.Security.Cryptography.Apple": "4.3.0"
        }
      },
      "runtime.native.System.Security.Cryptography.OpenSsl": {
        "type": "Transitive",
        "resolved": "4.3.0",
        "contentHash": "NS1U+700m4KFRHR5o4vo9DSlTmlCKu/u7dtE5sUHVIPB+xpXxYQvgBgA6wEIeCz6Yfn0Z52/72WYsToCEPJnrw==",
        "dependencies": {
          "runtime.debian.8-x64.runtime.native.System.Security.Cryptography.OpenSsl": "4.3.0",
          "runtime.fedora.23-x64.runtime.native.System.Security.Cryptography.OpenSsl": "4.3.0",
          "runtime.fedora.24-x64.runtime.native.System.Security.Cryptography.OpenSsl": "4.3.0",
          "runtime.opensuse.13.2-x64.runtime.native.System.Security.Cryptography.OpenSsl": "4.3.0",
          "runtime.opensuse.42.1-x64.runtime.native.System.Security.Cryptography.OpenSsl": "4.3.0",
          "runtime.osx.10.10-x64.runtime.native.System.Security.Cryptography.OpenSsl": "4.3.0",
          "runtime.rhel.7-x64.runtime.native.System.Security.Cryptography.OpenSsl": "4.3.0",
          "runtime.ubuntu.14.04-x64.runtime.native.System.Security.Cryptography.OpenSsl": "4.3.0",
          "runtime.ubuntu.16.04-x64.runtime.native.System.Security.Cryptography.OpenSsl": "4.3.0",
          "runtime.ubuntu.16.10-x64.runtime.native.System.Security.Cryptography.OpenSsl": "4.3.0"
        }
      },
      "runtime.opensuse.13.2-x64.runtime.native.System.Security.Cryptography.OpenSsl": {
        "type": "Transitive",
        "resolved": "4.3.0",
        "contentHash": "b3pthNgxxFcD+Pc0WSEoC0+md3MyhRS6aCEeenvNE3Fdw1HyJ18ZhRFVJJzIeR/O/jpxPboB805Ho0T3Ul7w8A=="
      },
      "runtime.opensuse.42.1-x64.runtime.native.System.Security.Cryptography.OpenSsl": {
        "type": "Transitive",
        "resolved": "4.3.0",
        "contentHash": "KeLz4HClKf+nFS7p/6Fi/CqyLXh81FpiGzcmuS8DGi9lUqSnZ6Es23/gv2O+1XVGfrbNmviF7CckBpavkBoIFQ=="
      },
      "runtime.osx.10.10-x64.runtime.native.System.Security.Cryptography.Apple": {
        "type": "Transitive",
        "resolved": "4.3.0",
        "contentHash": "kVXCuMTrTlxq4XOOMAysuNwsXWpYeboGddNGpIgNSZmv1b6r/s/DPk0fYMB7Q5Qo4bY68o48jt4T4y5BVecbCQ=="
      },
      "runtime.osx.10.10-x64.runtime.native.System.Security.Cryptography.OpenSsl": {
        "type": "Transitive",
        "resolved": "4.3.0",
        "contentHash": "X7IdhILzr4ROXd8mI1BUCQMSHSQwelUlBjF1JyTKCjXaOGn2fB4EKBxQbCK2VjO3WaWIdlXZL3W6TiIVnrhX4g=="
      },
      "runtime.rhel.7-x64.runtime.native.System.Security.Cryptography.OpenSsl": {
        "type": "Transitive",
        "resolved": "4.3.0",
        "contentHash": "nyFNiCk/r+VOiIqreLix8yN+q3Wga9+SE8BCgkf+2BwEKiNx6DyvFjCgkfV743/grxv8jHJ8gUK4XEQw7yzRYg=="
      },
      "runtime.ubuntu.14.04-x64.runtime.native.System.Security.Cryptography.OpenSsl": {
        "type": "Transitive",
        "resolved": "4.3.0",
        "contentHash": "ytoewC6wGorL7KoCAvRfsgoJPJbNq+64k2SqW6JcOAebWsFUvCCYgfzQMrnpvPiEl4OrblUlhF2ji+Q1+SVLrQ=="
      },
      "runtime.ubuntu.16.04-x64.runtime.native.System.Security.Cryptography.OpenSsl": {
        "type": "Transitive",
        "resolved": "4.3.0",
        "contentHash": "I8bKw2I8k58Wx7fMKQJn2R8lamboCAiHfHeV/pS65ScKWMMI0+wJkLYlEKvgW1D/XvSl/221clBoR2q9QNNM7A=="
      },
      "runtime.ubuntu.16.10-x64.runtime.native.System.Security.Cryptography.OpenSsl": {
        "type": "Transitive",
        "resolved": "4.3.0",
        "contentHash": "VB5cn/7OzUfzdnC8tqAIMQciVLiq2epm2NrAm1E9OjNRyG4lVhfR61SMcLizejzQP8R8Uf/0l5qOIbUEi+RdEg=="
      },
      "SharpDX": {
        "type": "Transitive",
        "resolved": "4.0.1",
        "contentHash": "8YA1VFg1/K8Emb8FEZDobojcv1BLuppVo7CRJQEgA1V748VIMPBru0i0OnsCjLSThzTn7juOvH85qjFL9Grl1w==",
        "dependencies": {
          "Microsoft.NETCore.App": "1.0.5"
        }
      },
      "SharpDX.Direct2D1": {
        "type": "Transitive",
        "resolved": "4.0.1",
        "contentHash": "EDBYa9kAG+gaMB4cCH7WNpxS8WijSCejNz/SERs2P1sWEPZZdUiUIruQMjPCdW3lXxT508aYiH2UXHAaZtk00g==",
        "dependencies": {
          "Microsoft.NETCore.App": "1.0.5",
          "SharpDX": "4.0.1",
          "SharpDX.DXGI": "4.0.1"
        }
      },
      "SharpDX.Direct3D11": {
        "type": "Transitive",
        "resolved": "4.0.1",
        "contentHash": "7xIfeAhxPhbPgSiREfFbOOwIWonUt2GHR7XZN5p2DJMWuqjl0+h1oo2/sF+SH/c6D6APjdbt0J+dYSzoV0PA/w==",
        "dependencies": {
          "Microsoft.NETCore.App": "1.0.5",
          "SharpDX": "4.0.1",
          "SharpDX.DXGI": "4.0.1"
        }
      },
      "SharpDX.DXGI": {
        "type": "Transitive",
        "resolved": "4.0.1",
        "contentHash": "Av/kToUkVR1tDtIP9zmDGwCuCtyL04+PP7kes6aABzky1Y9vT03kR7mDeE83gl+E8GUmMMbVXbQ4AG2CVb66sg==",
        "dependencies": {
          "Microsoft.NETCore.App": "1.0.5",
          "SharpDX": "4.0.1"
        }
      },
      "SharpGen.Runtime": {
        "type": "Transitive",
        "resolved": "1.2.1",
        "contentHash": "x8vc4Xkx3uEiga6uDocS5yvS/iwUE6MaHNo6NIkDWZNd8oC3TnsRMgzIC/+quo95JE795OLGJ+22kq/bpjJzig==",
        "dependencies": {
          "System.Memory": "4.5.0",
          "System.Runtime.CompilerServices.Unsafe": "4.5.0"
        }
      },
      "SharpGen.Runtime.COM": {
        "type": "Transitive",
        "resolved": "1.2.0",
        "contentHash": "gf3WxWUBwXhBKhEAoLNsDVsXPi92xXpIBrXOzz07BCqJgzcnFRrNTUCltJx9xd3Nu4jfY29PQ53SRDwGz1G6ug==",
        "dependencies": {
          "NETStandard.Library": "1.6.1",
          "SharpGen.Runtime": "1.2.0",
          "System.Memory": "4.5.2"
        }
      },
      "SkiaSharp": {
        "type": "Transitive",
        "resolved": "1.68.0",
        "contentHash": "ptuxAKk9FiClNnAgWM8hVMCYw/B0hUJWZ8W6efnIAtJmJn/Xl4jvxxDF5WOqfQYCLVzxXw5gvBPVxvTLblFp0g=="
      },
      "Splat": {
        "type": "Transitive",
        "resolved": "10.0.1",
        "contentHash": "N8BMGVuUBnVLAHSVbna/st8XiLd8ulF3BfkKUSGCPqYpDCis3ELvM+aFaZQLBUIBEcweCYVLq3HFEBqHkCKFyA=="
      },
      "System.AppContext": {
        "type": "Transitive",
        "resolved": "4.3.0",
        "contentHash": "fKC+rmaLfeIzUhagxY17Q9siv/sPrjjKcfNg1Ic8IlQkZLipo8ljcaZQu4VtI4Jqbzjc2VTjzGLF6WmsRXAEgA==",
        "dependencies": {
          "System.Runtime": "4.3.0"
        }
      },
      "System.Buffers": {
        "type": "Transitive",
        "resolved": "4.3.0",
        "contentHash": "ratu44uTIHgeBeI0dE8DWvmXVBSo4u7ozRZZHOMmK/JPpYyo0dAfgSiHlpiObMQ5lEtEyIXA40sKRYg5J6A8uQ==",
        "dependencies": {
          "System.Diagnostics.Debug": "4.3.0",
          "System.Diagnostics.Tracing": "4.3.0",
          "System.Resources.ResourceManager": "4.3.0",
          "System.Runtime": "4.3.0",
          "System.Threading": "4.3.0"
        }
      },
      "System.Collections": {
        "type": "Transitive",
        "resolved": "4.3.0",
        "contentHash": "3Dcj85/TBdVpL5Zr+gEEBUuFe2icOnLalmEh9hfck1PTYbbyWuZgh4fmm2ysCLTrqLQw6t3TgTyJ+VLp+Qb+Lw==",
        "dependencies": {
          "Microsoft.NETCore.Platforms": "1.1.0",
          "Microsoft.NETCore.Targets": "1.1.0",
          "System.Runtime": "4.3.0"
        }
      },
      "System.Collections.Concurrent": {
        "type": "Transitive",
        "resolved": "4.3.0",
        "contentHash": "ztl69Xp0Y/UXCL+3v3tEU+lIy+bvjKNUmopn1wep/a291pVPK7dxBd6T7WnlQqRog+d1a/hSsgRsmFnIBKTPLQ==",
        "dependencies": {
          "System.Collections": "4.3.0",
          "System.Diagnostics.Debug": "4.3.0",
          "System.Diagnostics.Tracing": "4.3.0",
          "System.Globalization": "4.3.0",
          "System.Reflection": "4.3.0",
          "System.Resources.ResourceManager": "4.3.0",
          "System.Runtime": "4.3.0",
          "System.Runtime.Extensions": "4.3.0",
          "System.Threading": "4.3.0",
          "System.Threading.Tasks": "4.3.0"
        }
      },
      "System.Collections.Immutable": {
        "type": "Transitive",
        "resolved": "1.6.0",
        "contentHash": "+aL946rTSJyo4PqstwsVZ5RBfaxfkIx+nTMfpmaxzorqgifRJwndBZhXPWNWGJpys7cQ1/vCvilYN9ugM05JFA=="
      },
      "System.ComponentModel": {
        "type": "Transitive",
        "resolved": "4.0.1",
        "contentHash": "oBZFnm7seFiVfugsIyOvQCWobNZs7FzqDV/B7tx20Ep/l3UUFCPDkdTnCNaJZTU27zjeODmy2C/cP60u3D4c9w==",
        "dependencies": {
          "System.Runtime": "4.1.0"
        }
      },
      "System.ComponentModel.Annotations": {
        "type": "Transitive",
        "resolved": "4.5.0",
        "contentHash": "UxYQ3FGUOtzJ7LfSdnYSFd7+oEv6M8NgUatatIN2HxNtDdlcvFAf+VIq4Of9cDMJEJC0aSRv/x898RYhB4Yppg=="
      },
      "System.Composition": {
        "type": "Transitive",
        "resolved": "1.0.31",
        "contentHash": "I+D26qpYdoklyAVUdqwUBrEIckMNjAYnuPJy/h9dsQItpQwVREkDFs4b4tkBza0kT2Yk48Lcfsv2QQ9hWsh9Iw==",
        "dependencies": {
          "System.Composition.AttributedModel": "1.0.31",
          "System.Composition.Convention": "1.0.31",
          "System.Composition.Hosting": "1.0.31",
          "System.Composition.Runtime": "1.0.31",
          "System.Composition.TypedParts": "1.0.31"
        }
      },
      "System.Composition.AttributedModel": {
        "type": "Transitive",
        "resolved": "1.0.31",
        "contentHash": "NHWhkM3ZkspmA0XJEsKdtTt1ViDYuojgSND3yHhTzwxepiwqZf+BCWuvCbjUt4fe0NxxQhUDGJ5km6sLjo9qnQ==",
        "dependencies": {
          "System.Reflection": "4.3.0",
          "System.Runtime": "4.3.0"
        }
      },
      "System.Composition.Convention": {
        "type": "Transitive",
        "resolved": "1.0.31",
        "contentHash": "GLjh2Ju71k6C0qxMMtl4efHa68NmWeIUYh4fkUI8xbjQrEBvFmRwMDFcylT8/PR9SQbeeL48IkFxU/+gd0nYEQ==",
        "dependencies": {
          "System.Collections": "4.3.0",
          "System.Composition.AttributedModel": "1.0.31",
          "System.Diagnostics.Debug": "4.3.0",
          "System.Diagnostics.Tools": "4.3.0",
          "System.Globalization": "4.3.0",
          "System.Linq": "4.3.0",
          "System.Linq.Expressions": "4.3.0",
          "System.Reflection": "4.3.0",
          "System.Reflection.Extensions": "4.3.0",
          "System.Resources.ResourceManager": "4.3.0",
          "System.Runtime": "4.3.0",
          "System.Threading": "4.3.0"
        }
      },
      "System.Composition.Hosting": {
        "type": "Transitive",
        "resolved": "1.0.31",
        "contentHash": "fN1bT4RX4vUqjbgoyuJFVUizAl2mYF5VAb+bVIxIYZSSc0BdnX+yGAxcavxJuDDCQ1K+/mdpgyEFc8e9ikjvrg==",
        "dependencies": {
          "System.Collections": "4.3.0",
          "System.Composition.Runtime": "1.0.31",
          "System.Diagnostics.Debug": "4.3.0",
          "System.Diagnostics.Tools": "4.3.0",
          "System.Globalization": "4.3.0",
          "System.Linq": "4.3.0",
          "System.Linq.Expressions": "4.3.0",
          "System.ObjectModel": "4.3.0",
          "System.Reflection": "4.3.0",
          "System.Reflection.Extensions": "4.3.0",
          "System.Resources.ResourceManager": "4.3.0",
          "System.Runtime": "4.3.0",
          "System.Threading": "4.3.0"
        }
      },
      "System.Composition.Runtime": {
        "type": "Transitive",
        "resolved": "1.0.31",
        "contentHash": "0LEJN+2NVM89CE4SekDrrk5tHV5LeATltkp+9WNYrR+Huiyt0vaCqHbbHtVAjPyeLWIc8dOz/3kthRBj32wGQg==",
        "dependencies": {
          "System.Collections": "4.3.0",
          "System.Diagnostics.Debug": "4.3.0",
          "System.Diagnostics.Tools": "4.3.0",
          "System.Globalization": "4.3.0",
          "System.Linq": "4.3.0",
          "System.Reflection": "4.3.0",
          "System.Resources.ResourceManager": "4.3.0",
          "System.Runtime": "4.3.0"
        }
      },
      "System.Composition.TypedParts": {
        "type": "Transitive",
        "resolved": "1.0.31",
        "contentHash": "0Zae/FtzeFgDBBuILeIbC/T9HMYbW4olAmi8XqqAGosSOWvXfiQLfARZEhiGd0LVXaYgXr0NhxiU1LldRP1fpQ==",
        "dependencies": {
          "System.Collections": "4.3.0",
          "System.Composition.AttributedModel": "1.0.31",
          "System.Composition.Hosting": "1.0.31",
          "System.Composition.Runtime": "1.0.31",
          "System.Diagnostics.Debug": "4.3.0",
          "System.Diagnostics.Tools": "4.3.0",
          "System.Globalization": "4.3.0",
          "System.Linq": "4.3.0",
          "System.Linq.Expressions": "4.3.0",
          "System.Reflection": "4.3.0",
          "System.Reflection.Extensions": "4.3.0",
          "System.Resources.ResourceManager": "4.3.0",
          "System.Runtime": "4.3.0",
          "System.Runtime.Extensions": "4.3.0"
        }
      },
      "System.Console": {
        "type": "Transitive",
        "resolved": "4.3.0",
        "contentHash": "DHDrIxiqk1h03m6khKWV2X8p/uvN79rgSqpilL6uzpmSfxfU5ng8VcPtW4qsDsQDHiTv6IPV9TmD5M/vElPNLg==",
        "dependencies": {
          "Microsoft.NETCore.Platforms": "1.1.0",
          "Microsoft.NETCore.Targets": "1.1.0",
          "System.IO": "4.3.0",
          "System.Runtime": "4.3.0",
          "System.Text.Encoding": "4.3.0"
        }
      },
      "System.Diagnostics.Debug": {
        "type": "Transitive",
        "resolved": "4.3.0",
        "contentHash": "ZUhUOdqmaG5Jk3Xdb8xi5kIyQYAA4PnTNlHx1mu9ZY3qv4ELIdKbnL/akbGaKi2RnNUWaZsAs31rvzFdewTj2g==",
        "dependencies": {
          "Microsoft.NETCore.Platforms": "1.1.0",
          "Microsoft.NETCore.Targets": "1.1.0",
          "System.Runtime": "4.3.0"
        }
      },
      "System.Diagnostics.DiagnosticSource": {
        "type": "Transitive",
        "resolved": "4.3.0",
        "contentHash": "tD6kosZnTAGdrEa0tZSuFyunMbt/5KYDnHdndJYGqZoNy00XVXyACd5d6KnE1YgYv3ne2CjtAfNXo/fwEhnKUA==",
        "dependencies": {
          "System.Collections": "4.3.0",
          "System.Diagnostics.Tracing": "4.3.0",
          "System.Reflection": "4.3.0",
          "System.Runtime": "4.3.0",
          "System.Threading": "4.3.0"
        }
      },
      "System.Diagnostics.Process": {
        "type": "Transitive",
        "resolved": "4.1.0",
        "contentHash": "mpVZ5bnlSs3tTeJ6jYyDJEIa6tavhAd88lxq1zbYhkkCu0Pno2+gHXcvZcoygq2d8JxW3gojXqNJMTAshduqZA==",
        "dependencies": {
          "Microsoft.NETCore.Platforms": "1.0.1",
          "Microsoft.Win32.Primitives": "4.0.1",
          "Microsoft.Win32.Registry": "4.0.0",
          "System.Collections": "4.0.11",
          "System.Diagnostics.Debug": "4.0.11",
          "System.Globalization": "4.0.11",
          "System.IO": "4.1.0",
          "System.IO.FileSystem": "4.0.1",
          "System.IO.FileSystem.Primitives": "4.0.1",
          "System.Resources.ResourceManager": "4.0.1",
          "System.Runtime": "4.1.0",
          "System.Runtime.Extensions": "4.1.0",
          "System.Runtime.Handles": "4.0.1",
          "System.Runtime.InteropServices": "4.1.0",
          "System.Text.Encoding": "4.0.11",
          "System.Text.Encoding.Extensions": "4.0.11",
          "System.Threading": "4.0.11",
          "System.Threading.Tasks": "4.0.11",
          "System.Threading.Thread": "4.0.0",
          "System.Threading.ThreadPool": "4.0.10",
          "runtime.native.System": "4.0.0"
        }
      },
      "System.Diagnostics.Tools": {
        "type": "Transitive",
        "resolved": "4.3.0",
        "contentHash": "UUvkJfSYJMM6x527dJg2VyWPSRqIVB0Z7dbjHst1zmwTXz5CcXSYJFWRpuigfbO1Lf7yfZiIaEUesfnl/g5EyA==",
        "dependencies": {
          "Microsoft.NETCore.Platforms": "1.1.0",
          "Microsoft.NETCore.Targets": "1.1.0",
          "System.Runtime": "4.3.0"
        }
      },
      "System.Diagnostics.Tracing": {
        "type": "Transitive",
        "resolved": "4.3.0",
        "contentHash": "rswfv0f/Cqkh78rA5S8eN8Neocz234+emGCtTF3lxPY96F+mmmUen6tbn0glN6PMvlKQb9bPAY5e9u7fgPTkKw==",
        "dependencies": {
          "Microsoft.NETCore.Platforms": "1.1.0",
          "Microsoft.NETCore.Targets": "1.1.0",
          "System.Runtime": "4.3.0"
        }
      },
      "System.Drawing.Common": {
        "type": "Transitive",
        "resolved": "4.5.0",
        "contentHash": "AiJFxxVPdeITstiRS5aAu8+8Dpf5NawTMoapZ53Gfirml24p7HIfhjmCRxdXnmmf3IUA3AX3CcW7G73CjWxW/Q==",
        "dependencies": {
          "Microsoft.NETCore.Platforms": "2.0.0",
          "Microsoft.Win32.SystemEvents": "4.5.0"
        }
      },
      "System.Dynamic.Runtime": {
        "type": "Transitive",
        "resolved": "4.0.11",
        "contentHash": "db34f6LHYM0U0JpE+sOmjar27BnqTVkbLJhgfwMpTdgTigG/Hna3m2MYVwnFzGGKnEJk2UXFuoVTr8WUbU91/A==",
        "dependencies": {
          "System.Collections": "4.0.11",
          "System.Diagnostics.Debug": "4.0.11",
          "System.Globalization": "4.0.11",
          "System.Linq": "4.1.0",
          "System.Linq.Expressions": "4.1.0",
          "System.ObjectModel": "4.0.12",
          "System.Reflection": "4.1.0",
          "System.Reflection.Emit": "4.0.1",
          "System.Reflection.Emit.ILGeneration": "4.0.1",
          "System.Reflection.Primitives": "4.0.1",
          "System.Reflection.TypeExtensions": "4.1.0",
          "System.Resources.ResourceManager": "4.0.1",
          "System.Runtime": "4.1.0",
          "System.Runtime.Extensions": "4.1.0",
          "System.Threading": "4.0.11"
        }
      },
      "System.Globalization": {
        "type": "Transitive",
        "resolved": "4.3.0",
        "contentHash": "kYdVd2f2PAdFGblzFswE4hkNANJBKRmsfa2X5LG2AcWE1c7/4t0pYae1L8vfZ5xvE2nK/R9JprtToA61OSHWIg==",
        "dependencies": {
          "Microsoft.NETCore.Platforms": "1.1.0",
          "Microsoft.NETCore.Targets": "1.1.0",
          "System.Runtime": "4.3.0"
        }
      },
      "System.Globalization.Calendars": {
        "type": "Transitive",
        "resolved": "4.3.0",
        "contentHash": "GUlBtdOWT4LTV3I+9/PJW+56AnnChTaOqqTLFtdmype/L500M2LIyXgmtd9X2P2VOkmJd5c67H5SaC2QcL1bFA==",
        "dependencies": {
          "Microsoft.NETCore.Platforms": "1.1.0",
          "Microsoft.NETCore.Targets": "1.1.0",
          "System.Globalization": "4.3.0",
          "System.Runtime": "4.3.0"
        }
      },
      "System.Globalization.Extensions": {
        "type": "Transitive",
        "resolved": "4.3.0",
        "contentHash": "FhKmdR6MPG+pxow6wGtNAWdZh7noIOpdD5TwQ3CprzgIE1bBBoim0vbR1+AWsWjQmU7zXHgQo4TWSP6lCeiWcQ==",
        "dependencies": {
          "Microsoft.NETCore.Platforms": "1.1.0",
          "System.Globalization": "4.3.0",
          "System.Resources.ResourceManager": "4.3.0",
          "System.Runtime": "4.3.0",
          "System.Runtime.Extensions": "4.3.0",
          "System.Runtime.InteropServices": "4.3.0"
        }
      },
      "System.IO": {
        "type": "Transitive",
        "resolved": "4.3.0",
        "contentHash": "3qjaHvxQPDpSOYICjUoTsmoq5u6QJAFRUITgeT/4gqkF1bajbSmb1kwSxEA8AHlofqgcKJcM8udgieRNhaJ5Cg==",
        "dependencies": {
          "Microsoft.NETCore.Platforms": "1.1.0",
          "Microsoft.NETCore.Targets": "1.1.0",
          "System.Runtime": "4.3.0",
          "System.Text.Encoding": "4.3.0",
          "System.Threading.Tasks": "4.3.0"
        }
      },
      "System.IO.Compression": {
        "type": "Transitive",
        "resolved": "4.3.0",
        "contentHash": "YHndyoiV90iu4iKG115ibkhrG+S3jBm8Ap9OwoUAzO5oPDAWcr0SFwQFm0HjM8WkEZWo0zvLTyLmbvTkW1bXgg==",
        "dependencies": {
          "Microsoft.NETCore.Platforms": "1.1.0",
          "System.Buffers": "4.3.0",
          "System.Collections": "4.3.0",
          "System.Diagnostics.Debug": "4.3.0",
          "System.IO": "4.3.0",
          "System.Resources.ResourceManager": "4.3.0",
          "System.Runtime": "4.3.0",
          "System.Runtime.Extensions": "4.3.0",
          "System.Runtime.Handles": "4.3.0",
          "System.Runtime.InteropServices": "4.3.0",
          "System.Text.Encoding": "4.3.0",
          "System.Threading": "4.3.0",
          "System.Threading.Tasks": "4.3.0",
          "runtime.native.System": "4.3.0",
          "runtime.native.System.IO.Compression": "4.3.0"
        }
      },
      "System.IO.Compression.ZipFile": {
        "type": "Transitive",
        "resolved": "4.3.0",
        "contentHash": "G4HwjEsgIwy3JFBduZ9quBkAu+eUwjIdJleuNSgmUojbH6O3mlvEIme+GHx/cLlTAPcrnnL7GqvB9pTlWRfhOg==",
        "dependencies": {
          "System.Buffers": "4.3.0",
          "System.IO": "4.3.0",
          "System.IO.Compression": "4.3.0",
          "System.IO.FileSystem": "4.3.0",
          "System.IO.FileSystem.Primitives": "4.3.0",
          "System.Resources.ResourceManager": "4.3.0",
          "System.Runtime": "4.3.0",
          "System.Runtime.Extensions": "4.3.0",
          "System.Text.Encoding": "4.3.0"
        }
      },
      "System.IO.FileSystem": {
        "type": "Transitive",
        "resolved": "4.3.0",
        "contentHash": "3wEMARTnuio+ulnvi+hkRNROYwa1kylvYahhcLk4HSoVdl+xxTFVeVlYOfLwrDPImGls0mDqbMhrza8qnWPTdA==",
        "dependencies": {
          "Microsoft.NETCore.Platforms": "1.1.0",
          "Microsoft.NETCore.Targets": "1.1.0",
          "System.IO": "4.3.0",
          "System.IO.FileSystem.Primitives": "4.3.0",
          "System.Runtime": "4.3.0",
          "System.Runtime.Handles": "4.3.0",
          "System.Text.Encoding": "4.3.0",
          "System.Threading.Tasks": "4.3.0"
        }
      },
      "System.IO.FileSystem.Primitives": {
        "type": "Transitive",
        "resolved": "4.3.0",
        "contentHash": "6QOb2XFLch7bEc4lIcJH49nJN2HV+OC3fHDgsLVsBVBk3Y4hFAnOBGzJ2lUu7CyDDFo9IBWkSsnbkT6IBwwiMw==",
        "dependencies": {
          "System.Runtime": "4.3.0"
        }
      },
      "System.IO.FileSystem.Watcher": {
        "type": "Transitive",
        "resolved": "4.0.0",
        "contentHash": "qM4Wr3La+RYb/03B0mZZjbA7tHsGzDffnuXP8Sl48HW2JwCjn3kfD5qdw0sqyNNowUipcJMi9/q6sMUrOIJ6UQ==",
        "dependencies": {
          "Microsoft.NETCore.Platforms": "1.0.1",
          "Microsoft.Win32.Primitives": "4.0.1",
          "System.Collections": "4.0.11",
          "System.IO.FileSystem": "4.0.1",
          "System.IO.FileSystem.Primitives": "4.0.1",
          "System.Resources.ResourceManager": "4.0.1",
          "System.Runtime": "4.1.0",
          "System.Runtime.Extensions": "4.1.0",
          "System.Runtime.Handles": "4.0.1",
          "System.Runtime.InteropServices": "4.1.0",
          "System.Text.Encoding": "4.0.11",
          "System.Threading": "4.0.11",
          "System.Threading.Overlapped": "4.0.1",
          "System.Threading.Tasks": "4.0.11",
          "System.Threading.Thread": "4.0.0",
          "runtime.native.System": "4.0.0"
        }
      },
      "System.IO.MemoryMappedFiles": {
        "type": "Transitive",
        "resolved": "4.0.0",
        "contentHash": "Xqj4xaFAnLVpss9ZSUIvB/VdJAA7GxZDnFGDKJfiGAnZ5VnFROn6eOHWepFpujCYTsh6wlZ3B33bqYkF0QJ7Eg==",
        "dependencies": {
          "Microsoft.NETCore.Platforms": "1.0.1",
          "System.IO": "4.1.0",
          "System.IO.FileSystem": "4.0.1",
          "System.IO.FileSystem.Primitives": "4.0.1",
          "System.IO.UnmanagedMemoryStream": "4.0.1",
          "System.Resources.ResourceManager": "4.0.1",
          "System.Runtime": "4.1.0",
          "System.Runtime.Extensions": "4.1.0",
          "System.Runtime.Handles": "4.0.1",
          "System.Runtime.InteropServices": "4.1.0",
          "System.Threading": "4.0.11",
          "System.Threading.Tasks": "4.0.11",
          "runtime.native.System": "4.0.0"
        }
      },
      "System.IO.UnmanagedMemoryStream": {
        "type": "Transitive",
        "resolved": "4.0.1",
        "contentHash": "wcq0kXcpfJwdl1Y4/ZjDk7Dhx5HdLyRYYWYmD8Nn8skoGYYQd2BQWbXwjWSczip8AL4Z57o2dWWXAl4aABAKiQ==",
        "dependencies": {
          "System.IO": "4.1.0",
          "System.IO.FileSystem.Primitives": "4.0.1",
          "System.Resources.ResourceManager": "4.0.1",
          "System.Runtime": "4.1.0",
          "System.Runtime.InteropServices": "4.1.0",
          "System.Threading": "4.0.11",
          "System.Threading.Tasks": "4.0.11"
        }
      },
      "System.Linq": {
        "type": "Transitive",
        "resolved": "4.3.0",
        "contentHash": "5DbqIUpsDp0dFftytzuMmc0oeMdQwjcP/EWxsksIz/w1TcFRkZ3yKKz0PqiYFMmEwPSWw+qNVqD7PJ889JzHbw==",
        "dependencies": {
          "System.Collections": "4.3.0",
          "System.Diagnostics.Debug": "4.3.0",
          "System.Resources.ResourceManager": "4.3.0",
          "System.Runtime": "4.3.0",
          "System.Runtime.Extensions": "4.3.0"
        }
      },
      "System.Linq.Expressions": {
        "type": "Transitive",
        "resolved": "4.3.0",
        "contentHash": "PGKkrd2khG4CnlyJwxwwaWWiSiWFNBGlgXvJpeO0xCXrZ89ODrQ6tjEWS/kOqZ8GwEOUATtKtzp1eRgmYNfclg==",
        "dependencies": {
          "System.Collections": "4.3.0",
          "System.Diagnostics.Debug": "4.3.0",
          "System.Globalization": "4.3.0",
          "System.IO": "4.3.0",
          "System.Linq": "4.3.0",
          "System.ObjectModel": "4.3.0",
          "System.Reflection": "4.3.0",
          "System.Reflection.Emit": "4.3.0",
          "System.Reflection.Emit.ILGeneration": "4.3.0",
          "System.Reflection.Emit.Lightweight": "4.3.0",
          "System.Reflection.Extensions": "4.3.0",
          "System.Reflection.Primitives": "4.3.0",
          "System.Reflection.TypeExtensions": "4.3.0",
          "System.Resources.ResourceManager": "4.3.0",
          "System.Runtime": "4.3.0",
          "System.Runtime.Extensions": "4.3.0",
          "System.Threading": "4.3.0"
        }
      },
      "System.Linq.Parallel": {
        "type": "Transitive",
        "resolved": "4.0.1",
        "contentHash": "J7XCa7n2cFn32uLbtceXfBFhgCk5M++50lylHKNbqTiJkw5y4Tglpi6amuJNPCvj9bLzNSI7rs1fi4joLMNRgg==",
        "dependencies": {
          "System.Collections": "4.0.11",
          "System.Collections.Concurrent": "4.0.12",
          "System.Diagnostics.Debug": "4.0.11",
          "System.Diagnostics.Tracing": "4.1.0",
          "System.Linq": "4.1.0",
          "System.Resources.ResourceManager": "4.0.1",
          "System.Runtime": "4.1.0",
          "System.Runtime.Extensions": "4.1.0",
          "System.Threading": "4.0.11",
          "System.Threading.Tasks": "4.0.11"
        }
      },
      "System.Linq.Queryable": {
        "type": "Transitive",
        "resolved": "4.0.1",
        "contentHash": "Yn/WfYe9RoRfmSLvUt2JerP0BTGGykCZkQPgojaxgzF2N0oPo+/AhB8TXOpdCcNlrG3VRtsamtK2uzsp3cqRVw==",
        "dependencies": {
          "System.Collections": "4.0.11",
          "System.Diagnostics.Debug": "4.0.11",
          "System.Linq": "4.1.0",
          "System.Linq.Expressions": "4.1.0",
          "System.Reflection": "4.1.0",
          "System.Reflection.Extensions": "4.0.1",
          "System.Resources.ResourceManager": "4.0.1",
          "System.Runtime": "4.1.0"
        }
      },
      "System.Memory": {
        "type": "Transitive",
        "resolved": "4.5.3",
        "contentHash": "3oDzvc/zzetpTKWMShs1AADwZjQ/36HnsufHRPcOjyRAAMLDlu2iD33MBI2opxnezcVUtXyqDXXjoFMOU9c7SA=="
      },
      "System.Net.Http": {
        "type": "Transitive",
        "resolved": "4.3.0",
        "contentHash": "sYg+FtILtRQuYWSIAuNOELwVuVsxVyJGWQyOnlAzhV4xvhyFnON1bAzYYC+jjRW8JREM45R0R5Dgi8MTC5sEwA==",
        "dependencies": {
          "Microsoft.NETCore.Platforms": "1.1.0",
          "System.Collections": "4.3.0",
          "System.Diagnostics.Debug": "4.3.0",
          "System.Diagnostics.DiagnosticSource": "4.3.0",
          "System.Diagnostics.Tracing": "4.3.0",
          "System.Globalization": "4.3.0",
          "System.Globalization.Extensions": "4.3.0",
          "System.IO": "4.3.0",
          "System.IO.FileSystem": "4.3.0",
          "System.Net.Primitives": "4.3.0",
          "System.Resources.ResourceManager": "4.3.0",
          "System.Runtime": "4.3.0",
          "System.Runtime.Extensions": "4.3.0",
          "System.Runtime.Handles": "4.3.0",
          "System.Runtime.InteropServices": "4.3.0",
          "System.Security.Cryptography.Algorithms": "4.3.0",
          "System.Security.Cryptography.Encoding": "4.3.0",
          "System.Security.Cryptography.OpenSsl": "4.3.0",
          "System.Security.Cryptography.Primitives": "4.3.0",
          "System.Security.Cryptography.X509Certificates": "4.3.0",
          "System.Text.Encoding": "4.3.0",
          "System.Threading": "4.3.0",
          "System.Threading.Tasks": "4.3.0",
          "runtime.native.System": "4.3.0",
          "runtime.native.System.Net.Http": "4.3.0",
          "runtime.native.System.Security.Cryptography.OpenSsl": "4.3.0"
        }
      },
      "System.Net.NameResolution": {
        "type": "Transitive",
        "resolved": "4.0.0",
        "contentHash": "JdqRdM1Qym3YehqdKIi5LHrpypP4JMfxKQSNCJ2z4WawkG0il+N3XfNeJOxll2XrTnG7WgYYPoeiu/KOwg0DQw==",
        "dependencies": {
          "Microsoft.NETCore.Platforms": "1.0.1",
          "System.Collections": "4.0.11",
          "System.Diagnostics.Tracing": "4.1.0",
          "System.Globalization": "4.0.11",
          "System.Net.Primitives": "4.0.11",
          "System.Resources.ResourceManager": "4.0.1",
          "System.Runtime": "4.1.0",
          "System.Runtime.Extensions": "4.1.0",
          "System.Runtime.Handles": "4.0.1",
          "System.Runtime.InteropServices": "4.1.0",
          "System.Security.Principal.Windows": "4.0.0",
          "System.Threading": "4.0.11",
          "System.Threading.Tasks": "4.0.11",
          "runtime.native.System": "4.0.0"
        }
      },
      "System.Net.Primitives": {
        "type": "Transitive",
        "resolved": "4.3.0",
        "contentHash": "qOu+hDwFwoZPbzPvwut2qATe3ygjeQBDQj91xlsaqGFQUI5i4ZnZb8yyQuLGpDGivEPIt8EJkd1BVzVoP31FXA==",
        "dependencies": {
          "Microsoft.NETCore.Platforms": "1.1.0",
          "Microsoft.NETCore.Targets": "1.1.0",
          "System.Runtime": "4.3.0",
          "System.Runtime.Handles": "4.3.0"
        }
      },
      "System.Net.Requests": {
        "type": "Transitive",
        "resolved": "4.0.11",
        "contentHash": "vxGt7C0cZixN+VqoSW4Yakc1Y9WknmxauDqzxgpw/FnBdz4kQNN51l4wxdXX5VY1xjqy//+G+4CvJWp1+f+y6Q==",
        "dependencies": {
          "Microsoft.NETCore.Platforms": "1.0.1",
          "System.Collections": "4.0.11",
          "System.Diagnostics.Debug": "4.0.11",
          "System.Diagnostics.Tracing": "4.1.0",
          "System.Globalization": "4.0.11",
          "System.IO": "4.1.0",
          "System.Net.Http": "4.1.0",
          "System.Net.Primitives": "4.0.11",
          "System.Net.WebHeaderCollection": "4.0.1",
          "System.Resources.ResourceManager": "4.0.1",
          "System.Runtime": "4.1.0",
          "System.Threading": "4.0.11",
          "System.Threading.Tasks": "4.0.11"
        }
      },
      "System.Net.Security": {
        "type": "Transitive",
        "resolved": "4.0.1",
        "contentHash": "nMs9dUDrJFr18+wgUB3lUpaMcJDqutsuO1C4g3OTuQYZJdnszgmHtjvBAI6eNXK0ZPLIA6sp8axMkd2T2dlzgg==",
        "dependencies": {
          "Microsoft.NETCore.Platforms": "1.0.2",
          "Microsoft.Win32.Primitives": "4.0.1",
          "System.Collections": "4.0.11",
          "System.Collections.Concurrent": "4.0.12",
          "System.Diagnostics.Tracing": "4.1.0",
          "System.Globalization": "4.0.11",
          "System.Globalization.Extensions": "4.0.1",
          "System.IO": "4.1.0",
          "System.Net.Primitives": "4.0.11",
          "System.Resources.ResourceManager": "4.0.1",
          "System.Runtime": "4.1.0",
          "System.Runtime.Extensions": "4.1.0",
          "System.Runtime.Handles": "4.0.1",
          "System.Runtime.InteropServices": "4.1.0",
          "System.Security.Claims": "4.0.1",
          "System.Security.Cryptography.Algorithms": "4.2.0",
          "System.Security.Cryptography.Encoding": "4.0.0",
          "System.Security.Cryptography.OpenSsl": "4.0.0",
          "System.Security.Cryptography.Primitives": "4.0.0",
          "System.Security.Cryptography.X509Certificates": "4.1.0",
          "System.Security.Principal": "4.0.1",
          "System.Text.Encoding": "4.0.11",
          "System.Threading": "4.0.11",
          "System.Threading.Tasks": "4.0.11",
          "System.Threading.ThreadPool": "4.0.10",
          "runtime.native.System": "4.0.0",
          "runtime.native.System.Net.Security": "4.0.1",
          "runtime.native.System.Security.Cryptography": "4.0.0"
        }
      },
      "System.Net.Sockets": {
        "type": "Transitive",
        "resolved": "4.3.0",
        "contentHash": "m6icV6TqQOAdgt5N/9I5KNpjom/5NFtkmGseEH+AK/hny8XrytLH3+b5M8zL/Ycg3fhIocFpUMyl/wpFnVRvdw==",
        "dependencies": {
          "Microsoft.NETCore.Platforms": "1.1.0",
          "Microsoft.NETCore.Targets": "1.1.0",
          "System.IO": "4.3.0",
          "System.Net.Primitives": "4.3.0",
          "System.Runtime": "4.3.0",
          "System.Threading.Tasks": "4.3.0"
        }
      },
      "System.Net.WebHeaderCollection": {
        "type": "Transitive",
        "resolved": "4.0.1",
        "contentHash": "XX2TIAN+wBSAIV51BU2FvvXMdstUa8b0FBSZmDWjZdwUMmggQSifpTOZ5fNH20z9ZCg2fkV1L5SsZnpO2RQDRQ==",
        "dependencies": {
          "System.Collections": "4.0.11",
          "System.Resources.ResourceManager": "4.0.1",
          "System.Runtime": "4.1.0",
          "System.Runtime.Extensions": "4.1.0"
        }
      },
      "System.Numerics.Vectors": {
        "type": "Transitive",
        "resolved": "4.1.1",
        "contentHash": "Ex1NSKycC2wi5XBMWUGWPc3lumh6OQWFFmmpZFZz0oLht5lQ+wWPHVZumOrMJuckfUiVMd4p67BrkBos8lcF+Q==",
        "dependencies": {
          "System.Globalization": "4.0.11",
          "System.Resources.ResourceManager": "4.0.1",
          "System.Runtime": "4.1.0",
          "System.Runtime.Extensions": "4.1.0"
        }
      },
      "System.ObjectModel": {
        "type": "Transitive",
        "resolved": "4.3.0",
        "contentHash": "bdX+80eKv9bN6K4N+d77OankKHGn6CH711a6fcOpMQu2Fckp/Ft4L/kW9WznHpyR0NRAvJutzOMHNNlBGvxQzQ==",
        "dependencies": {
          "System.Collections": "4.3.0",
          "System.Diagnostics.Debug": "4.3.0",
          "System.Resources.ResourceManager": "4.3.0",
          "System.Runtime": "4.3.0",
          "System.Threading": "4.3.0"
        }
      },
      "System.Reactive": {
        "type": "Transitive",
        "resolved": "5.0.0",
        "contentHash": "erBZjkQHWL9jpasCE/0qKAryzVBJFxGHVBAvgRN1bzM0q2s1S4oYREEEL0Vb+1kA/6BKb5FjUZMp5VXmy+gzkQ=="
      },
      "System.Reflection": {
        "type": "Transitive",
        "resolved": "4.3.0",
        "contentHash": "KMiAFoW7MfJGa9nDFNcfu+FpEdiHpWgTcS2HdMpDvt9saK3y/G4GwprPyzqjFH9NTaGPQeWNHU+iDlDILj96aQ==",
        "dependencies": {
          "Microsoft.NETCore.Platforms": "1.1.0",
          "Microsoft.NETCore.Targets": "1.1.0",
          "System.IO": "4.3.0",
          "System.Reflection.Primitives": "4.3.0",
          "System.Runtime": "4.3.0"
        }
      },
      "System.Reflection.DispatchProxy": {
        "type": "Transitive",
        "resolved": "4.0.1",
        "contentHash": "GPPgWoSxQEU3aCKSOvsAc1dhTTi4iq92PUVEVfnGPGwqCf6synaAJGYLKMs5E3CuRfel8ufACWUijXqDpOlGrA==",
        "dependencies": {
          "System.Collections": "4.0.11",
          "System.Linq": "4.1.0",
          "System.Reflection": "4.1.0",
          "System.Reflection.Emit": "4.0.1",
          "System.Reflection.Emit.ILGeneration": "4.0.1",
          "System.Reflection.Extensions": "4.0.1",
          "System.Reflection.Primitives": "4.0.1",
          "System.Resources.ResourceManager": "4.0.1",
          "System.Runtime": "4.1.0",
          "System.Threading": "4.0.11"
        }
      },
      "System.Reflection.Emit": {
        "type": "Transitive",
        "resolved": "4.3.0",
        "contentHash": "228FG0jLcIwTVJyz8CLFKueVqQK36ANazUManGaJHkO0icjiIypKW7YLWLIWahyIkdh5M7mV2dJepllLyA1SKg==",
        "dependencies": {
          "System.IO": "4.3.0",
          "System.Reflection": "4.3.0",
          "System.Reflection.Emit.ILGeneration": "4.3.0",
          "System.Reflection.Primitives": "4.3.0",
          "System.Runtime": "4.3.0"
        }
      },
      "System.Reflection.Emit.ILGeneration": {
        "type": "Transitive",
        "resolved": "4.3.0",
        "contentHash": "59tBslAk9733NXLrUJrwNZEzbMAcu8k344OYo+wfSVygcgZ9lgBdGIzH/nrg3LYhXceynyvTc8t5/GD4Ri0/ng==",
        "dependencies": {
          "System.Reflection": "4.3.0",
          "System.Reflection.Primitives": "4.3.0",
          "System.Runtime": "4.3.0"
        }
      },
      "System.Reflection.Emit.Lightweight": {
        "type": "Transitive",
        "resolved": "4.3.0",
        "contentHash": "oadVHGSMsTmZsAF864QYN1t1QzZjIcuKU3l2S9cZOwDdDueNTrqq1yRj7koFfIGEnKpt6NjpL3rOzRhs4ryOgA==",
        "dependencies": {
          "System.Reflection": "4.3.0",
          "System.Reflection.Emit.ILGeneration": "4.3.0",
          "System.Reflection.Primitives": "4.3.0",
          "System.Runtime": "4.3.0"
        }
      },
      "System.Reflection.Extensions": {
        "type": "Transitive",
        "resolved": "4.3.0",
        "contentHash": "rJkrJD3kBI5B712aRu4DpSIiHRtr6QlfZSQsb0hYHrDCZORXCFjQfoipo2LaMUHoT9i1B7j7MnfaEKWDFmFQNQ==",
        "dependencies": {
          "Microsoft.NETCore.Platforms": "1.1.0",
          "Microsoft.NETCore.Targets": "1.1.0",
          "System.Reflection": "4.3.0",
          "System.Runtime": "4.3.0"
        }
      },
      "System.Reflection.Metadata": {
        "type": "Transitive",
        "resolved": "1.6.0",
        "contentHash": "COC1aiAJjCoA5GBF+QKL2uLqEBew4JsCkQmoHKbN3TlOZKa2fKLz5CpiRQKDz0RsAOEGsVKqOD5bomsXq/4STQ=="
      },
      "System.Reflection.Primitives": {
        "type": "Transitive",
        "resolved": "4.3.0",
        "contentHash": "5RXItQz5As4xN2/YUDxdpsEkMhvw3e6aNveFXUn4Hl/udNTCNhnKp8lT9fnc3MhvGKh1baak5CovpuQUXHAlIA==",
        "dependencies": {
          "Microsoft.NETCore.Platforms": "1.1.0",
          "Microsoft.NETCore.Targets": "1.1.0",
          "System.Runtime": "4.3.0"
        }
      },
      "System.Reflection.TypeExtensions": {
        "type": "Transitive",
        "resolved": "4.3.0",
        "contentHash": "7u6ulLcZbyxB5Gq0nMkQttcdBTx57ibzw+4IOXEfR+sXYQoHvjW5LTLyNr8O22UIMrqYbchJQJnos4eooYzYJA==",
        "dependencies": {
          "System.Reflection": "4.3.0",
          "System.Runtime": "4.3.0"
        }
      },
      "System.Resources.Reader": {
        "type": "Transitive",
        "resolved": "4.0.0",
        "contentHash": "VX1iHAoHxgrLZv+nq/9drCZI6Q4SSCzSVyUm1e0U60sqWdj6XhY7wvKmy3RvsSal9h+/vqSWwxxJsm0J4vn/jA==",
        "dependencies": {
          "System.IO": "4.1.0",
          "System.Resources.ResourceManager": "4.0.1",
          "System.Runtime": "4.1.0",
          "System.Text.Encoding": "4.0.11",
          "System.Threading": "4.0.11"
        }
      },
      "System.Resources.ResourceManager": {
        "type": "Transitive",
        "resolved": "4.3.0",
        "contentHash": "/zrcPkkWdZmI4F92gL/TPumP98AVDu/Wxr3CSJGQQ+XN6wbRZcyfSKVoPo17ilb3iOr0cCRqJInGwNMolqhS8A==",
        "dependencies": {
          "Microsoft.NETCore.Platforms": "1.1.0",
          "Microsoft.NETCore.Targets": "1.1.0",
          "System.Globalization": "4.3.0",
          "System.Reflection": "4.3.0",
          "System.Runtime": "4.3.0"
        }
      },
      "System.Runtime": {
        "type": "Transitive",
        "resolved": "4.3.1",
        "contentHash": "abhfv1dTK6NXOmu4bgHIONxHyEqFjW8HwXPmpY9gmll+ix9UNo4XDcmzJn6oLooftxNssVHdJC1pGT9jkSynQg==",
        "dependencies": {
          "Microsoft.NETCore.Platforms": "1.1.1",
          "Microsoft.NETCore.Targets": "1.1.3"
        }
      },
      "System.Runtime.CompilerServices.Unsafe": {
        "type": "Transitive",
        "resolved": "4.6.0",
        "contentHash": "HxozeSlipUK7dAroTYwIcGwKDeOVpQnJlpVaOkBz7CM4TsE5b/tKlQBZecTjh6FzcSbxndYaxxpsBMz+wMJeyw=="
      },
      "System.Runtime.Extensions": {
        "type": "Transitive",
        "resolved": "4.3.0",
        "contentHash": "guW0uK0fn5fcJJ1tJVXYd7/1h5F+pea1r7FLSOz/f8vPEqbR2ZAknuRDvTQ8PzAilDveOxNjSfr0CHfIQfFk8g==",
        "dependencies": {
          "Microsoft.NETCore.Platforms": "1.1.0",
          "Microsoft.NETCore.Targets": "1.1.0",
          "System.Runtime": "4.3.0"
        }
      },
      "System.Runtime.Handles": {
        "type": "Transitive",
        "resolved": "4.3.0",
        "contentHash": "OKiSUN7DmTWeYb3l51A7EYaeNMnvxwE249YtZz7yooT4gOZhmTjIn48KgSsw2k2lYdLgTKNJw/ZIfSElwDRVgg==",
        "dependencies": {
          "Microsoft.NETCore.Platforms": "1.1.0",
          "Microsoft.NETCore.Targets": "1.1.0",
          "System.Runtime": "4.3.0"
        }
      },
      "System.Runtime.InteropServices": {
        "type": "Transitive",
        "resolved": "4.3.0",
        "contentHash": "uv1ynXqiMK8mp1GM3jDqPCFN66eJ5w5XNomaK2XD+TuCroNTLFGeZ+WCmBMcBDyTFKou3P6cR6J/QsaqDp7fGQ==",
        "dependencies": {
          "Microsoft.NETCore.Platforms": "1.1.0",
          "Microsoft.NETCore.Targets": "1.1.0",
          "System.Reflection": "4.3.0",
          "System.Reflection.Primitives": "4.3.0",
          "System.Runtime": "4.3.0",
          "System.Runtime.Handles": "4.3.0"
        }
      },
      "System.Runtime.InteropServices.RuntimeInformation": {
        "type": "Transitive",
        "resolved": "4.3.0",
        "contentHash": "cbz4YJMqRDR7oLeMRbdYv7mYzc++17lNhScCX0goO2XpGWdvAt60CGN+FHdePUEHCe/Jy9jUlvNAiNdM+7jsOw==",
        "dependencies": {
          "System.Reflection": "4.3.0",
          "System.Reflection.Extensions": "4.3.0",
          "System.Resources.ResourceManager": "4.3.0",
          "System.Runtime": "4.3.0",
          "System.Runtime.InteropServices": "4.3.0",
          "System.Threading": "4.3.0",
          "runtime.native.System": "4.3.0"
        }
      },
      "System.Runtime.Loader": {
        "type": "Transitive",
        "resolved": "4.0.0",
        "contentHash": "4UN78GOVU/mbDFcXkEWtetJT/sJ0yic2gGk1HSlSpWI0TDf421xnrZTDZnwNBapk1GQeYN7U1lTj/aQB1by6ow==",
        "dependencies": {
          "System.IO": "4.1.0",
          "System.Reflection": "4.1.0",
          "System.Runtime": "4.1.0"
        }
      },
      "System.Runtime.Numerics": {
        "type": "Transitive",
        "resolved": "4.3.0",
        "contentHash": "yMH+MfdzHjy17l2KESnPiF2dwq7T+xLnSJar7slyimAkUh/gTrS9/UQOtv7xarskJ2/XDSNvfLGOBQPjL7PaHQ==",
        "dependencies": {
          "System.Globalization": "4.3.0",
          "System.Resources.ResourceManager": "4.3.0",
          "System.Runtime": "4.3.0",
          "System.Runtime.Extensions": "4.3.0"
        }
      },
      "System.Runtime.Serialization.Primitives": {
        "type": "Transitive",
        "resolved": "4.3.0",
        "contentHash": "Wz+0KOukJGAlXjtKr+5Xpuxf8+c8739RI1C+A2BoQZT+wMCCoMDDdO8/4IRHfaVINqL78GO8dW8G2lW/e45Mcw==",
        "dependencies": {
          "System.Resources.ResourceManager": "4.3.0",
          "System.Runtime": "4.3.0"
        }
      },
      "System.Security.Claims": {
        "type": "Transitive",
        "resolved": "4.0.1",
        "contentHash": "4Jlp0OgJLS/Voj1kyFP6MJlIYp3crgfH8kNQk2p7+4JYfc1aAmh9PZyAMMbDhuoolGNtux9HqSOazsioRiDvCw==",
        "dependencies": {
          "System.Collections": "4.0.11",
          "System.Globalization": "4.0.11",
          "System.IO": "4.1.0",
          "System.Resources.ResourceManager": "4.0.1",
          "System.Runtime": "4.1.0",
          "System.Runtime.Extensions": "4.1.0",
          "System.Security.Principal": "4.0.1"
        }
      },
      "System.Security.Cryptography.Algorithms": {
        "type": "Transitive",
        "resolved": "4.3.0",
        "contentHash": "W1kd2Y8mYSCgc3ULTAZ0hOP2dSdG5YauTb1089T0/kRcN2MpSAW1izOFROrJgxSlMn3ArsgHXagigyi+ibhevg==",
        "dependencies": {
          "Microsoft.NETCore.Platforms": "1.1.0",
          "System.Collections": "4.3.0",
          "System.IO": "4.3.0",
          "System.Resources.ResourceManager": "4.3.0",
          "System.Runtime": "4.3.0",
          "System.Runtime.Extensions": "4.3.0",
          "System.Runtime.Handles": "4.3.0",
          "System.Runtime.InteropServices": "4.3.0",
          "System.Runtime.Numerics": "4.3.0",
          "System.Security.Cryptography.Encoding": "4.3.0",
          "System.Security.Cryptography.Primitives": "4.3.0",
          "System.Text.Encoding": "4.3.0",
          "runtime.native.System.Security.Cryptography.Apple": "4.3.0",
          "runtime.native.System.Security.Cryptography.OpenSsl": "4.3.0"
        }
      },
      "System.Security.Cryptography.Cng": {
        "type": "Transitive",
        "resolved": "4.3.0",
        "contentHash": "03idZOqFlsKRL4W+LuCpJ6dBYDUWReug6lZjBa3uJWnk5sPCUXckocevTaUA8iT/MFSrY/2HXkOt753xQ/cf8g==",
        "dependencies": {
          "Microsoft.NETCore.Platforms": "1.1.0",
          "System.IO": "4.3.0",
          "System.Resources.ResourceManager": "4.3.0",
          "System.Runtime": "4.3.0",
          "System.Runtime.Extensions": "4.3.0",
          "System.Runtime.Handles": "4.3.0",
          "System.Runtime.InteropServices": "4.3.0",
          "System.Security.Cryptography.Algorithms": "4.3.0",
          "System.Security.Cryptography.Encoding": "4.3.0",
          "System.Security.Cryptography.Primitives": "4.3.0",
          "System.Text.Encoding": "4.3.0"
        }
      },
      "System.Security.Cryptography.Csp": {
        "type": "Transitive",
        "resolved": "4.3.0",
        "contentHash": "X4s/FCkEUnRGnwR3aSfVIkldBmtURMhmexALNTwpjklzxWU7yjMk7GHLKOZTNkgnWnE0q7+BCf9N2LVRWxewaA==",
        "dependencies": {
          "Microsoft.NETCore.Platforms": "1.1.0",
          "System.IO": "4.3.0",
          "System.Reflection": "4.3.0",
          "System.Resources.ResourceManager": "4.3.0",
          "System.Runtime": "4.3.0",
          "System.Runtime.Extensions": "4.3.0",
          "System.Runtime.Handles": "4.3.0",
          "System.Runtime.InteropServices": "4.3.0",
          "System.Security.Cryptography.Algorithms": "4.3.0",
          "System.Security.Cryptography.Encoding": "4.3.0",
          "System.Security.Cryptography.Primitives": "4.3.0",
          "System.Text.Encoding": "4.3.0",
          "System.Threading": "4.3.0"
        }
      },
      "System.Security.Cryptography.Encoding": {
        "type": "Transitive",
        "resolved": "4.3.0",
        "contentHash": "1DEWjZZly9ae9C79vFwqaO5kaOlI5q+3/55ohmq/7dpDyDfc8lYe7YVxJUZ5MF/NtbkRjwFRo14yM4OEo9EmDw==",
        "dependencies": {
          "Microsoft.NETCore.Platforms": "1.1.0",
          "System.Collections": "4.3.0",
          "System.Collections.Concurrent": "4.3.0",
          "System.Linq": "4.3.0",
          "System.Resources.ResourceManager": "4.3.0",
          "System.Runtime": "4.3.0",
          "System.Runtime.Extensions": "4.3.0",
          "System.Runtime.Handles": "4.3.0",
          "System.Runtime.InteropServices": "4.3.0",
          "System.Security.Cryptography.Primitives": "4.3.0",
          "System.Text.Encoding": "4.3.0",
          "runtime.native.System.Security.Cryptography.OpenSsl": "4.3.0"
        }
      },
      "System.Security.Cryptography.OpenSsl": {
        "type": "Transitive",
        "resolved": "4.3.0",
        "contentHash": "h4CEgOgv5PKVF/HwaHzJRiVboL2THYCou97zpmhjghx5frc7fIvlkY1jL+lnIQyChrJDMNEXS6r7byGif8Cy4w==",
        "dependencies": {
          "System.Collections": "4.3.0",
          "System.IO": "4.3.0",
          "System.Resources.ResourceManager": "4.3.0",
          "System.Runtime": "4.3.0",
          "System.Runtime.Extensions": "4.3.0",
          "System.Runtime.Handles": "4.3.0",
          "System.Runtime.InteropServices": "4.3.0",
          "System.Runtime.Numerics": "4.3.0",
          "System.Security.Cryptography.Algorithms": "4.3.0",
          "System.Security.Cryptography.Encoding": "4.3.0",
          "System.Security.Cryptography.Primitives": "4.3.0",
          "System.Text.Encoding": "4.3.0",
          "runtime.native.System.Security.Cryptography.OpenSsl": "4.3.0"
        }
      },
      "System.Security.Cryptography.Primitives": {
        "type": "Transitive",
        "resolved": "4.3.0",
        "contentHash": "7bDIyVFNL/xKeFHjhobUAQqSpJq9YTOpbEs6mR233Et01STBMXNAc/V+BM6dwYGc95gVh/Zf+iVXWzj3mE8DWg==",
        "dependencies": {
          "System.Diagnostics.Debug": "4.3.0",
          "System.Globalization": "4.3.0",
          "System.IO": "4.3.0",
          "System.Resources.ResourceManager": "4.3.0",
          "System.Runtime": "4.3.0",
          "System.Threading": "4.3.0",
          "System.Threading.Tasks": "4.3.0"
        }
      },
      "System.Security.Cryptography.X509Certificates": {
        "type": "Transitive",
        "resolved": "4.3.0",
        "contentHash": "t2Tmu6Y2NtJ2um0RtcuhP7ZdNNxXEgUm2JeoA/0NvlMjAhKCnM1NX07TDl3244mVp3QU6LPEhT3HTtH1uF7IYw==",
        "dependencies": {
          "Microsoft.NETCore.Platforms": "1.1.0",
          "System.Collections": "4.3.0",
          "System.Diagnostics.Debug": "4.3.0",
          "System.Globalization": "4.3.0",
          "System.Globalization.Calendars": "4.3.0",
          "System.IO": "4.3.0",
          "System.IO.FileSystem": "4.3.0",
          "System.IO.FileSystem.Primitives": "4.3.0",
          "System.Resources.ResourceManager": "4.3.0",
          "System.Runtime": "4.3.0",
          "System.Runtime.Extensions": "4.3.0",
          "System.Runtime.Handles": "4.3.0",
          "System.Runtime.InteropServices": "4.3.0",
          "System.Runtime.Numerics": "4.3.0",
          "System.Security.Cryptography.Algorithms": "4.3.0",
          "System.Security.Cryptography.Cng": "4.3.0",
          "System.Security.Cryptography.Csp": "4.3.0",
          "System.Security.Cryptography.Encoding": "4.3.0",
          "System.Security.Cryptography.OpenSsl": "4.3.0",
          "System.Security.Cryptography.Primitives": "4.3.0",
          "System.Text.Encoding": "4.3.0",
          "System.Threading": "4.3.0",
          "runtime.native.System": "4.3.0",
          "runtime.native.System.Net.Http": "4.3.0",
          "runtime.native.System.Security.Cryptography.OpenSsl": "4.3.0"
        }
      },
      "System.Security.Principal": {
        "type": "Transitive",
        "resolved": "4.0.1",
        "contentHash": "On+SKhXY5rzxh/S8wlH1Rm0ogBlu7zyHNxeNBiXauNrhHRXAe9EuX8Yl5IOzLPGU5Z4kLWHMvORDOCG8iu9hww==",
        "dependencies": {
          "System.Runtime": "4.1.0"
        }
      },
      "System.Security.Principal.Windows": {
        "type": "Transitive",
        "resolved": "4.5.0",
        "contentHash": "U77HfRXlZlOeIXd//Yoj6Jnk8AXlbeisf1oq1os+hxOGVnuG+lGSfGqTwTZBoORFF6j/0q7HXIl8cqwQ9aUGqQ==",
        "dependencies": {
          "Microsoft.NETCore.Platforms": "2.0.0"
        }
      },
      "System.Text.Encoding": {
        "type": "Transitive",
        "resolved": "4.3.0",
        "contentHash": "BiIg+KWaSDOITze6jGQynxg64naAPtqGHBwDrLaCtixsa5bKiR8dpPOHA7ge3C0JJQizJE+sfkz1wV+BAKAYZw==",
        "dependencies": {
          "Microsoft.NETCore.Platforms": "1.1.0",
          "Microsoft.NETCore.Targets": "1.1.0",
          "System.Runtime": "4.3.0"
        }
      },
      "System.Text.Encoding.CodePages": {
        "type": "Transitive",
        "resolved": "4.5.1",
        "contentHash": "4J2JQXbftjPMppIHJ7IC+VXQ9XfEagN92vZZNoG12i+zReYlim5dMoXFC1Zzg7tsnKDM7JPo5bYfFK4Jheq44w==",
        "dependencies": {
          "Microsoft.NETCore.Platforms": "2.1.2",
          "System.Runtime.CompilerServices.Unsafe": "4.5.2"
        }
      },
      "System.Text.Encoding.Extensions": {
        "type": "Transitive",
        "resolved": "4.3.0",
        "contentHash": "YVMK0Bt/A43RmwizJoZ22ei2nmrhobgeiYwFzC4YAN+nue8RF6djXDMog0UCn+brerQoYVyaS+ghy9P/MUVcmw==",
        "dependencies": {
          "Microsoft.NETCore.Platforms": "1.1.0",
          "Microsoft.NETCore.Targets": "1.1.0",
          "System.Runtime": "4.3.0",
          "System.Text.Encoding": "4.3.0"
        }
      },
      "System.Text.RegularExpressions": {
        "type": "Transitive",
        "resolved": "4.3.0",
        "contentHash": "RpT2DA+L660cBt1FssIE9CAGpLFdFPuheB7pLpKpn6ZXNby7jDERe8Ua/Ne2xGiwLVG2JOqziiaVCGDon5sKFA==",
        "dependencies": {
          "System.Runtime": "4.3.0"
        }
      },
      "System.Threading": {
        "type": "Transitive",
        "resolved": "4.3.0",
        "contentHash": "VkUS0kOBcUf3Wwm0TSbrevDDZ6BlM+b/HRiapRFWjM5O0NS0LviG0glKmFK+hhPDd1XFeSdU1GmlLhb2CoVpIw==",
        "dependencies": {
          "System.Runtime": "4.3.0",
          "System.Threading.Tasks": "4.3.0"
        }
      },
      "System.Threading.Overlapped": {
        "type": "Transitive",
        "resolved": "4.0.1",
        "contentHash": "f7aLuLkBoCQM2kng7zqLFBXz9Gk48gDK8lk1ih9rH/1arJJzZK9gJwNvPDhL6Ps/l6rwOr8jw+4FCHL0KKWiEg==",
        "dependencies": {
          "Microsoft.NETCore.Platforms": "1.0.1",
          "System.Resources.ResourceManager": "4.0.1",
          "System.Runtime": "4.1.0",
          "System.Runtime.Handles": "4.0.1"
        }
      },
      "System.Threading.Tasks": {
        "type": "Transitive",
        "resolved": "4.3.0",
        "contentHash": "LbSxKEdOUhVe8BezB/9uOGGppt+nZf6e1VFyw6v3DN6lqitm0OSn2uXMOdtP0M3W4iMcqcivm2J6UgqiwwnXiA==",
        "dependencies": {
          "Microsoft.NETCore.Platforms": "1.1.0",
          "Microsoft.NETCore.Targets": "1.1.0",
          "System.Runtime": "4.3.0"
        }
      },
      "System.Threading.Tasks.Dataflow": {
        "type": "Transitive",
        "resolved": "4.6.0",
        "contentHash": "2hRjGu2r2jxRZ55wmcHO/WbdX+YAOz9x6FE8xqkHZgPaoFMKQZRe9dk8xTZIas8fRjxRmzawnTEWIrhlM+Un7w==",
        "dependencies": {
          "System.Collections": "4.0.11",
          "System.Collections.Concurrent": "4.0.12",
          "System.Diagnostics.Debug": "4.0.11",
          "System.Diagnostics.Tracing": "4.1.0",
          "System.Dynamic.Runtime": "4.0.11",
          "System.Linq": "4.1.0",
          "System.Resources.ResourceManager": "4.0.1",
          "System.Runtime": "4.1.0",
          "System.Runtime.Extensions": "4.1.0",
          "System.Threading": "4.0.11",
          "System.Threading.Tasks": "4.0.11"
        }
      },
      "System.Threading.Tasks.Extensions": {
        "type": "Transitive",
        "resolved": "4.5.3",
        "contentHash": "+MvhNtcvIbqmhANyKu91jQnvIRVSTiaOiFNfKWwXGHG48YAb4I/TyH8spsySiPYla7gKal5ZnF3teJqZAximyQ=="
      },
      "System.Threading.Tasks.Parallel": {
        "type": "Transitive",
        "resolved": "4.0.1",
        "contentHash": "7Pc9t25bcynT9FpMvkUw4ZjYwUiGup/5cJFW72/5MgCG+np2cfVUMdh29u8d7onxX7d8PS3J+wL73zQRqkdrSA==",
        "dependencies": {
          "System.Collections.Concurrent": "4.0.12",
          "System.Diagnostics.Debug": "4.0.11",
          "System.Diagnostics.Tracing": "4.1.0",
          "System.Resources.ResourceManager": "4.0.1",
          "System.Runtime": "4.1.0",
          "System.Runtime.Extensions": "4.1.0",
          "System.Threading": "4.0.11",
          "System.Threading.Tasks": "4.0.11"
        }
      },
      "System.Threading.Thread": {
        "type": "Transitive",
        "resolved": "4.0.0",
        "contentHash": "gIdJqDXlOr5W9zeqFErLw3dsOsiShSCYtF9SEHitACycmvNvY8odf9kiKvp6V7aibc8C4HzzNBkWXjyfn7plbQ==",
        "dependencies": {
          "System.Runtime": "4.1.0"
        }
      },
      "System.Threading.ThreadPool": {
        "type": "Transitive",
        "resolved": "4.0.10",
        "contentHash": "IMXgB5Vf/5Qw1kpoVgJMOvUO1l32aC+qC3OaIZjWJOjvcxuxNWOK2ZTWWYXfij22NHxT2j1yWX5vlAeQWld9vA==",
        "dependencies": {
          "System.Runtime": "4.1.0",
          "System.Runtime.Handles": "4.0.1"
        }
      },
      "System.Threading.Timer": {
        "type": "Transitive",
        "resolved": "4.3.0",
        "contentHash": "Z6YfyYTCg7lOZjJzBjONJTFKGN9/NIYKSxhU5GRd+DTwHSZyvWp1xuI5aR+dLg+ayyC5Xv57KiY4oJ0tMO89fQ==",
        "dependencies": {
          "Microsoft.NETCore.Platforms": "1.1.0",
          "Microsoft.NETCore.Targets": "1.1.0",
          "System.Runtime": "4.3.0"
        }
      },
      "System.ValueTuple": {
        "type": "Transitive",
        "resolved": "4.5.0",
        "contentHash": "okurQJO6NRE/apDIP23ajJ0hpiNmJ+f0BwOlB/cSqTLQlw5upkf+5+96+iG2Jw40G1fCVCyPz/FhIABUjMR+RQ=="
      },
      "System.Xml.ReaderWriter": {
        "type": "Transitive",
        "resolved": "4.3.0",
        "contentHash": "GrprA+Z0RUXaR4N7/eW71j1rgMnEnEVlgii49GZyAjTH7uliMnrOU3HNFBr6fEDBCJCIdlVNq9hHbaDR621XBA==",
        "dependencies": {
          "System.Collections": "4.3.0",
          "System.Diagnostics.Debug": "4.3.0",
          "System.Globalization": "4.3.0",
          "System.IO": "4.3.0",
          "System.IO.FileSystem": "4.3.0",
          "System.IO.FileSystem.Primitives": "4.3.0",
          "System.Resources.ResourceManager": "4.3.0",
          "System.Runtime": "4.3.0",
          "System.Runtime.Extensions": "4.3.0",
          "System.Runtime.InteropServices": "4.3.0",
          "System.Text.Encoding": "4.3.0",
          "System.Text.Encoding.Extensions": "4.3.0",
          "System.Text.RegularExpressions": "4.3.0",
          "System.Threading.Tasks": "4.3.0",
          "System.Threading.Tasks.Extensions": "4.3.0"
        }
      },
      "System.Xml.XDocument": {
        "type": "Transitive",
        "resolved": "4.3.0",
        "contentHash": "5zJ0XDxAIg8iy+t4aMnQAu0MqVbqyvfoUVl1yDV61xdo3Vth45oA2FoY4pPkxYAH5f8ixpmTqXeEIya95x0aCQ==",
        "dependencies": {
          "System.Collections": "4.3.0",
          "System.Diagnostics.Debug": "4.3.0",
          "System.Diagnostics.Tools": "4.3.0",
          "System.Globalization": "4.3.0",
          "System.IO": "4.3.0",
          "System.Reflection": "4.3.0",
          "System.Resources.ResourceManager": "4.3.0",
          "System.Runtime": "4.3.0",
          "System.Runtime.Extensions": "4.3.0",
          "System.Text.Encoding": "4.3.0",
          "System.Threading": "4.3.0",
          "System.Xml.ReaderWriter": "4.3.0"
        }
      },
      "Tmds.DBus": {
        "type": "Transitive",
        "resolved": "0.7.0",
        "contentHash": "tOidFxmHHALdPfwHP4iBZ3ojq5JXfUsuwO4QakZ5WnbYXLQI8xFWWwlhwGozHFl5PGkfd9W+PEzM+LISOFr9Bw==",
        "dependencies": {
          "System.Reflection.Emit": "4.3.0",
          "System.Security.Principal.Windows": "4.5.0"
        }
      },
      "walletwasabi": {
        "type": "Project",
        "dependencies": {
          "Microsoft.AspNetCore.Mvc.NewtonsoftJson": "5.0.5",
          "Microsoft.Win32.SystemEvents": "5.0.0",
          "NBitcoin": "5.0.77",
          "NBitcoin.Secp256k1": "1.0.10"
        }
      },
      "Wasabi Wallet": {
        "type": "Project",
        "dependencies": {
          "AvalonStudio.Shell": "0.9.9",
          "Avalonia.Desktop": "0.9.12",
          "Dock.Avalonia.Themes.Default": "0.9.9",
          "Dock.Avalonia.Themes.Metro": "0.9.9",
          "System.Reactive": "5.0.0",
          "System.Runtime": "4.3.1",
          "WalletWasabi": "1.0.0"
        }
      }
    },
    ".NETCoreApp,Version=v5.0/linux-x64": {
      "Avalonia.Angle.Windows.Natives": {
        "type": "Transitive",
        "resolved": "2.1.0.2019013001",
        "contentHash": "sMJYV9/Xha3uy6gvKQFgakTOeRxuU43eI/lUj5O7cI8dkBKJ9QwNCHnIF4AY2ZsQuojPPnYaQmrtzpqeWyacyg=="
      },
      "Avalonia.Native": {
        "type": "Transitive",
        "resolved": "0.9.12",
        "contentHash": "K8ZkaT+CPnhF7TjMmYY2taXrSNkQAMoZdTpgUXlxW5hk6K4pD8oN1mEXuM0MY0BPzXNh8fUNhEEHktt7+D2SHg==",
        "dependencies": {
          "Avalonia": "0.9.12",
          "SharpGen.Runtime": "1.2.1",
          "SharpGen.Runtime.COM": "1.2.0"
        }
      },
      "Avalonia.Skia.Linux.Natives": {
        "type": "Transitive",
        "resolved": "1.68.0.2",
        "contentHash": "+QOEmxgocpdXCeDp9e/dP1ZW+J9G4U3IcnwRHBD5tn6hYCGoroE1Wsdws49EE1qF5UjfxhMzy3cgoxuXC/D3pA==",
        "dependencies": {
          "Microsoft.NETCore.Platforms": "1.0.1",
          "SkiaSharp": "[1.68.0]"
        }
      },
      "Libuv": {
        "type": "Transitive",
        "resolved": "1.9.1",
        "contentHash": "uqX2Frwf9PW8MaY7PRNY6HM5BpW1D8oj1EdqzrmbEFD5nH63Yat3aEjN/tws6Tw6Fk7LwmLBvtUh32tTeTaHiA==",
        "dependencies": {
          "Microsoft.NETCore.Platforms": "1.0.1"
        }
      },
      "Microsoft.Win32.Primitives": {
        "type": "Transitive",
        "resolved": "4.3.0",
        "contentHash": "9ZQKCWxH7Ijp9BfahvL2Zyf1cJIk8XYLF6Yjzr2yi0b2cOut/HQ31qf1ThHAgCc3WiZMdnWcfJCgN82/0UunxA==",
        "dependencies": {
          "Microsoft.NETCore.Platforms": "1.1.0",
          "Microsoft.NETCore.Targets": "1.1.0",
          "System.Runtime": "4.3.0",
          "runtime.unix.Microsoft.Win32.Primitives": "4.3.0"
        }
      },
      "Microsoft.Win32.Registry": {
        "type": "Transitive",
        "resolved": "4.0.0",
        "contentHash": "q+eLtROUAQ3OxYA5mpQrgyFgzLQxIyrfT2eLpYX5IEPlHmIio2nh4F5bgOaQoGOV865kFKZZso9Oq9RlazvXtg==",
        "dependencies": {
          "Microsoft.NETCore.Platforms": "1.0.1",
          "System.Collections": "4.0.11",
          "System.Globalization": "4.0.11",
          "System.Resources.ResourceManager": "4.0.1",
          "System.Runtime": "4.1.0",
          "System.Runtime.Extensions": "4.1.0",
          "System.Runtime.Handles": "4.0.1",
          "System.Runtime.InteropServices": "4.1.0"
        }
      },
      "Microsoft.Win32.SystemEvents": {
        "type": "Transitive",
        "resolved": "5.0.0",
        "contentHash": "Bh6blKG8VAKvXiLe2L+sEsn62nc1Ij34MrNxepD2OCrS5cpCwQa9MeLyhVQPQ/R4Wlzwuy6wMK8hLb11QPDRsQ==",
        "dependencies": {
          "Microsoft.NETCore.Platforms": "5.0.0"
        }
      },
      "runtime.any.System.Collections": {
        "type": "Transitive",
        "resolved": "4.3.0",
        "contentHash": "23g6rqftKmovn2cLeGsuHUYm0FD7pdutb0uQMJpZ3qTvq+zHkgmt6J65VtRry4WDGYlmkMa4xDACtaQ94alNag==",
        "dependencies": {
          "System.Runtime": "4.3.0"
        }
      },
      "runtime.any.System.Diagnostics.Tools": {
        "type": "Transitive",
        "resolved": "4.3.0",
        "contentHash": "S/GPBmfPBB48ZghLxdDR7kDAJVAqgAuThyDJho3OLP5OS4tWD2ydyL8LKm8lhiBxce10OKe9X2zZ6DUjAqEbPg=="
      },
      "runtime.any.System.Diagnostics.Tracing": {
        "type": "Transitive",
        "resolved": "4.3.0",
        "contentHash": "1lpifymjGDzoYIaam6/Hyqf8GhBI3xXYLK2TgEvTtuZMorG3Kb9QnMTIKhLjJYXIiu1JvxjngHvtVFQQlpQ3HQ=="
      },
      "runtime.any.System.Globalization": {
        "type": "Transitive",
        "resolved": "4.3.0",
        "contentHash": "sMDBnad4rp4t7GY442Jux0MCUuKL4otn5BK6Ni0ARTXTSpRNBzZ7hpMfKSvnVSED5kYJm96YOWsqV0JH0d2uuw=="
      },
      "runtime.any.System.Globalization.Calendars": {
        "type": "Transitive",
        "resolved": "4.3.0",
        "contentHash": "M1r+760j1CNA6M/ZaW6KX8gOS8nxPRqloqDcJYVidRG566Ykwcs29AweZs2JF+nMOCgWDiMfPSTMfvwOI9F77w=="
      },
      "runtime.any.System.IO": {
        "type": "Transitive",
        "resolved": "4.3.0",
        "contentHash": "SDZ5AD1DtyRoxYtEcqQ3HDlcrorMYXZeCt7ZhG9US9I5Vva+gpIWDGMkcwa5XiKL0ceQKRZIX2x0XEjLX7PDzQ=="
      },
      "runtime.any.System.Reflection": {
        "type": "Transitive",
        "resolved": "4.3.0",
        "contentHash": "hLC3A3rI8jipR5d9k7+f0MgRCW6texsAp0MWkN/ci18FMtQ9KH7E2vDn/DH2LkxsszlpJpOn9qy6Z6/69rH6eQ=="
      },
      "runtime.any.System.Reflection.Extensions": {
        "type": "Transitive",
        "resolved": "4.3.0",
        "contentHash": "cPhT+Vqu52+cQQrDai/V91gubXUnDKNRvlBnH+hOgtGyHdC17aQIU64EaehwAQymd7kJA5rSrVRNfDYrbhnzyA=="
      },
      "runtime.any.System.Reflection.Primitives": {
        "type": "Transitive",
        "resolved": "4.3.0",
        "contentHash": "Nrm1p3armp6TTf2xuvaa+jGTTmncALWFq22CpmwRvhDf6dE9ZmH40EbOswD4GnFLrMRS0Ki6Kx5aUPmKK/hZBg=="
      },
      "runtime.any.System.Resources.ResourceManager": {
        "type": "Transitive",
        "resolved": "4.3.0",
        "contentHash": "Lxb89SMvf8w9p9+keBLyL6H6x/TEmc6QVsIIA0T36IuyOY3kNvIdyGddA2qt35cRamzxF8K5p0Opq4G4HjNbhQ=="
      },
      "runtime.any.System.Runtime": {
        "type": "Transitive",
        "resolved": "4.3.0",
        "contentHash": "fRS7zJgaG9NkifaAxGGclDDoRn9HC7hXACl52Or06a/fxdzDajWb5wov3c6a+gVSlekRoexfjwQSK9sh5um5LQ==",
        "dependencies": {
          "System.Private.Uri": "4.3.0"
        }
      },
      "runtime.any.System.Runtime.Handles": {
        "type": "Transitive",
        "resolved": "4.3.0",
        "contentHash": "GG84X6vufoEzqx8PbeBKheE4srOhimv+yLtGb/JkR3Y2FmoqmueLNFU4Xx8Y67plFpltQSdK74x0qlEhIpv/CQ=="
      },
      "runtime.any.System.Runtime.InteropServices": {
        "type": "Transitive",
        "resolved": "4.3.0",
        "contentHash": "lBoFeQfxe/4eqjPi46E0LU/YaCMdNkQ8B4MZu/mkzdIAZh8RQ1NYZSj0egrQKdgdvlPFtP4STtob40r4o2DBAw=="
      },
      "runtime.any.System.Text.Encoding": {
        "type": "Transitive",
        "resolved": "4.3.0",
        "contentHash": "+ihI5VaXFCMVPJNstG4O4eo1CfbrByLxRrQQTqOTp1ttK0kUKDqOdBSTaCB2IBk/QtjDrs6+x4xuezyMXdm0HQ=="
      },
      "runtime.any.System.Text.Encoding.Extensions": {
        "type": "Transitive",
        "resolved": "4.3.0",
        "contentHash": "NLrxmLsfRrOuVqPWG+2lrQZnE53MLVeo+w9c54EV+TUo4c8rILpsDXfY8pPiOy9kHpUHHP07ugKmtsU3vVW5Jg=="
      },
      "runtime.any.System.Threading.Tasks": {
        "type": "Transitive",
        "resolved": "4.3.0",
        "contentHash": "OhBAVBQG5kFj1S+hCEQ3TUHBAEtZ3fbEMgZMRNdN8A0Pj4x+5nTELEqL59DU0TjKVE6II3dqKw4Dklb3szT65w=="
      },
      "runtime.any.System.Threading.Timer": {
        "type": "Transitive",
        "resolved": "4.3.0",
        "contentHash": "w4ehZJ+AwXYmGwYu+rMvym6RvMaRiUEQR1u6dwcyuKHxz8Heu/mO9AG1MquEgTyucnhv3M43X0iKpDOoN17C0w=="
      },
      "runtime.debian.8-x64.runtime.native.System.Security.Cryptography.OpenSsl": {
        "type": "Transitive",
        "resolved": "4.3.0",
        "contentHash": "HdSSp5MnJSsg08KMfZThpuLPJpPwE5hBXvHwoKWosyHHfe8Mh5WKT0ylEOf6yNzX6Ngjxe4Whkafh5q7Ymac4Q=="
      },
      "runtime.fedora.23-x64.runtime.native.System.Security.Cryptography.OpenSsl": {
        "type": "Transitive",
        "resolved": "4.3.0",
        "contentHash": "+yH1a49wJMy8Zt4yx5RhJrxO/DBDByAiCzNwiETI+1S4mPdCu0OY4djdciC7Vssk0l22wQaDLrXxXkp+3+7bVA=="
      },
      "runtime.fedora.24-x64.runtime.native.System.Security.Cryptography.OpenSsl": {
        "type": "Transitive",
        "resolved": "4.3.0",
        "contentHash": "c3YNH1GQJbfIPJeCnr4avseugSqPrxwIqzthYyZDN6EuOyNOzq+y2KSUfRcXauya1sF4foESTgwM5e1A8arAKw=="
      },
      "runtime.opensuse.13.2-x64.runtime.native.System.Security.Cryptography.OpenSsl": {
        "type": "Transitive",
        "resolved": "4.3.0",
        "contentHash": "b3pthNgxxFcD+Pc0WSEoC0+md3MyhRS6aCEeenvNE3Fdw1HyJ18ZhRFVJJzIeR/O/jpxPboB805Ho0T3Ul7w8A=="
      },
      "runtime.opensuse.42.1-x64.runtime.native.System.Security.Cryptography.OpenSsl": {
        "type": "Transitive",
        "resolved": "4.3.0",
        "contentHash": "KeLz4HClKf+nFS7p/6Fi/CqyLXh81FpiGzcmuS8DGi9lUqSnZ6Es23/gv2O+1XVGfrbNmviF7CckBpavkBoIFQ=="
      },
      "runtime.osx.10.10-x64.runtime.native.System.Security.Cryptography.Apple": {
        "type": "Transitive",
        "resolved": "4.3.0",
        "contentHash": "kVXCuMTrTlxq4XOOMAysuNwsXWpYeboGddNGpIgNSZmv1b6r/s/DPk0fYMB7Q5Qo4bY68o48jt4T4y5BVecbCQ=="
      },
      "runtime.osx.10.10-x64.runtime.native.System.Security.Cryptography.OpenSsl": {
        "type": "Transitive",
        "resolved": "4.3.0",
        "contentHash": "X7IdhILzr4ROXd8mI1BUCQMSHSQwelUlBjF1JyTKCjXaOGn2fB4EKBxQbCK2VjO3WaWIdlXZL3W6TiIVnrhX4g=="
      },
      "runtime.rhel.7-x64.runtime.native.System.Security.Cryptography.OpenSsl": {
        "type": "Transitive",
        "resolved": "4.3.0",
        "contentHash": "nyFNiCk/r+VOiIqreLix8yN+q3Wga9+SE8BCgkf+2BwEKiNx6DyvFjCgkfV743/grxv8jHJ8gUK4XEQw7yzRYg=="
      },
      "runtime.ubuntu.14.04-x64.runtime.native.System.Security.Cryptography.OpenSsl": {
        "type": "Transitive",
        "resolved": "4.3.0",
        "contentHash": "ytoewC6wGorL7KoCAvRfsgoJPJbNq+64k2SqW6JcOAebWsFUvCCYgfzQMrnpvPiEl4OrblUlhF2ji+Q1+SVLrQ=="
      },
      "runtime.ubuntu.16.04-x64.runtime.native.System.Security.Cryptography.OpenSsl": {
        "type": "Transitive",
        "resolved": "4.3.0",
        "contentHash": "I8bKw2I8k58Wx7fMKQJn2R8lamboCAiHfHeV/pS65ScKWMMI0+wJkLYlEKvgW1D/XvSl/221clBoR2q9QNNM7A=="
      },
      "runtime.ubuntu.16.10-x64.runtime.native.System.Security.Cryptography.OpenSsl": {
        "type": "Transitive",
        "resolved": "4.3.0",
        "contentHash": "VB5cn/7OzUfzdnC8tqAIMQciVLiq2epm2NrAm1E9OjNRyG4lVhfR61SMcLizejzQP8R8Uf/0l5qOIbUEi+RdEg=="
      },
      "runtime.unix.Microsoft.Win32.Primitives": {
        "type": "Transitive",
        "resolved": "4.3.0",
        "contentHash": "2mI2Mfq+CVatgr4RWGvAWBjoCfUafy6VNFU7G9OA52DjO8x/okfIbsEq2UPgeGfdpO7X5gmPXKT8slx0tn0Mhw==",
        "dependencies": {
          "System.Runtime": "4.3.0",
          "System.Runtime.InteropServices": "4.3.0",
          "runtime.native.System": "4.3.0"
        }
      },
      "runtime.unix.System.Console": {
        "type": "Transitive",
        "resolved": "4.3.1",
        "contentHash": "MOmRf2JcN44Bs/EebFMgHBiCiTtFW6ZcpFds2uPlqoXN+8SSMJ43qb+/r1DQ36CUI9JUXBhnm+jdo19PWOzFTg==",
        "dependencies": {
          "System.Collections": "4.3.0",
          "System.IO": "4.3.0",
          "System.IO.FileSystem.Primitives": "4.3.0",
          "System.Resources.ResourceManager": "4.3.0",
          "System.Runtime": "4.3.0",
          "System.Runtime.Extensions": "4.3.0",
          "System.Runtime.Handles": "4.3.0",
          "System.Runtime.InteropServices": "4.3.0",
          "System.Text.Encoding": "4.3.0",
          "System.Text.Encoding.Extensions": "4.3.0",
          "System.Threading": "4.3.0",
          "System.Threading.Tasks": "4.3.0",
          "runtime.native.System": "4.3.0"
        }
      },
      "runtime.unix.System.Diagnostics.Debug": {
        "type": "Transitive",
        "resolved": "4.3.0",
        "contentHash": "WV8KLRHWVUVUDduFnvGMHt0FsEt2wK6xPl1EgDKlaMx2KnZ43A/O0GzP8wIuvAC7mq4T9V1mm90r+PXkL9FPdQ==",
        "dependencies": {
          "runtime.native.System": "4.3.0"
        }
      },
      "runtime.unix.System.IO.FileSystem": {
        "type": "Transitive",
        "resolved": "4.3.0",
        "contentHash": "ajmTcjrqc3vgV1TH54DRioshbEniaFbOAJ0kReGuNsp9uIcqYle0RmUo6+Qlwqe3JIs4TDxgnqs3UzX3gRJ1rA==",
        "dependencies": {
          "System.Buffers": "4.3.0",
          "System.Collections": "4.3.0",
          "System.Diagnostics.Debug": "4.3.0",
          "System.IO": "4.3.0",
          "System.IO.FileSystem.Primitives": "4.3.0",
          "System.Resources.ResourceManager": "4.3.0",
          "System.Runtime": "4.3.0",
          "System.Runtime.Extensions": "4.3.0",
          "System.Runtime.Handles": "4.3.0",
          "System.Runtime.InteropServices": "4.3.0",
          "System.Text.Encoding": "4.3.0",
          "System.Text.Encoding.Extensions": "4.3.0",
          "System.Threading": "4.3.0",
          "System.Threading.Tasks": "4.3.0",
          "runtime.native.System": "4.3.0"
        }
      },
      "runtime.unix.System.Net.Primitives": {
        "type": "Transitive",
        "resolved": "4.3.0",
        "contentHash": "AZcRXhH7Gamr+bckUfX3iHefPIrujJTt9XWQWo0elNiP1SNasX0KBWINZkDKY0GsOrsyJ7cB4MgIRTZzLlsTKg==",
        "dependencies": {
          "Microsoft.Win32.Primitives": "4.3.0",
          "System.Collections": "4.3.0",
          "System.Diagnostics.Tracing": "4.3.0",
          "System.Globalization": "4.3.0",
          "System.Resources.ResourceManager": "4.3.0",
          "System.Runtime": "4.3.0",
          "System.Runtime.Extensions": "4.3.0",
          "System.Runtime.Handles": "4.3.0",
          "System.Runtime.InteropServices": "4.3.0",
          "System.Threading": "4.3.0",
          "runtime.native.System": "4.3.0"
        }
      },
      "runtime.unix.System.Net.Sockets": {
        "type": "Transitive",
        "resolved": "4.3.0",
        "contentHash": "4NcLbqajFaD3PvhOdmbieeBlKY4d8/kBfgJ5g28n6k1jWEICabvLM62gvmUS/CvyfvcZxVanKPl+E9LhPzfXZw==",
        "dependencies": {
          "System.Collections": "4.3.0",
          "System.Diagnostics.Debug": "4.3.0",
          "System.Diagnostics.Tracing": "4.3.0",
          "System.Globalization": "4.3.0",
          "System.IO": "4.3.0",
          "System.IO.FileSystem": "4.3.0",
          "System.Net.NameResolution": "4.3.0",
          "System.Net.Primitives": "4.3.0",
          "System.Resources.ResourceManager": "4.3.0",
          "System.Runtime": "4.3.0",
          "System.Runtime.Extensions": "4.3.0",
          "System.Runtime.Handles": "4.3.0",
          "System.Runtime.InteropServices": "4.3.0",
          "System.Threading": "4.3.0",
          "System.Threading.Tasks": "4.3.0",
          "System.Threading.ThreadPool": "4.3.0",
          "runtime.native.System": "4.3.0"
        }
      },
      "runtime.unix.System.Private.Uri": {
        "type": "Transitive",
        "resolved": "4.3.0",
        "contentHash": "ooWzobr5RAq34r9uan1r/WPXJYG1XWy9KanrxNvEnBzbFdQbMG7Y3bVi4QxR7xZMNLOxLLTAyXvnSkfj5boZSg==",
        "dependencies": {
          "runtime.native.System": "4.3.0"
        }
      },
      "runtime.unix.System.Runtime.Extensions": {
        "type": "Transitive",
        "resolved": "4.3.0",
        "contentHash": "zQiTBVpiLftTQZW8GFsV0gjYikB1WMkEPIxF5O6RkUrSV/OgvRRTYgeFQha/0keBpuS0HYweraGRwhfhJ7dj7w==",
        "dependencies": {
          "System.Private.Uri": "4.3.0",
          "runtime.native.System": "4.3.0",
          "runtime.native.System.Security.Cryptography.OpenSsl": "4.3.0"
        }
      },
      "SkiaSharp": {
        "type": "Transitive",
        "resolved": "1.68.0",
        "contentHash": "ptuxAKk9FiClNnAgWM8hVMCYw/B0hUJWZ8W6efnIAtJmJn/Xl4jvxxDF5WOqfQYCLVzxXw5gvBPVxvTLblFp0g=="
      },
      "System.Collections": {
        "type": "Transitive",
        "resolved": "4.3.0",
        "contentHash": "3Dcj85/TBdVpL5Zr+gEEBUuFe2icOnLalmEh9hfck1PTYbbyWuZgh4fmm2ysCLTrqLQw6t3TgTyJ+VLp+Qb+Lw==",
        "dependencies": {
          "Microsoft.NETCore.Platforms": "1.1.0",
          "Microsoft.NETCore.Targets": "1.1.0",
          "System.Runtime": "4.3.0",
          "runtime.any.System.Collections": "4.3.0"
        }
      },
      "System.Console": {
        "type": "Transitive",
        "resolved": "4.3.0",
        "contentHash": "DHDrIxiqk1h03m6khKWV2X8p/uvN79rgSqpilL6uzpmSfxfU5ng8VcPtW4qsDsQDHiTv6IPV9TmD5M/vElPNLg==",
        "dependencies": {
          "Microsoft.NETCore.Platforms": "1.1.0",
          "Microsoft.NETCore.Targets": "1.1.0",
          "System.IO": "4.3.0",
          "System.Runtime": "4.3.0",
          "System.Text.Encoding": "4.3.0",
          "runtime.unix.System.Console": "4.3.1"
        }
      },
      "System.Diagnostics.Debug": {
        "type": "Transitive",
        "resolved": "4.3.0",
        "contentHash": "ZUhUOdqmaG5Jk3Xdb8xi5kIyQYAA4PnTNlHx1mu9ZY3qv4ELIdKbnL/akbGaKi2RnNUWaZsAs31rvzFdewTj2g==",
        "dependencies": {
          "Microsoft.NETCore.Platforms": "1.1.0",
          "Microsoft.NETCore.Targets": "1.1.0",
          "System.Runtime": "4.3.0",
          "runtime.unix.System.Diagnostics.Debug": "4.3.0"
        }
      },
      "System.Diagnostics.Process": {
        "type": "Transitive",
        "resolved": "4.1.0",
        "contentHash": "mpVZ5bnlSs3tTeJ6jYyDJEIa6tavhAd88lxq1zbYhkkCu0Pno2+gHXcvZcoygq2d8JxW3gojXqNJMTAshduqZA==",
        "dependencies": {
          "Microsoft.NETCore.Platforms": "1.0.1",
          "Microsoft.Win32.Primitives": "4.0.1",
          "Microsoft.Win32.Registry": "4.0.0",
          "System.Collections": "4.0.11",
          "System.Diagnostics.Debug": "4.0.11",
          "System.Globalization": "4.0.11",
          "System.IO": "4.1.0",
          "System.IO.FileSystem": "4.0.1",
          "System.IO.FileSystem.Primitives": "4.0.1",
          "System.Resources.ResourceManager": "4.0.1",
          "System.Runtime": "4.1.0",
          "System.Runtime.Extensions": "4.1.0",
          "System.Runtime.Handles": "4.0.1",
          "System.Runtime.InteropServices": "4.1.0",
          "System.Text.Encoding": "4.0.11",
          "System.Text.Encoding.Extensions": "4.0.11",
          "System.Threading": "4.0.11",
          "System.Threading.Tasks": "4.0.11",
          "System.Threading.Thread": "4.0.0",
          "System.Threading.ThreadPool": "4.0.10",
          "runtime.native.System": "4.0.0"
        }
      },
      "System.Diagnostics.Tools": {
        "type": "Transitive",
        "resolved": "4.3.0",
        "contentHash": "UUvkJfSYJMM6x527dJg2VyWPSRqIVB0Z7dbjHst1zmwTXz5CcXSYJFWRpuigfbO1Lf7yfZiIaEUesfnl/g5EyA==",
        "dependencies": {
          "Microsoft.NETCore.Platforms": "1.1.0",
          "Microsoft.NETCore.Targets": "1.1.0",
          "System.Runtime": "4.3.0",
          "runtime.any.System.Diagnostics.Tools": "4.3.0"
        }
      },
      "System.Diagnostics.Tracing": {
        "type": "Transitive",
        "resolved": "4.3.0",
        "contentHash": "rswfv0f/Cqkh78rA5S8eN8Neocz234+emGCtTF3lxPY96F+mmmUen6tbn0glN6PMvlKQb9bPAY5e9u7fgPTkKw==",
        "dependencies": {
          "Microsoft.NETCore.Platforms": "1.1.0",
          "Microsoft.NETCore.Targets": "1.1.0",
          "System.Runtime": "4.3.0",
          "runtime.any.System.Diagnostics.Tracing": "4.3.0"
        }
      },
      "System.Drawing.Common": {
        "type": "Transitive",
        "resolved": "4.5.0",
        "contentHash": "AiJFxxVPdeITstiRS5aAu8+8Dpf5NawTMoapZ53Gfirml24p7HIfhjmCRxdXnmmf3IUA3AX3CcW7G73CjWxW/Q==",
        "dependencies": {
          "Microsoft.NETCore.Platforms": "2.0.0",
          "Microsoft.Win32.SystemEvents": "4.5.0"
        }
      },
      "System.Globalization": {
        "type": "Transitive",
        "resolved": "4.3.0",
        "contentHash": "kYdVd2f2PAdFGblzFswE4hkNANJBKRmsfa2X5LG2AcWE1c7/4t0pYae1L8vfZ5xvE2nK/R9JprtToA61OSHWIg==",
        "dependencies": {
          "Microsoft.NETCore.Platforms": "1.1.0",
          "Microsoft.NETCore.Targets": "1.1.0",
          "System.Runtime": "4.3.0",
          "runtime.any.System.Globalization": "4.3.0"
        }
      },
      "System.Globalization.Calendars": {
        "type": "Transitive",
        "resolved": "4.3.0",
        "contentHash": "GUlBtdOWT4LTV3I+9/PJW+56AnnChTaOqqTLFtdmype/L500M2LIyXgmtd9X2P2VOkmJd5c67H5SaC2QcL1bFA==",
        "dependencies": {
          "Microsoft.NETCore.Platforms": "1.1.0",
          "Microsoft.NETCore.Targets": "1.1.0",
          "System.Globalization": "4.3.0",
          "System.Runtime": "4.3.0",
          "runtime.any.System.Globalization.Calendars": "4.3.0"
        }
      },
      "System.Globalization.Extensions": {
        "type": "Transitive",
        "resolved": "4.3.0",
        "contentHash": "FhKmdR6MPG+pxow6wGtNAWdZh7noIOpdD5TwQ3CprzgIE1bBBoim0vbR1+AWsWjQmU7zXHgQo4TWSP6lCeiWcQ==",
        "dependencies": {
          "Microsoft.NETCore.Platforms": "1.1.0",
          "System.Globalization": "4.3.0",
          "System.Resources.ResourceManager": "4.3.0",
          "System.Runtime": "4.3.0",
          "System.Runtime.Extensions": "4.3.0",
          "System.Runtime.InteropServices": "4.3.0"
        }
      },
      "System.IO": {
        "type": "Transitive",
        "resolved": "4.3.0",
        "contentHash": "3qjaHvxQPDpSOYICjUoTsmoq5u6QJAFRUITgeT/4gqkF1bajbSmb1kwSxEA8AHlofqgcKJcM8udgieRNhaJ5Cg==",
        "dependencies": {
          "Microsoft.NETCore.Platforms": "1.1.0",
          "Microsoft.NETCore.Targets": "1.1.0",
          "System.Runtime": "4.3.0",
          "System.Text.Encoding": "4.3.0",
          "System.Threading.Tasks": "4.3.0",
          "runtime.any.System.IO": "4.3.0"
        }
      },
      "System.IO.Compression": {
        "type": "Transitive",
        "resolved": "4.3.0",
        "contentHash": "YHndyoiV90iu4iKG115ibkhrG+S3jBm8Ap9OwoUAzO5oPDAWcr0SFwQFm0HjM8WkEZWo0zvLTyLmbvTkW1bXgg==",
        "dependencies": {
          "Microsoft.NETCore.Platforms": "1.1.0",
          "System.Buffers": "4.3.0",
          "System.Collections": "4.3.0",
          "System.Diagnostics.Debug": "4.3.0",
          "System.IO": "4.3.0",
          "System.Resources.ResourceManager": "4.3.0",
          "System.Runtime": "4.3.0",
          "System.Runtime.Extensions": "4.3.0",
          "System.Runtime.Handles": "4.3.0",
          "System.Runtime.InteropServices": "4.3.0",
          "System.Text.Encoding": "4.3.0",
          "System.Threading": "4.3.0",
          "System.Threading.Tasks": "4.3.0",
          "runtime.native.System": "4.3.0",
          "runtime.native.System.IO.Compression": "4.3.0"
        }
      },
      "System.IO.FileSystem": {
        "type": "Transitive",
        "resolved": "4.3.0",
        "contentHash": "3wEMARTnuio+ulnvi+hkRNROYwa1kylvYahhcLk4HSoVdl+xxTFVeVlYOfLwrDPImGls0mDqbMhrza8qnWPTdA==",
        "dependencies": {
          "Microsoft.NETCore.Platforms": "1.1.0",
          "Microsoft.NETCore.Targets": "1.1.0",
          "System.IO": "4.3.0",
          "System.IO.FileSystem.Primitives": "4.3.0",
          "System.Runtime": "4.3.0",
          "System.Runtime.Handles": "4.3.0",
          "System.Text.Encoding": "4.3.0",
          "System.Threading.Tasks": "4.3.0",
          "runtime.unix.System.IO.FileSystem": "4.3.0"
        }
      },
      "System.IO.FileSystem.Watcher": {
        "type": "Transitive",
        "resolved": "4.0.0",
        "contentHash": "qM4Wr3La+RYb/03B0mZZjbA7tHsGzDffnuXP8Sl48HW2JwCjn3kfD5qdw0sqyNNowUipcJMi9/q6sMUrOIJ6UQ==",
        "dependencies": {
          "Microsoft.NETCore.Platforms": "1.0.1",
          "Microsoft.Win32.Primitives": "4.0.1",
          "System.Collections": "4.0.11",
          "System.IO.FileSystem": "4.0.1",
          "System.IO.FileSystem.Primitives": "4.0.1",
          "System.Resources.ResourceManager": "4.0.1",
          "System.Runtime": "4.1.0",
          "System.Runtime.Extensions": "4.1.0",
          "System.Runtime.Handles": "4.0.1",
          "System.Runtime.InteropServices": "4.1.0",
          "System.Text.Encoding": "4.0.11",
          "System.Threading": "4.0.11",
          "System.Threading.Overlapped": "4.0.1",
          "System.Threading.Tasks": "4.0.11",
          "System.Threading.Thread": "4.0.0",
          "runtime.native.System": "4.0.0"
        }
      },
      "System.IO.MemoryMappedFiles": {
        "type": "Transitive",
        "resolved": "4.0.0",
        "contentHash": "Xqj4xaFAnLVpss9ZSUIvB/VdJAA7GxZDnFGDKJfiGAnZ5VnFROn6eOHWepFpujCYTsh6wlZ3B33bqYkF0QJ7Eg==",
        "dependencies": {
          "Microsoft.NETCore.Platforms": "1.0.1",
          "System.IO": "4.1.0",
          "System.IO.FileSystem": "4.0.1",
          "System.IO.FileSystem.Primitives": "4.0.1",
          "System.IO.UnmanagedMemoryStream": "4.0.1",
          "System.Resources.ResourceManager": "4.0.1",
          "System.Runtime": "4.1.0",
          "System.Runtime.Extensions": "4.1.0",
          "System.Runtime.Handles": "4.0.1",
          "System.Runtime.InteropServices": "4.1.0",
          "System.Threading": "4.0.11",
          "System.Threading.Tasks": "4.0.11",
          "runtime.native.System": "4.0.0"
        }
      },
      "System.Net.Http": {
        "type": "Transitive",
        "resolved": "4.3.0",
        "contentHash": "sYg+FtILtRQuYWSIAuNOELwVuVsxVyJGWQyOnlAzhV4xvhyFnON1bAzYYC+jjRW8JREM45R0R5Dgi8MTC5sEwA==",
        "dependencies": {
          "Microsoft.NETCore.Platforms": "1.1.0",
          "System.Collections": "4.3.0",
          "System.Diagnostics.Debug": "4.3.0",
          "System.Diagnostics.DiagnosticSource": "4.3.0",
          "System.Diagnostics.Tracing": "4.3.0",
          "System.Globalization": "4.3.0",
          "System.Globalization.Extensions": "4.3.0",
          "System.IO": "4.3.0",
          "System.IO.FileSystem": "4.3.0",
          "System.Net.Primitives": "4.3.0",
          "System.Resources.ResourceManager": "4.3.0",
          "System.Runtime": "4.3.0",
          "System.Runtime.Extensions": "4.3.0",
          "System.Runtime.Handles": "4.3.0",
          "System.Runtime.InteropServices": "4.3.0",
          "System.Security.Cryptography.Algorithms": "4.3.0",
          "System.Security.Cryptography.Encoding": "4.3.0",
          "System.Security.Cryptography.OpenSsl": "4.3.0",
          "System.Security.Cryptography.Primitives": "4.3.0",
          "System.Security.Cryptography.X509Certificates": "4.3.0",
          "System.Text.Encoding": "4.3.0",
          "System.Threading": "4.3.0",
          "System.Threading.Tasks": "4.3.0",
          "runtime.native.System": "4.3.0",
          "runtime.native.System.Net.Http": "4.3.0",
          "runtime.native.System.Security.Cryptography.OpenSsl": "4.3.0"
        }
      },
      "System.Net.NameResolution": {
        "type": "Transitive",
        "resolved": "4.3.0",
        "contentHash": "AFYl08R7MrsrEjqpQWTZWBadqXyTzNDaWpMqyxhb0d6sGhV6xMDKueuBXlLL30gz+DIRY6MpdgnHWlCh5wmq9w==",
        "dependencies": {
          "Microsoft.NETCore.Platforms": "1.1.0",
          "System.Collections": "4.3.0",
          "System.Diagnostics.Tracing": "4.3.0",
          "System.Globalization": "4.3.0",
          "System.Net.Primitives": "4.3.0",
          "System.Resources.ResourceManager": "4.3.0",
          "System.Runtime": "4.3.0",
          "System.Runtime.Extensions": "4.3.0",
          "System.Runtime.Handles": "4.3.0",
          "System.Runtime.InteropServices": "4.3.0",
          "System.Security.Principal.Windows": "4.3.0",
          "System.Threading": "4.3.0",
          "System.Threading.Tasks": "4.3.0",
          "runtime.native.System": "4.3.0"
        }
      },
      "System.Net.Primitives": {
        "type": "Transitive",
        "resolved": "4.3.0",
        "contentHash": "qOu+hDwFwoZPbzPvwut2qATe3ygjeQBDQj91xlsaqGFQUI5i4ZnZb8yyQuLGpDGivEPIt8EJkd1BVzVoP31FXA==",
        "dependencies": {
          "Microsoft.NETCore.Platforms": "1.1.0",
          "Microsoft.NETCore.Targets": "1.1.0",
          "System.Runtime": "4.3.0",
          "System.Runtime.Handles": "4.3.0",
          "runtime.unix.System.Net.Primitives": "4.3.0"
        }
      },
      "System.Net.Requests": {
        "type": "Transitive",
        "resolved": "4.0.11",
        "contentHash": "vxGt7C0cZixN+VqoSW4Yakc1Y9WknmxauDqzxgpw/FnBdz4kQNN51l4wxdXX5VY1xjqy//+G+4CvJWp1+f+y6Q==",
        "dependencies": {
          "Microsoft.NETCore.Platforms": "1.0.1",
          "System.Collections": "4.0.11",
          "System.Diagnostics.Debug": "4.0.11",
          "System.Diagnostics.Tracing": "4.1.0",
          "System.Globalization": "4.0.11",
          "System.IO": "4.1.0",
          "System.Net.Http": "4.1.0",
          "System.Net.Primitives": "4.0.11",
          "System.Net.WebHeaderCollection": "4.0.1",
          "System.Resources.ResourceManager": "4.0.1",
          "System.Runtime": "4.1.0",
          "System.Threading": "4.0.11",
          "System.Threading.Tasks": "4.0.11"
        }
      },
      "System.Net.Security": {
        "type": "Transitive",
        "resolved": "4.0.1",
        "contentHash": "nMs9dUDrJFr18+wgUB3lUpaMcJDqutsuO1C4g3OTuQYZJdnszgmHtjvBAI6eNXK0ZPLIA6sp8axMkd2T2dlzgg==",
        "dependencies": {
          "Microsoft.NETCore.Platforms": "1.0.2",
          "Microsoft.Win32.Primitives": "4.0.1",
          "System.Collections": "4.0.11",
          "System.Collections.Concurrent": "4.0.12",
          "System.Diagnostics.Tracing": "4.1.0",
          "System.Globalization": "4.0.11",
          "System.Globalization.Extensions": "4.0.1",
          "System.IO": "4.1.0",
          "System.Net.Primitives": "4.0.11",
          "System.Resources.ResourceManager": "4.0.1",
          "System.Runtime": "4.1.0",
          "System.Runtime.Extensions": "4.1.0",
          "System.Runtime.Handles": "4.0.1",
          "System.Runtime.InteropServices": "4.1.0",
          "System.Security.Claims": "4.0.1",
          "System.Security.Cryptography.Algorithms": "4.2.0",
          "System.Security.Cryptography.Encoding": "4.0.0",
          "System.Security.Cryptography.OpenSsl": "4.0.0",
          "System.Security.Cryptography.Primitives": "4.0.0",
          "System.Security.Cryptography.X509Certificates": "4.1.0",
          "System.Security.Principal": "4.0.1",
          "System.Text.Encoding": "4.0.11",
          "System.Threading": "4.0.11",
          "System.Threading.Tasks": "4.0.11",
          "System.Threading.ThreadPool": "4.0.10",
          "runtime.native.System": "4.0.0",
          "runtime.native.System.Net.Security": "4.0.1",
          "runtime.native.System.Security.Cryptography": "4.0.0"
        }
      },
      "System.Net.Sockets": {
        "type": "Transitive",
        "resolved": "4.3.0",
        "contentHash": "m6icV6TqQOAdgt5N/9I5KNpjom/5NFtkmGseEH+AK/hny8XrytLH3+b5M8zL/Ycg3fhIocFpUMyl/wpFnVRvdw==",
        "dependencies": {
          "Microsoft.NETCore.Platforms": "1.1.0",
          "Microsoft.NETCore.Targets": "1.1.0",
          "System.IO": "4.3.0",
          "System.Net.Primitives": "4.3.0",
          "System.Runtime": "4.3.0",
          "System.Threading.Tasks": "4.3.0",
          "runtime.unix.System.Net.Sockets": "4.3.0"
        }
      },
      "System.Private.Uri": {
        "type": "Transitive",
        "resolved": "4.3.0",
        "contentHash": "I4SwANiUGho1esj4V4oSlPllXjzCZDE+5XXso2P03LW2vOda2Enzh8DWOxwN6hnrJyp314c7KuVu31QYhRzOGg==",
        "dependencies": {
          "Microsoft.NETCore.Platforms": "1.1.0",
          "Microsoft.NETCore.Targets": "1.1.0",
          "runtime.unix.System.Private.Uri": "4.3.0"
        }
      },
      "System.Reflection": {
        "type": "Transitive",
        "resolved": "4.3.0",
        "contentHash": "KMiAFoW7MfJGa9nDFNcfu+FpEdiHpWgTcS2HdMpDvt9saK3y/G4GwprPyzqjFH9NTaGPQeWNHU+iDlDILj96aQ==",
        "dependencies": {
          "Microsoft.NETCore.Platforms": "1.1.0",
          "Microsoft.NETCore.Targets": "1.1.0",
          "System.IO": "4.3.0",
          "System.Reflection.Primitives": "4.3.0",
          "System.Runtime": "4.3.0",
          "runtime.any.System.Reflection": "4.3.0"
        }
      },
      "System.Reflection.Extensions": {
        "type": "Transitive",
        "resolved": "4.3.0",
        "contentHash": "rJkrJD3kBI5B712aRu4DpSIiHRtr6QlfZSQsb0hYHrDCZORXCFjQfoipo2LaMUHoT9i1B7j7MnfaEKWDFmFQNQ==",
        "dependencies": {
          "Microsoft.NETCore.Platforms": "1.1.0",
          "Microsoft.NETCore.Targets": "1.1.0",
          "System.Reflection": "4.3.0",
          "System.Runtime": "4.3.0",
          "runtime.any.System.Reflection.Extensions": "4.3.0"
        }
      },
      "System.Reflection.Primitives": {
        "type": "Transitive",
        "resolved": "4.3.0",
        "contentHash": "5RXItQz5As4xN2/YUDxdpsEkMhvw3e6aNveFXUn4Hl/udNTCNhnKp8lT9fnc3MhvGKh1baak5CovpuQUXHAlIA==",
        "dependencies": {
          "Microsoft.NETCore.Platforms": "1.1.0",
          "Microsoft.NETCore.Targets": "1.1.0",
          "System.Runtime": "4.3.0",
          "runtime.any.System.Reflection.Primitives": "4.3.0"
        }
      },
      "System.Resources.ResourceManager": {
        "type": "Transitive",
        "resolved": "4.3.0",
        "contentHash": "/zrcPkkWdZmI4F92gL/TPumP98AVDu/Wxr3CSJGQQ+XN6wbRZcyfSKVoPo17ilb3iOr0cCRqJInGwNMolqhS8A==",
        "dependencies": {
          "Microsoft.NETCore.Platforms": "1.1.0",
          "Microsoft.NETCore.Targets": "1.1.0",
          "System.Globalization": "4.3.0",
          "System.Reflection": "4.3.0",
          "System.Runtime": "4.3.0",
          "runtime.any.System.Resources.ResourceManager": "4.3.0"
        }
      },
      "System.Runtime": {
        "type": "Transitive",
        "resolved": "4.3.1",
        "contentHash": "abhfv1dTK6NXOmu4bgHIONxHyEqFjW8HwXPmpY9gmll+ix9UNo4XDcmzJn6oLooftxNssVHdJC1pGT9jkSynQg==",
        "dependencies": {
          "Microsoft.NETCore.Platforms": "1.1.1",
          "Microsoft.NETCore.Targets": "1.1.3",
          "runtime.any.System.Runtime": "4.3.0"
        }
      },
      "System.Runtime.Extensions": {
        "type": "Transitive",
        "resolved": "4.3.0",
        "contentHash": "guW0uK0fn5fcJJ1tJVXYd7/1h5F+pea1r7FLSOz/f8vPEqbR2ZAknuRDvTQ8PzAilDveOxNjSfr0CHfIQfFk8g==",
        "dependencies": {
          "Microsoft.NETCore.Platforms": "1.1.0",
          "Microsoft.NETCore.Targets": "1.1.0",
          "System.Runtime": "4.3.0",
          "runtime.unix.System.Runtime.Extensions": "4.3.0"
        }
      },
      "System.Runtime.Handles": {
        "type": "Transitive",
        "resolved": "4.3.0",
        "contentHash": "OKiSUN7DmTWeYb3l51A7EYaeNMnvxwE249YtZz7yooT4gOZhmTjIn48KgSsw2k2lYdLgTKNJw/ZIfSElwDRVgg==",
        "dependencies": {
          "Microsoft.NETCore.Platforms": "1.1.0",
          "Microsoft.NETCore.Targets": "1.1.0",
          "System.Runtime": "4.3.0",
          "runtime.any.System.Runtime.Handles": "4.3.0"
        }
      },
      "System.Runtime.InteropServices": {
        "type": "Transitive",
        "resolved": "4.3.0",
        "contentHash": "uv1ynXqiMK8mp1GM3jDqPCFN66eJ5w5XNomaK2XD+TuCroNTLFGeZ+WCmBMcBDyTFKou3P6cR6J/QsaqDp7fGQ==",
        "dependencies": {
          "Microsoft.NETCore.Platforms": "1.1.0",
          "Microsoft.NETCore.Targets": "1.1.0",
          "System.Reflection": "4.3.0",
          "System.Reflection.Primitives": "4.3.0",
          "System.Runtime": "4.3.0",
          "System.Runtime.Handles": "4.3.0",
          "runtime.any.System.Runtime.InteropServices": "4.3.0"
        }
      },
      "System.Runtime.InteropServices.RuntimeInformation": {
        "type": "Transitive",
        "resolved": "4.3.0",
        "contentHash": "cbz4YJMqRDR7oLeMRbdYv7mYzc++17lNhScCX0goO2XpGWdvAt60CGN+FHdePUEHCe/Jy9jUlvNAiNdM+7jsOw==",
        "dependencies": {
          "System.Reflection": "4.3.0",
          "System.Reflection.Extensions": "4.3.0",
          "System.Resources.ResourceManager": "4.3.0",
          "System.Runtime": "4.3.0",
          "System.Runtime.InteropServices": "4.3.0",
          "System.Threading": "4.3.0",
          "runtime.native.System": "4.3.0"
        }
      },
      "System.Security.Cryptography.Algorithms": {
        "type": "Transitive",
        "resolved": "4.3.0",
        "contentHash": "W1kd2Y8mYSCgc3ULTAZ0hOP2dSdG5YauTb1089T0/kRcN2MpSAW1izOFROrJgxSlMn3ArsgHXagigyi+ibhevg==",
        "dependencies": {
          "Microsoft.NETCore.Platforms": "1.1.0",
          "System.Collections": "4.3.0",
          "System.IO": "4.3.0",
          "System.Resources.ResourceManager": "4.3.0",
          "System.Runtime": "4.3.0",
          "System.Runtime.Extensions": "4.3.0",
          "System.Runtime.Handles": "4.3.0",
          "System.Runtime.InteropServices": "4.3.0",
          "System.Runtime.Numerics": "4.3.0",
          "System.Security.Cryptography.Encoding": "4.3.0",
          "System.Security.Cryptography.Primitives": "4.3.0",
          "System.Text.Encoding": "4.3.0",
          "runtime.native.System.Security.Cryptography.Apple": "4.3.0",
          "runtime.native.System.Security.Cryptography.OpenSsl": "4.3.0"
        }
      },
      "System.Security.Cryptography.Cng": {
        "type": "Transitive",
        "resolved": "4.3.0",
        "contentHash": "03idZOqFlsKRL4W+LuCpJ6dBYDUWReug6lZjBa3uJWnk5sPCUXckocevTaUA8iT/MFSrY/2HXkOt753xQ/cf8g==",
        "dependencies": {
          "Microsoft.NETCore.Platforms": "1.1.0",
          "System.IO": "4.3.0",
          "System.Resources.ResourceManager": "4.3.0",
          "System.Runtime": "4.3.0",
          "System.Runtime.Extensions": "4.3.0",
          "System.Runtime.Handles": "4.3.0",
          "System.Runtime.InteropServices": "4.3.0",
          "System.Security.Cryptography.Algorithms": "4.3.0",
          "System.Security.Cryptography.Encoding": "4.3.0",
          "System.Security.Cryptography.Primitives": "4.3.0",
          "System.Text.Encoding": "4.3.0"
        }
      },
      "System.Security.Cryptography.Csp": {
        "type": "Transitive",
        "resolved": "4.3.0",
        "contentHash": "X4s/FCkEUnRGnwR3aSfVIkldBmtURMhmexALNTwpjklzxWU7yjMk7GHLKOZTNkgnWnE0q7+BCf9N2LVRWxewaA==",
        "dependencies": {
          "Microsoft.NETCore.Platforms": "1.1.0",
          "System.IO": "4.3.0",
          "System.Reflection": "4.3.0",
          "System.Resources.ResourceManager": "4.3.0",
          "System.Runtime": "4.3.0",
          "System.Runtime.Extensions": "4.3.0",
          "System.Runtime.Handles": "4.3.0",
          "System.Runtime.InteropServices": "4.3.0",
          "System.Security.Cryptography.Algorithms": "4.3.0",
          "System.Security.Cryptography.Encoding": "4.3.0",
          "System.Security.Cryptography.Primitives": "4.3.0",
          "System.Text.Encoding": "4.3.0",
          "System.Threading": "4.3.0"
        }
      },
      "System.Security.Cryptography.Encoding": {
        "type": "Transitive",
        "resolved": "4.3.0",
        "contentHash": "1DEWjZZly9ae9C79vFwqaO5kaOlI5q+3/55ohmq/7dpDyDfc8lYe7YVxJUZ5MF/NtbkRjwFRo14yM4OEo9EmDw==",
        "dependencies": {
          "Microsoft.NETCore.Platforms": "1.1.0",
          "System.Collections": "4.3.0",
          "System.Collections.Concurrent": "4.3.0",
          "System.Linq": "4.3.0",
          "System.Resources.ResourceManager": "4.3.0",
          "System.Runtime": "4.3.0",
          "System.Runtime.Extensions": "4.3.0",
          "System.Runtime.Handles": "4.3.0",
          "System.Runtime.InteropServices": "4.3.0",
          "System.Security.Cryptography.Primitives": "4.3.0",
          "System.Text.Encoding": "4.3.0",
          "runtime.native.System.Security.Cryptography.OpenSsl": "4.3.0"
        }
      },
      "System.Security.Cryptography.OpenSsl": {
        "type": "Transitive",
        "resolved": "4.3.0",
        "contentHash": "h4CEgOgv5PKVF/HwaHzJRiVboL2THYCou97zpmhjghx5frc7fIvlkY1jL+lnIQyChrJDMNEXS6r7byGif8Cy4w==",
        "dependencies": {
          "System.Collections": "4.3.0",
          "System.IO": "4.3.0",
          "System.Resources.ResourceManager": "4.3.0",
          "System.Runtime": "4.3.0",
          "System.Runtime.Extensions": "4.3.0",
          "System.Runtime.Handles": "4.3.0",
          "System.Runtime.InteropServices": "4.3.0",
          "System.Runtime.Numerics": "4.3.0",
          "System.Security.Cryptography.Algorithms": "4.3.0",
          "System.Security.Cryptography.Encoding": "4.3.0",
          "System.Security.Cryptography.Primitives": "4.3.0",
          "System.Text.Encoding": "4.3.0",
          "runtime.native.System.Security.Cryptography.OpenSsl": "4.3.0"
        }
      },
      "System.Security.Cryptography.X509Certificates": {
        "type": "Transitive",
        "resolved": "4.3.0",
        "contentHash": "t2Tmu6Y2NtJ2um0RtcuhP7ZdNNxXEgUm2JeoA/0NvlMjAhKCnM1NX07TDl3244mVp3QU6LPEhT3HTtH1uF7IYw==",
        "dependencies": {
          "Microsoft.NETCore.Platforms": "1.1.0",
          "System.Collections": "4.3.0",
          "System.Diagnostics.Debug": "4.3.0",
          "System.Globalization": "4.3.0",
          "System.Globalization.Calendars": "4.3.0",
          "System.IO": "4.3.0",
          "System.IO.FileSystem": "4.3.0",
          "System.IO.FileSystem.Primitives": "4.3.0",
          "System.Resources.ResourceManager": "4.3.0",
          "System.Runtime": "4.3.0",
          "System.Runtime.Extensions": "4.3.0",
          "System.Runtime.Handles": "4.3.0",
          "System.Runtime.InteropServices": "4.3.0",
          "System.Runtime.Numerics": "4.3.0",
          "System.Security.Cryptography.Algorithms": "4.3.0",
          "System.Security.Cryptography.Cng": "4.3.0",
          "System.Security.Cryptography.Csp": "4.3.0",
          "System.Security.Cryptography.Encoding": "4.3.0",
          "System.Security.Cryptography.OpenSsl": "4.3.0",
          "System.Security.Cryptography.Primitives": "4.3.0",
          "System.Text.Encoding": "4.3.0",
          "System.Threading": "4.3.0",
          "runtime.native.System": "4.3.0",
          "runtime.native.System.Net.Http": "4.3.0",
          "runtime.native.System.Security.Cryptography.OpenSsl": "4.3.0"
        }
      },
      "System.Security.Principal.Windows": {
        "type": "Transitive",
        "resolved": "4.5.0",
        "contentHash": "U77HfRXlZlOeIXd//Yoj6Jnk8AXlbeisf1oq1os+hxOGVnuG+lGSfGqTwTZBoORFF6j/0q7HXIl8cqwQ9aUGqQ==",
        "dependencies": {
          "Microsoft.NETCore.Platforms": "2.0.0"
        }
      },
      "System.Text.Encoding": {
        "type": "Transitive",
        "resolved": "4.3.0",
        "contentHash": "BiIg+KWaSDOITze6jGQynxg64naAPtqGHBwDrLaCtixsa5bKiR8dpPOHA7ge3C0JJQizJE+sfkz1wV+BAKAYZw==",
        "dependencies": {
          "Microsoft.NETCore.Platforms": "1.1.0",
          "Microsoft.NETCore.Targets": "1.1.0",
          "System.Runtime": "4.3.0",
          "runtime.any.System.Text.Encoding": "4.3.0"
        }
      },
      "System.Text.Encoding.CodePages": {
        "type": "Transitive",
        "resolved": "4.5.1",
        "contentHash": "4J2JQXbftjPMppIHJ7IC+VXQ9XfEagN92vZZNoG12i+zReYlim5dMoXFC1Zzg7tsnKDM7JPo5bYfFK4Jheq44w==",
        "dependencies": {
          "Microsoft.NETCore.Platforms": "2.1.2",
          "System.Runtime.CompilerServices.Unsafe": "4.5.2"
        }
      },
      "System.Text.Encoding.Extensions": {
        "type": "Transitive",
        "resolved": "4.3.0",
        "contentHash": "YVMK0Bt/A43RmwizJoZ22ei2nmrhobgeiYwFzC4YAN+nue8RF6djXDMog0UCn+brerQoYVyaS+ghy9P/MUVcmw==",
        "dependencies": {
          "Microsoft.NETCore.Platforms": "1.1.0",
          "Microsoft.NETCore.Targets": "1.1.0",
          "System.Runtime": "4.3.0",
          "System.Text.Encoding": "4.3.0",
          "runtime.any.System.Text.Encoding.Extensions": "4.3.0"
        }
      },
      "System.Threading.Overlapped": {
        "type": "Transitive",
        "resolved": "4.0.1",
        "contentHash": "f7aLuLkBoCQM2kng7zqLFBXz9Gk48gDK8lk1ih9rH/1arJJzZK9gJwNvPDhL6Ps/l6rwOr8jw+4FCHL0KKWiEg==",
        "dependencies": {
          "Microsoft.NETCore.Platforms": "1.0.1",
          "System.Resources.ResourceManager": "4.0.1",
          "System.Runtime": "4.1.0",
          "System.Runtime.Handles": "4.0.1"
        }
      },
      "System.Threading.Tasks": {
        "type": "Transitive",
        "resolved": "4.3.0",
        "contentHash": "LbSxKEdOUhVe8BezB/9uOGGppt+nZf6e1VFyw6v3DN6lqitm0OSn2uXMOdtP0M3W4iMcqcivm2J6UgqiwwnXiA==",
        "dependencies": {
          "Microsoft.NETCore.Platforms": "1.1.0",
          "Microsoft.NETCore.Targets": "1.1.0",
          "System.Runtime": "4.3.0",
          "runtime.any.System.Threading.Tasks": "4.3.0"
        }
      },
      "System.Threading.ThreadPool": {
        "type": "Transitive",
        "resolved": "4.3.0",
        "contentHash": "k/+g4b7vjdd4aix83sTgC9VG6oXYKAktSfNIJUNGxPEj7ryEOfzHHhfnmsZvjxawwcD9HyWXKCXmPjX8U4zeSw==",
        "dependencies": {
          "System.Runtime": "4.3.0",
          "System.Runtime.Handles": "4.3.0"
        }
      },
      "System.Threading.Timer": {
        "type": "Transitive",
        "resolved": "4.3.0",
        "contentHash": "Z6YfyYTCg7lOZjJzBjONJTFKGN9/NIYKSxhU5GRd+DTwHSZyvWp1xuI5aR+dLg+ayyC5Xv57KiY4oJ0tMO89fQ==",
        "dependencies": {
          "Microsoft.NETCore.Platforms": "1.1.0",
          "Microsoft.NETCore.Targets": "1.1.0",
          "System.Runtime": "4.3.0",
          "runtime.any.System.Threading.Timer": "4.3.0"
        }
      }
    },
    ".NETCoreApp,Version=v5.0/osx-x64": {
      "Avalonia.Angle.Windows.Natives": {
        "type": "Transitive",
        "resolved": "2.1.0.2019013001",
        "contentHash": "sMJYV9/Xha3uy6gvKQFgakTOeRxuU43eI/lUj5O7cI8dkBKJ9QwNCHnIF4AY2ZsQuojPPnYaQmrtzpqeWyacyg=="
      },
      "Avalonia.Native": {
        "type": "Transitive",
        "resolved": "0.9.12",
        "contentHash": "K8ZkaT+CPnhF7TjMmYY2taXrSNkQAMoZdTpgUXlxW5hk6K4pD8oN1mEXuM0MY0BPzXNh8fUNhEEHktt7+D2SHg==",
        "dependencies": {
          "Avalonia": "0.9.12",
          "SharpGen.Runtime": "1.2.1",
          "SharpGen.Runtime.COM": "1.2.0"
        }
      },
      "Avalonia.Skia.Linux.Natives": {
        "type": "Transitive",
        "resolved": "1.68.0.2",
        "contentHash": "+QOEmxgocpdXCeDp9e/dP1ZW+J9G4U3IcnwRHBD5tn6hYCGoroE1Wsdws49EE1qF5UjfxhMzy3cgoxuXC/D3pA==",
        "dependencies": {
          "Microsoft.NETCore.Platforms": "1.0.1",
          "SkiaSharp": "[1.68.0]"
        }
      },
      "Libuv": {
        "type": "Transitive",
        "resolved": "1.9.1",
        "contentHash": "uqX2Frwf9PW8MaY7PRNY6HM5BpW1D8oj1EdqzrmbEFD5nH63Yat3aEjN/tws6Tw6Fk7LwmLBvtUh32tTeTaHiA==",
        "dependencies": {
          "Microsoft.NETCore.Platforms": "1.0.1"
        }
      },
      "Microsoft.Win32.Primitives": {
        "type": "Transitive",
        "resolved": "4.3.0",
        "contentHash": "9ZQKCWxH7Ijp9BfahvL2Zyf1cJIk8XYLF6Yjzr2yi0b2cOut/HQ31qf1ThHAgCc3WiZMdnWcfJCgN82/0UunxA==",
        "dependencies": {
          "Microsoft.NETCore.Platforms": "1.1.0",
          "Microsoft.NETCore.Targets": "1.1.0",
          "System.Runtime": "4.3.0",
          "runtime.unix.Microsoft.Win32.Primitives": "4.3.0"
        }
      },
      "Microsoft.Win32.Registry": {
        "type": "Transitive",
        "resolved": "4.0.0",
        "contentHash": "q+eLtROUAQ3OxYA5mpQrgyFgzLQxIyrfT2eLpYX5IEPlHmIio2nh4F5bgOaQoGOV865kFKZZso9Oq9RlazvXtg==",
        "dependencies": {
          "Microsoft.NETCore.Platforms": "1.0.1",
          "System.Collections": "4.0.11",
          "System.Globalization": "4.0.11",
          "System.Resources.ResourceManager": "4.0.1",
          "System.Runtime": "4.1.0",
          "System.Runtime.Extensions": "4.1.0",
          "System.Runtime.Handles": "4.0.1",
          "System.Runtime.InteropServices": "4.1.0"
        }
      },
      "Microsoft.Win32.SystemEvents": {
        "type": "Transitive",
        "resolved": "5.0.0",
        "contentHash": "Bh6blKG8VAKvXiLe2L+sEsn62nc1Ij34MrNxepD2OCrS5cpCwQa9MeLyhVQPQ/R4Wlzwuy6wMK8hLb11QPDRsQ==",
        "dependencies": {
          "Microsoft.NETCore.Platforms": "5.0.0"
        }
      },
      "runtime.any.System.Collections": {
        "type": "Transitive",
        "resolved": "4.3.0",
        "contentHash": "23g6rqftKmovn2cLeGsuHUYm0FD7pdutb0uQMJpZ3qTvq+zHkgmt6J65VtRry4WDGYlmkMa4xDACtaQ94alNag==",
        "dependencies": {
          "System.Runtime": "4.3.0"
        }
      },
      "runtime.any.System.Diagnostics.Tools": {
        "type": "Transitive",
        "resolved": "4.3.0",
        "contentHash": "S/GPBmfPBB48ZghLxdDR7kDAJVAqgAuThyDJho3OLP5OS4tWD2ydyL8LKm8lhiBxce10OKe9X2zZ6DUjAqEbPg=="
      },
      "runtime.any.System.Diagnostics.Tracing": {
        "type": "Transitive",
        "resolved": "4.3.0",
        "contentHash": "1lpifymjGDzoYIaam6/Hyqf8GhBI3xXYLK2TgEvTtuZMorG3Kb9QnMTIKhLjJYXIiu1JvxjngHvtVFQQlpQ3HQ=="
      },
      "runtime.any.System.Globalization": {
        "type": "Transitive",
        "resolved": "4.3.0",
        "contentHash": "sMDBnad4rp4t7GY442Jux0MCUuKL4otn5BK6Ni0ARTXTSpRNBzZ7hpMfKSvnVSED5kYJm96YOWsqV0JH0d2uuw=="
      },
      "runtime.any.System.Globalization.Calendars": {
        "type": "Transitive",
        "resolved": "4.3.0",
        "contentHash": "M1r+760j1CNA6M/ZaW6KX8gOS8nxPRqloqDcJYVidRG566Ykwcs29AweZs2JF+nMOCgWDiMfPSTMfvwOI9F77w=="
      },
      "runtime.any.System.IO": {
        "type": "Transitive",
        "resolved": "4.3.0",
        "contentHash": "SDZ5AD1DtyRoxYtEcqQ3HDlcrorMYXZeCt7ZhG9US9I5Vva+gpIWDGMkcwa5XiKL0ceQKRZIX2x0XEjLX7PDzQ=="
      },
      "runtime.any.System.Reflection": {
        "type": "Transitive",
        "resolved": "4.3.0",
        "contentHash": "hLC3A3rI8jipR5d9k7+f0MgRCW6texsAp0MWkN/ci18FMtQ9KH7E2vDn/DH2LkxsszlpJpOn9qy6Z6/69rH6eQ=="
      },
      "runtime.any.System.Reflection.Extensions": {
        "type": "Transitive",
        "resolved": "4.3.0",
        "contentHash": "cPhT+Vqu52+cQQrDai/V91gubXUnDKNRvlBnH+hOgtGyHdC17aQIU64EaehwAQymd7kJA5rSrVRNfDYrbhnzyA=="
      },
      "runtime.any.System.Reflection.Primitives": {
        "type": "Transitive",
        "resolved": "4.3.0",
        "contentHash": "Nrm1p3armp6TTf2xuvaa+jGTTmncALWFq22CpmwRvhDf6dE9ZmH40EbOswD4GnFLrMRS0Ki6Kx5aUPmKK/hZBg=="
      },
      "runtime.any.System.Resources.ResourceManager": {
        "type": "Transitive",
        "resolved": "4.3.0",
        "contentHash": "Lxb89SMvf8w9p9+keBLyL6H6x/TEmc6QVsIIA0T36IuyOY3kNvIdyGddA2qt35cRamzxF8K5p0Opq4G4HjNbhQ=="
      },
      "runtime.any.System.Runtime": {
        "type": "Transitive",
        "resolved": "4.3.0",
        "contentHash": "fRS7zJgaG9NkifaAxGGclDDoRn9HC7hXACl52Or06a/fxdzDajWb5wov3c6a+gVSlekRoexfjwQSK9sh5um5LQ==",
        "dependencies": {
          "System.Private.Uri": "4.3.0"
        }
      },
      "runtime.any.System.Runtime.Handles": {
        "type": "Transitive",
        "resolved": "4.3.0",
        "contentHash": "GG84X6vufoEzqx8PbeBKheE4srOhimv+yLtGb/JkR3Y2FmoqmueLNFU4Xx8Y67plFpltQSdK74x0qlEhIpv/CQ=="
      },
      "runtime.any.System.Runtime.InteropServices": {
        "type": "Transitive",
        "resolved": "4.3.0",
        "contentHash": "lBoFeQfxe/4eqjPi46E0LU/YaCMdNkQ8B4MZu/mkzdIAZh8RQ1NYZSj0egrQKdgdvlPFtP4STtob40r4o2DBAw=="
      },
      "runtime.any.System.Text.Encoding": {
        "type": "Transitive",
        "resolved": "4.3.0",
        "contentHash": "+ihI5VaXFCMVPJNstG4O4eo1CfbrByLxRrQQTqOTp1ttK0kUKDqOdBSTaCB2IBk/QtjDrs6+x4xuezyMXdm0HQ=="
      },
      "runtime.any.System.Text.Encoding.Extensions": {
        "type": "Transitive",
        "resolved": "4.3.0",
        "contentHash": "NLrxmLsfRrOuVqPWG+2lrQZnE53MLVeo+w9c54EV+TUo4c8rILpsDXfY8pPiOy9kHpUHHP07ugKmtsU3vVW5Jg=="
      },
      "runtime.any.System.Threading.Tasks": {
        "type": "Transitive",
        "resolved": "4.3.0",
        "contentHash": "OhBAVBQG5kFj1S+hCEQ3TUHBAEtZ3fbEMgZMRNdN8A0Pj4x+5nTELEqL59DU0TjKVE6II3dqKw4Dklb3szT65w=="
      },
      "runtime.any.System.Threading.Timer": {
        "type": "Transitive",
        "resolved": "4.3.0",
        "contentHash": "w4ehZJ+AwXYmGwYu+rMvym6RvMaRiUEQR1u6dwcyuKHxz8Heu/mO9AG1MquEgTyucnhv3M43X0iKpDOoN17C0w=="
      },
      "runtime.debian.8-x64.runtime.native.System.Security.Cryptography.OpenSsl": {
        "type": "Transitive",
        "resolved": "4.3.0",
        "contentHash": "HdSSp5MnJSsg08KMfZThpuLPJpPwE5hBXvHwoKWosyHHfe8Mh5WKT0ylEOf6yNzX6Ngjxe4Whkafh5q7Ymac4Q=="
      },
      "runtime.fedora.23-x64.runtime.native.System.Security.Cryptography.OpenSsl": {
        "type": "Transitive",
        "resolved": "4.3.0",
        "contentHash": "+yH1a49wJMy8Zt4yx5RhJrxO/DBDByAiCzNwiETI+1S4mPdCu0OY4djdciC7Vssk0l22wQaDLrXxXkp+3+7bVA=="
      },
      "runtime.fedora.24-x64.runtime.native.System.Security.Cryptography.OpenSsl": {
        "type": "Transitive",
        "resolved": "4.3.0",
        "contentHash": "c3YNH1GQJbfIPJeCnr4avseugSqPrxwIqzthYyZDN6EuOyNOzq+y2KSUfRcXauya1sF4foESTgwM5e1A8arAKw=="
      },
      "runtime.opensuse.13.2-x64.runtime.native.System.Security.Cryptography.OpenSsl": {
        "type": "Transitive",
        "resolved": "4.3.0",
        "contentHash": "b3pthNgxxFcD+Pc0WSEoC0+md3MyhRS6aCEeenvNE3Fdw1HyJ18ZhRFVJJzIeR/O/jpxPboB805Ho0T3Ul7w8A=="
      },
      "runtime.opensuse.42.1-x64.runtime.native.System.Security.Cryptography.OpenSsl": {
        "type": "Transitive",
        "resolved": "4.3.0",
        "contentHash": "KeLz4HClKf+nFS7p/6Fi/CqyLXh81FpiGzcmuS8DGi9lUqSnZ6Es23/gv2O+1XVGfrbNmviF7CckBpavkBoIFQ=="
      },
      "runtime.osx.10.10-x64.runtime.native.System.Security.Cryptography.Apple": {
        "type": "Transitive",
        "resolved": "4.3.0",
        "contentHash": "kVXCuMTrTlxq4XOOMAysuNwsXWpYeboGddNGpIgNSZmv1b6r/s/DPk0fYMB7Q5Qo4bY68o48jt4T4y5BVecbCQ=="
      },
      "runtime.osx.10.10-x64.runtime.native.System.Security.Cryptography.OpenSsl": {
        "type": "Transitive",
        "resolved": "4.3.0",
        "contentHash": "X7IdhILzr4ROXd8mI1BUCQMSHSQwelUlBjF1JyTKCjXaOGn2fB4EKBxQbCK2VjO3WaWIdlXZL3W6TiIVnrhX4g=="
      },
      "runtime.rhel.7-x64.runtime.native.System.Security.Cryptography.OpenSsl": {
        "type": "Transitive",
        "resolved": "4.3.0",
        "contentHash": "nyFNiCk/r+VOiIqreLix8yN+q3Wga9+SE8BCgkf+2BwEKiNx6DyvFjCgkfV743/grxv8jHJ8gUK4XEQw7yzRYg=="
      },
      "runtime.ubuntu.14.04-x64.runtime.native.System.Security.Cryptography.OpenSsl": {
        "type": "Transitive",
        "resolved": "4.3.0",
        "contentHash": "ytoewC6wGorL7KoCAvRfsgoJPJbNq+64k2SqW6JcOAebWsFUvCCYgfzQMrnpvPiEl4OrblUlhF2ji+Q1+SVLrQ=="
      },
      "runtime.ubuntu.16.04-x64.runtime.native.System.Security.Cryptography.OpenSsl": {
        "type": "Transitive",
        "resolved": "4.3.0",
        "contentHash": "I8bKw2I8k58Wx7fMKQJn2R8lamboCAiHfHeV/pS65ScKWMMI0+wJkLYlEKvgW1D/XvSl/221clBoR2q9QNNM7A=="
      },
      "runtime.ubuntu.16.10-x64.runtime.native.System.Security.Cryptography.OpenSsl": {
        "type": "Transitive",
        "resolved": "4.3.0",
        "contentHash": "VB5cn/7OzUfzdnC8tqAIMQciVLiq2epm2NrAm1E9OjNRyG4lVhfR61SMcLizejzQP8R8Uf/0l5qOIbUEi+RdEg=="
      },
      "runtime.unix.Microsoft.Win32.Primitives": {
        "type": "Transitive",
        "resolved": "4.3.0",
        "contentHash": "2mI2Mfq+CVatgr4RWGvAWBjoCfUafy6VNFU7G9OA52DjO8x/okfIbsEq2UPgeGfdpO7X5gmPXKT8slx0tn0Mhw==",
        "dependencies": {
          "System.Runtime": "4.3.0",
          "System.Runtime.InteropServices": "4.3.0",
          "runtime.native.System": "4.3.0"
        }
      },
      "runtime.unix.System.Console": {
        "type": "Transitive",
        "resolved": "4.3.1",
        "contentHash": "MOmRf2JcN44Bs/EebFMgHBiCiTtFW6ZcpFds2uPlqoXN+8SSMJ43qb+/r1DQ36CUI9JUXBhnm+jdo19PWOzFTg==",
        "dependencies": {
          "System.Collections": "4.3.0",
          "System.IO": "4.3.0",
          "System.IO.FileSystem.Primitives": "4.3.0",
          "System.Resources.ResourceManager": "4.3.0",
          "System.Runtime": "4.3.0",
          "System.Runtime.Extensions": "4.3.0",
          "System.Runtime.Handles": "4.3.0",
          "System.Runtime.InteropServices": "4.3.0",
          "System.Text.Encoding": "4.3.0",
          "System.Text.Encoding.Extensions": "4.3.0",
          "System.Threading": "4.3.0",
          "System.Threading.Tasks": "4.3.0",
          "runtime.native.System": "4.3.0"
        }
      },
      "runtime.unix.System.Diagnostics.Debug": {
        "type": "Transitive",
        "resolved": "4.3.0",
        "contentHash": "WV8KLRHWVUVUDduFnvGMHt0FsEt2wK6xPl1EgDKlaMx2KnZ43A/O0GzP8wIuvAC7mq4T9V1mm90r+PXkL9FPdQ==",
        "dependencies": {
          "runtime.native.System": "4.3.0"
        }
      },
      "runtime.unix.System.IO.FileSystem": {
        "type": "Transitive",
        "resolved": "4.3.0",
        "contentHash": "ajmTcjrqc3vgV1TH54DRioshbEniaFbOAJ0kReGuNsp9uIcqYle0RmUo6+Qlwqe3JIs4TDxgnqs3UzX3gRJ1rA==",
        "dependencies": {
          "System.Buffers": "4.3.0",
          "System.Collections": "4.3.0",
          "System.Diagnostics.Debug": "4.3.0",
          "System.IO": "4.3.0",
          "System.IO.FileSystem.Primitives": "4.3.0",
          "System.Resources.ResourceManager": "4.3.0",
          "System.Runtime": "4.3.0",
          "System.Runtime.Extensions": "4.3.0",
          "System.Runtime.Handles": "4.3.0",
          "System.Runtime.InteropServices": "4.3.0",
          "System.Text.Encoding": "4.3.0",
          "System.Text.Encoding.Extensions": "4.3.0",
          "System.Threading": "4.3.0",
          "System.Threading.Tasks": "4.3.0",
          "runtime.native.System": "4.3.0"
        }
      },
      "runtime.unix.System.Net.Primitives": {
        "type": "Transitive",
        "resolved": "4.3.0",
        "contentHash": "AZcRXhH7Gamr+bckUfX3iHefPIrujJTt9XWQWo0elNiP1SNasX0KBWINZkDKY0GsOrsyJ7cB4MgIRTZzLlsTKg==",
        "dependencies": {
          "Microsoft.Win32.Primitives": "4.3.0",
          "System.Collections": "4.3.0",
          "System.Diagnostics.Tracing": "4.3.0",
          "System.Globalization": "4.3.0",
          "System.Resources.ResourceManager": "4.3.0",
          "System.Runtime": "4.3.0",
          "System.Runtime.Extensions": "4.3.0",
          "System.Runtime.Handles": "4.3.0",
          "System.Runtime.InteropServices": "4.3.0",
          "System.Threading": "4.3.0",
          "runtime.native.System": "4.3.0"
        }
      },
      "runtime.unix.System.Net.Sockets": {
        "type": "Transitive",
        "resolved": "4.3.0",
        "contentHash": "4NcLbqajFaD3PvhOdmbieeBlKY4d8/kBfgJ5g28n6k1jWEICabvLM62gvmUS/CvyfvcZxVanKPl+E9LhPzfXZw==",
        "dependencies": {
          "System.Collections": "4.3.0",
          "System.Diagnostics.Debug": "4.3.0",
          "System.Diagnostics.Tracing": "4.3.0",
          "System.Globalization": "4.3.0",
          "System.IO": "4.3.0",
          "System.IO.FileSystem": "4.3.0",
          "System.Net.NameResolution": "4.3.0",
          "System.Net.Primitives": "4.3.0",
          "System.Resources.ResourceManager": "4.3.0",
          "System.Runtime": "4.3.0",
          "System.Runtime.Extensions": "4.3.0",
          "System.Runtime.Handles": "4.3.0",
          "System.Runtime.InteropServices": "4.3.0",
          "System.Threading": "4.3.0",
          "System.Threading.Tasks": "4.3.0",
          "System.Threading.ThreadPool": "4.3.0",
          "runtime.native.System": "4.3.0"
        }
      },
      "runtime.unix.System.Private.Uri": {
        "type": "Transitive",
        "resolved": "4.3.0",
        "contentHash": "ooWzobr5RAq34r9uan1r/WPXJYG1XWy9KanrxNvEnBzbFdQbMG7Y3bVi4QxR7xZMNLOxLLTAyXvnSkfj5boZSg==",
        "dependencies": {
          "runtime.native.System": "4.3.0"
        }
      },
      "runtime.unix.System.Runtime.Extensions": {
        "type": "Transitive",
        "resolved": "4.3.0",
        "contentHash": "zQiTBVpiLftTQZW8GFsV0gjYikB1WMkEPIxF5O6RkUrSV/OgvRRTYgeFQha/0keBpuS0HYweraGRwhfhJ7dj7w==",
        "dependencies": {
          "System.Private.Uri": "4.3.0",
          "runtime.native.System": "4.3.0",
          "runtime.native.System.Security.Cryptography.OpenSsl": "4.3.0"
        }
      },
      "SkiaSharp": {
        "type": "Transitive",
        "resolved": "1.68.0",
        "contentHash": "ptuxAKk9FiClNnAgWM8hVMCYw/B0hUJWZ8W6efnIAtJmJn/Xl4jvxxDF5WOqfQYCLVzxXw5gvBPVxvTLblFp0g=="
      },
      "System.Collections": {
        "type": "Transitive",
        "resolved": "4.3.0",
        "contentHash": "3Dcj85/TBdVpL5Zr+gEEBUuFe2icOnLalmEh9hfck1PTYbbyWuZgh4fmm2ysCLTrqLQw6t3TgTyJ+VLp+Qb+Lw==",
        "dependencies": {
          "Microsoft.NETCore.Platforms": "1.1.0",
          "Microsoft.NETCore.Targets": "1.1.0",
          "System.Runtime": "4.3.0",
          "runtime.any.System.Collections": "4.3.0"
        }
      },
      "System.Console": {
        "type": "Transitive",
        "resolved": "4.3.0",
        "contentHash": "DHDrIxiqk1h03m6khKWV2X8p/uvN79rgSqpilL6uzpmSfxfU5ng8VcPtW4qsDsQDHiTv6IPV9TmD5M/vElPNLg==",
        "dependencies": {
          "Microsoft.NETCore.Platforms": "1.1.0",
          "Microsoft.NETCore.Targets": "1.1.0",
          "System.IO": "4.3.0",
          "System.Runtime": "4.3.0",
          "System.Text.Encoding": "4.3.0",
          "runtime.unix.System.Console": "4.3.1"
        }
      },
      "System.Diagnostics.Debug": {
        "type": "Transitive",
        "resolved": "4.3.0",
        "contentHash": "ZUhUOdqmaG5Jk3Xdb8xi5kIyQYAA4PnTNlHx1mu9ZY3qv4ELIdKbnL/akbGaKi2RnNUWaZsAs31rvzFdewTj2g==",
        "dependencies": {
          "Microsoft.NETCore.Platforms": "1.1.0",
          "Microsoft.NETCore.Targets": "1.1.0",
          "System.Runtime": "4.3.0",
          "runtime.unix.System.Diagnostics.Debug": "4.3.0"
        }
      },
      "System.Diagnostics.Process": {
        "type": "Transitive",
        "resolved": "4.1.0",
        "contentHash": "mpVZ5bnlSs3tTeJ6jYyDJEIa6tavhAd88lxq1zbYhkkCu0Pno2+gHXcvZcoygq2d8JxW3gojXqNJMTAshduqZA==",
        "dependencies": {
          "Microsoft.NETCore.Platforms": "1.0.1",
          "Microsoft.Win32.Primitives": "4.0.1",
          "Microsoft.Win32.Registry": "4.0.0",
          "System.Collections": "4.0.11",
          "System.Diagnostics.Debug": "4.0.11",
          "System.Globalization": "4.0.11",
          "System.IO": "4.1.0",
          "System.IO.FileSystem": "4.0.1",
          "System.IO.FileSystem.Primitives": "4.0.1",
          "System.Resources.ResourceManager": "4.0.1",
          "System.Runtime": "4.1.0",
          "System.Runtime.Extensions": "4.1.0",
          "System.Runtime.Handles": "4.0.1",
          "System.Runtime.InteropServices": "4.1.0",
          "System.Text.Encoding": "4.0.11",
          "System.Text.Encoding.Extensions": "4.0.11",
          "System.Threading": "4.0.11",
          "System.Threading.Tasks": "4.0.11",
          "System.Threading.Thread": "4.0.0",
          "System.Threading.ThreadPool": "4.0.10",
          "runtime.native.System": "4.0.0"
        }
      },
      "System.Diagnostics.Tools": {
        "type": "Transitive",
        "resolved": "4.3.0",
        "contentHash": "UUvkJfSYJMM6x527dJg2VyWPSRqIVB0Z7dbjHst1zmwTXz5CcXSYJFWRpuigfbO1Lf7yfZiIaEUesfnl/g5EyA==",
        "dependencies": {
          "Microsoft.NETCore.Platforms": "1.1.0",
          "Microsoft.NETCore.Targets": "1.1.0",
          "System.Runtime": "4.3.0",
          "runtime.any.System.Diagnostics.Tools": "4.3.0"
        }
      },
      "System.Diagnostics.Tracing": {
        "type": "Transitive",
        "resolved": "4.3.0",
        "contentHash": "rswfv0f/Cqkh78rA5S8eN8Neocz234+emGCtTF3lxPY96F+mmmUen6tbn0glN6PMvlKQb9bPAY5e9u7fgPTkKw==",
        "dependencies": {
          "Microsoft.NETCore.Platforms": "1.1.0",
          "Microsoft.NETCore.Targets": "1.1.0",
          "System.Runtime": "4.3.0",
          "runtime.any.System.Diagnostics.Tracing": "4.3.0"
        }
      },
      "System.Drawing.Common": {
        "type": "Transitive",
        "resolved": "4.5.0",
        "contentHash": "AiJFxxVPdeITstiRS5aAu8+8Dpf5NawTMoapZ53Gfirml24p7HIfhjmCRxdXnmmf3IUA3AX3CcW7G73CjWxW/Q==",
        "dependencies": {
          "Microsoft.NETCore.Platforms": "2.0.0",
          "Microsoft.Win32.SystemEvents": "4.5.0"
        }
      },
      "System.Globalization": {
        "type": "Transitive",
        "resolved": "4.3.0",
        "contentHash": "kYdVd2f2PAdFGblzFswE4hkNANJBKRmsfa2X5LG2AcWE1c7/4t0pYae1L8vfZ5xvE2nK/R9JprtToA61OSHWIg==",
        "dependencies": {
          "Microsoft.NETCore.Platforms": "1.1.0",
          "Microsoft.NETCore.Targets": "1.1.0",
          "System.Runtime": "4.3.0",
          "runtime.any.System.Globalization": "4.3.0"
        }
      },
      "System.Globalization.Calendars": {
        "type": "Transitive",
        "resolved": "4.3.0",
        "contentHash": "GUlBtdOWT4LTV3I+9/PJW+56AnnChTaOqqTLFtdmype/L500M2LIyXgmtd9X2P2VOkmJd5c67H5SaC2QcL1bFA==",
        "dependencies": {
          "Microsoft.NETCore.Platforms": "1.1.0",
          "Microsoft.NETCore.Targets": "1.1.0",
          "System.Globalization": "4.3.0",
          "System.Runtime": "4.3.0",
          "runtime.any.System.Globalization.Calendars": "4.3.0"
        }
      },
      "System.Globalization.Extensions": {
        "type": "Transitive",
        "resolved": "4.3.0",
        "contentHash": "FhKmdR6MPG+pxow6wGtNAWdZh7noIOpdD5TwQ3CprzgIE1bBBoim0vbR1+AWsWjQmU7zXHgQo4TWSP6lCeiWcQ==",
        "dependencies": {
          "Microsoft.NETCore.Platforms": "1.1.0",
          "System.Globalization": "4.3.0",
          "System.Resources.ResourceManager": "4.3.0",
          "System.Runtime": "4.3.0",
          "System.Runtime.Extensions": "4.3.0",
          "System.Runtime.InteropServices": "4.3.0"
        }
      },
      "System.IO": {
        "type": "Transitive",
        "resolved": "4.3.0",
        "contentHash": "3qjaHvxQPDpSOYICjUoTsmoq5u6QJAFRUITgeT/4gqkF1bajbSmb1kwSxEA8AHlofqgcKJcM8udgieRNhaJ5Cg==",
        "dependencies": {
          "Microsoft.NETCore.Platforms": "1.1.0",
          "Microsoft.NETCore.Targets": "1.1.0",
          "System.Runtime": "4.3.0",
          "System.Text.Encoding": "4.3.0",
          "System.Threading.Tasks": "4.3.0",
          "runtime.any.System.IO": "4.3.0"
        }
      },
      "System.IO.Compression": {
        "type": "Transitive",
        "resolved": "4.3.0",
        "contentHash": "YHndyoiV90iu4iKG115ibkhrG+S3jBm8Ap9OwoUAzO5oPDAWcr0SFwQFm0HjM8WkEZWo0zvLTyLmbvTkW1bXgg==",
        "dependencies": {
          "Microsoft.NETCore.Platforms": "1.1.0",
          "System.Buffers": "4.3.0",
          "System.Collections": "4.3.0",
          "System.Diagnostics.Debug": "4.3.0",
          "System.IO": "4.3.0",
          "System.Resources.ResourceManager": "4.3.0",
          "System.Runtime": "4.3.0",
          "System.Runtime.Extensions": "4.3.0",
          "System.Runtime.Handles": "4.3.0",
          "System.Runtime.InteropServices": "4.3.0",
          "System.Text.Encoding": "4.3.0",
          "System.Threading": "4.3.0",
          "System.Threading.Tasks": "4.3.0",
          "runtime.native.System": "4.3.0",
          "runtime.native.System.IO.Compression": "4.3.0"
        }
      },
      "System.IO.FileSystem": {
        "type": "Transitive",
        "resolved": "4.3.0",
        "contentHash": "3wEMARTnuio+ulnvi+hkRNROYwa1kylvYahhcLk4HSoVdl+xxTFVeVlYOfLwrDPImGls0mDqbMhrza8qnWPTdA==",
        "dependencies": {
          "Microsoft.NETCore.Platforms": "1.1.0",
          "Microsoft.NETCore.Targets": "1.1.0",
          "System.IO": "4.3.0",
          "System.IO.FileSystem.Primitives": "4.3.0",
          "System.Runtime": "4.3.0",
          "System.Runtime.Handles": "4.3.0",
          "System.Text.Encoding": "4.3.0",
          "System.Threading.Tasks": "4.3.0",
          "runtime.unix.System.IO.FileSystem": "4.3.0"
        }
      },
      "System.IO.FileSystem.Watcher": {
        "type": "Transitive",
        "resolved": "4.0.0",
        "contentHash": "qM4Wr3La+RYb/03B0mZZjbA7tHsGzDffnuXP8Sl48HW2JwCjn3kfD5qdw0sqyNNowUipcJMi9/q6sMUrOIJ6UQ==",
        "dependencies": {
          "Microsoft.NETCore.Platforms": "1.0.1",
          "Microsoft.Win32.Primitives": "4.0.1",
          "System.Collections": "4.0.11",
          "System.IO.FileSystem": "4.0.1",
          "System.IO.FileSystem.Primitives": "4.0.1",
          "System.Resources.ResourceManager": "4.0.1",
          "System.Runtime": "4.1.0",
          "System.Runtime.Extensions": "4.1.0",
          "System.Runtime.Handles": "4.0.1",
          "System.Runtime.InteropServices": "4.1.0",
          "System.Text.Encoding": "4.0.11",
          "System.Threading": "4.0.11",
          "System.Threading.Overlapped": "4.0.1",
          "System.Threading.Tasks": "4.0.11",
          "System.Threading.Thread": "4.0.0",
          "runtime.native.System": "4.0.0"
        }
      },
      "System.IO.MemoryMappedFiles": {
        "type": "Transitive",
        "resolved": "4.0.0",
        "contentHash": "Xqj4xaFAnLVpss9ZSUIvB/VdJAA7GxZDnFGDKJfiGAnZ5VnFROn6eOHWepFpujCYTsh6wlZ3B33bqYkF0QJ7Eg==",
        "dependencies": {
          "Microsoft.NETCore.Platforms": "1.0.1",
          "System.IO": "4.1.0",
          "System.IO.FileSystem": "4.0.1",
          "System.IO.FileSystem.Primitives": "4.0.1",
          "System.IO.UnmanagedMemoryStream": "4.0.1",
          "System.Resources.ResourceManager": "4.0.1",
          "System.Runtime": "4.1.0",
          "System.Runtime.Extensions": "4.1.0",
          "System.Runtime.Handles": "4.0.1",
          "System.Runtime.InteropServices": "4.1.0",
          "System.Threading": "4.0.11",
          "System.Threading.Tasks": "4.0.11",
          "runtime.native.System": "4.0.0"
        }
      },
      "System.Net.Http": {
        "type": "Transitive",
        "resolved": "4.3.0",
        "contentHash": "sYg+FtILtRQuYWSIAuNOELwVuVsxVyJGWQyOnlAzhV4xvhyFnON1bAzYYC+jjRW8JREM45R0R5Dgi8MTC5sEwA==",
        "dependencies": {
          "Microsoft.NETCore.Platforms": "1.1.0",
          "System.Collections": "4.3.0",
          "System.Diagnostics.Debug": "4.3.0",
          "System.Diagnostics.DiagnosticSource": "4.3.0",
          "System.Diagnostics.Tracing": "4.3.0",
          "System.Globalization": "4.3.0",
          "System.Globalization.Extensions": "4.3.0",
          "System.IO": "4.3.0",
          "System.IO.FileSystem": "4.3.0",
          "System.Net.Primitives": "4.3.0",
          "System.Resources.ResourceManager": "4.3.0",
          "System.Runtime": "4.3.0",
          "System.Runtime.Extensions": "4.3.0",
          "System.Runtime.Handles": "4.3.0",
          "System.Runtime.InteropServices": "4.3.0",
          "System.Security.Cryptography.Algorithms": "4.3.0",
          "System.Security.Cryptography.Encoding": "4.3.0",
          "System.Security.Cryptography.OpenSsl": "4.3.0",
          "System.Security.Cryptography.Primitives": "4.3.0",
          "System.Security.Cryptography.X509Certificates": "4.3.0",
          "System.Text.Encoding": "4.3.0",
          "System.Threading": "4.3.0",
          "System.Threading.Tasks": "4.3.0",
          "runtime.native.System": "4.3.0",
          "runtime.native.System.Net.Http": "4.3.0",
          "runtime.native.System.Security.Cryptography.OpenSsl": "4.3.0"
        }
      },
      "System.Net.NameResolution": {
        "type": "Transitive",
        "resolved": "4.3.0",
        "contentHash": "AFYl08R7MrsrEjqpQWTZWBadqXyTzNDaWpMqyxhb0d6sGhV6xMDKueuBXlLL30gz+DIRY6MpdgnHWlCh5wmq9w==",
        "dependencies": {
          "Microsoft.NETCore.Platforms": "1.1.0",
          "System.Collections": "4.3.0",
          "System.Diagnostics.Tracing": "4.3.0",
          "System.Globalization": "4.3.0",
          "System.Net.Primitives": "4.3.0",
          "System.Resources.ResourceManager": "4.3.0",
          "System.Runtime": "4.3.0",
          "System.Runtime.Extensions": "4.3.0",
          "System.Runtime.Handles": "4.3.0",
          "System.Runtime.InteropServices": "4.3.0",
          "System.Security.Principal.Windows": "4.3.0",
          "System.Threading": "4.3.0",
          "System.Threading.Tasks": "4.3.0",
          "runtime.native.System": "4.3.0"
        }
      },
      "System.Net.Primitives": {
        "type": "Transitive",
        "resolved": "4.3.0",
        "contentHash": "qOu+hDwFwoZPbzPvwut2qATe3ygjeQBDQj91xlsaqGFQUI5i4ZnZb8yyQuLGpDGivEPIt8EJkd1BVzVoP31FXA==",
        "dependencies": {
          "Microsoft.NETCore.Platforms": "1.1.0",
          "Microsoft.NETCore.Targets": "1.1.0",
          "System.Runtime": "4.3.0",
          "System.Runtime.Handles": "4.3.0",
          "runtime.unix.System.Net.Primitives": "4.3.0"
        }
      },
      "System.Net.Requests": {
        "type": "Transitive",
        "resolved": "4.0.11",
        "contentHash": "vxGt7C0cZixN+VqoSW4Yakc1Y9WknmxauDqzxgpw/FnBdz4kQNN51l4wxdXX5VY1xjqy//+G+4CvJWp1+f+y6Q==",
        "dependencies": {
          "Microsoft.NETCore.Platforms": "1.0.1",
          "System.Collections": "4.0.11",
          "System.Diagnostics.Debug": "4.0.11",
          "System.Diagnostics.Tracing": "4.1.0",
          "System.Globalization": "4.0.11",
          "System.IO": "4.1.0",
          "System.Net.Http": "4.1.0",
          "System.Net.Primitives": "4.0.11",
          "System.Net.WebHeaderCollection": "4.0.1",
          "System.Resources.ResourceManager": "4.0.1",
          "System.Runtime": "4.1.0",
          "System.Threading": "4.0.11",
          "System.Threading.Tasks": "4.0.11"
        }
      },
      "System.Net.Security": {
        "type": "Transitive",
        "resolved": "4.0.1",
        "contentHash": "nMs9dUDrJFr18+wgUB3lUpaMcJDqutsuO1C4g3OTuQYZJdnszgmHtjvBAI6eNXK0ZPLIA6sp8axMkd2T2dlzgg==",
        "dependencies": {
          "Microsoft.NETCore.Platforms": "1.0.2",
          "Microsoft.Win32.Primitives": "4.0.1",
          "System.Collections": "4.0.11",
          "System.Collections.Concurrent": "4.0.12",
          "System.Diagnostics.Tracing": "4.1.0",
          "System.Globalization": "4.0.11",
          "System.Globalization.Extensions": "4.0.1",
          "System.IO": "4.1.0",
          "System.Net.Primitives": "4.0.11",
          "System.Resources.ResourceManager": "4.0.1",
          "System.Runtime": "4.1.0",
          "System.Runtime.Extensions": "4.1.0",
          "System.Runtime.Handles": "4.0.1",
          "System.Runtime.InteropServices": "4.1.0",
          "System.Security.Claims": "4.0.1",
          "System.Security.Cryptography.Algorithms": "4.2.0",
          "System.Security.Cryptography.Encoding": "4.0.0",
          "System.Security.Cryptography.OpenSsl": "4.0.0",
          "System.Security.Cryptography.Primitives": "4.0.0",
          "System.Security.Cryptography.X509Certificates": "4.1.0",
          "System.Security.Principal": "4.0.1",
          "System.Text.Encoding": "4.0.11",
          "System.Threading": "4.0.11",
          "System.Threading.Tasks": "4.0.11",
          "System.Threading.ThreadPool": "4.0.10",
          "runtime.native.System": "4.0.0",
          "runtime.native.System.Net.Security": "4.0.1",
          "runtime.native.System.Security.Cryptography": "4.0.0"
        }
      },
      "System.Net.Sockets": {
        "type": "Transitive",
        "resolved": "4.3.0",
        "contentHash": "m6icV6TqQOAdgt5N/9I5KNpjom/5NFtkmGseEH+AK/hny8XrytLH3+b5M8zL/Ycg3fhIocFpUMyl/wpFnVRvdw==",
        "dependencies": {
          "Microsoft.NETCore.Platforms": "1.1.0",
          "Microsoft.NETCore.Targets": "1.1.0",
          "System.IO": "4.3.0",
          "System.Net.Primitives": "4.3.0",
          "System.Runtime": "4.3.0",
          "System.Threading.Tasks": "4.3.0",
          "runtime.unix.System.Net.Sockets": "4.3.0"
        }
      },
      "System.Private.Uri": {
        "type": "Transitive",
        "resolved": "4.3.0",
        "contentHash": "I4SwANiUGho1esj4V4oSlPllXjzCZDE+5XXso2P03LW2vOda2Enzh8DWOxwN6hnrJyp314c7KuVu31QYhRzOGg==",
        "dependencies": {
          "Microsoft.NETCore.Platforms": "1.1.0",
          "Microsoft.NETCore.Targets": "1.1.0",
          "runtime.unix.System.Private.Uri": "4.3.0"
        }
      },
      "System.Reflection": {
        "type": "Transitive",
        "resolved": "4.3.0",
        "contentHash": "KMiAFoW7MfJGa9nDFNcfu+FpEdiHpWgTcS2HdMpDvt9saK3y/G4GwprPyzqjFH9NTaGPQeWNHU+iDlDILj96aQ==",
        "dependencies": {
          "Microsoft.NETCore.Platforms": "1.1.0",
          "Microsoft.NETCore.Targets": "1.1.0",
          "System.IO": "4.3.0",
          "System.Reflection.Primitives": "4.3.0",
          "System.Runtime": "4.3.0",
          "runtime.any.System.Reflection": "4.3.0"
        }
      },
      "System.Reflection.Extensions": {
        "type": "Transitive",
        "resolved": "4.3.0",
        "contentHash": "rJkrJD3kBI5B712aRu4DpSIiHRtr6QlfZSQsb0hYHrDCZORXCFjQfoipo2LaMUHoT9i1B7j7MnfaEKWDFmFQNQ==",
        "dependencies": {
          "Microsoft.NETCore.Platforms": "1.1.0",
          "Microsoft.NETCore.Targets": "1.1.0",
          "System.Reflection": "4.3.0",
          "System.Runtime": "4.3.0",
          "runtime.any.System.Reflection.Extensions": "4.3.0"
        }
      },
      "System.Reflection.Primitives": {
        "type": "Transitive",
        "resolved": "4.3.0",
        "contentHash": "5RXItQz5As4xN2/YUDxdpsEkMhvw3e6aNveFXUn4Hl/udNTCNhnKp8lT9fnc3MhvGKh1baak5CovpuQUXHAlIA==",
        "dependencies": {
          "Microsoft.NETCore.Platforms": "1.1.0",
          "Microsoft.NETCore.Targets": "1.1.0",
          "System.Runtime": "4.3.0",
          "runtime.any.System.Reflection.Primitives": "4.3.0"
        }
      },
      "System.Resources.ResourceManager": {
        "type": "Transitive",
        "resolved": "4.3.0",
        "contentHash": "/zrcPkkWdZmI4F92gL/TPumP98AVDu/Wxr3CSJGQQ+XN6wbRZcyfSKVoPo17ilb3iOr0cCRqJInGwNMolqhS8A==",
        "dependencies": {
          "Microsoft.NETCore.Platforms": "1.1.0",
          "Microsoft.NETCore.Targets": "1.1.0",
          "System.Globalization": "4.3.0",
          "System.Reflection": "4.3.0",
          "System.Runtime": "4.3.0",
          "runtime.any.System.Resources.ResourceManager": "4.3.0"
        }
      },
      "System.Runtime": {
        "type": "Transitive",
        "resolved": "4.3.1",
        "contentHash": "abhfv1dTK6NXOmu4bgHIONxHyEqFjW8HwXPmpY9gmll+ix9UNo4XDcmzJn6oLooftxNssVHdJC1pGT9jkSynQg==",
        "dependencies": {
          "Microsoft.NETCore.Platforms": "1.1.1",
          "Microsoft.NETCore.Targets": "1.1.3",
          "runtime.any.System.Runtime": "4.3.0"
        }
      },
      "System.Runtime.Extensions": {
        "type": "Transitive",
        "resolved": "4.3.0",
        "contentHash": "guW0uK0fn5fcJJ1tJVXYd7/1h5F+pea1r7FLSOz/f8vPEqbR2ZAknuRDvTQ8PzAilDveOxNjSfr0CHfIQfFk8g==",
        "dependencies": {
          "Microsoft.NETCore.Platforms": "1.1.0",
          "Microsoft.NETCore.Targets": "1.1.0",
          "System.Runtime": "4.3.0",
          "runtime.unix.System.Runtime.Extensions": "4.3.0"
        }
      },
      "System.Runtime.Handles": {
        "type": "Transitive",
        "resolved": "4.3.0",
        "contentHash": "OKiSUN7DmTWeYb3l51A7EYaeNMnvxwE249YtZz7yooT4gOZhmTjIn48KgSsw2k2lYdLgTKNJw/ZIfSElwDRVgg==",
        "dependencies": {
          "Microsoft.NETCore.Platforms": "1.1.0",
          "Microsoft.NETCore.Targets": "1.1.0",
          "System.Runtime": "4.3.0",
          "runtime.any.System.Runtime.Handles": "4.3.0"
        }
      },
      "System.Runtime.InteropServices": {
        "type": "Transitive",
        "resolved": "4.3.0",
        "contentHash": "uv1ynXqiMK8mp1GM3jDqPCFN66eJ5w5XNomaK2XD+TuCroNTLFGeZ+WCmBMcBDyTFKou3P6cR6J/QsaqDp7fGQ==",
        "dependencies": {
          "Microsoft.NETCore.Platforms": "1.1.0",
          "Microsoft.NETCore.Targets": "1.1.0",
          "System.Reflection": "4.3.0",
          "System.Reflection.Primitives": "4.3.0",
          "System.Runtime": "4.3.0",
          "System.Runtime.Handles": "4.3.0",
          "runtime.any.System.Runtime.InteropServices": "4.3.0"
        }
      },
      "System.Runtime.InteropServices.RuntimeInformation": {
        "type": "Transitive",
        "resolved": "4.3.0",
        "contentHash": "cbz4YJMqRDR7oLeMRbdYv7mYzc++17lNhScCX0goO2XpGWdvAt60CGN+FHdePUEHCe/Jy9jUlvNAiNdM+7jsOw==",
        "dependencies": {
          "System.Reflection": "4.3.0",
          "System.Reflection.Extensions": "4.3.0",
          "System.Resources.ResourceManager": "4.3.0",
          "System.Runtime": "4.3.0",
          "System.Runtime.InteropServices": "4.3.0",
          "System.Threading": "4.3.0",
          "runtime.native.System": "4.3.0"
        }
      },
      "System.Security.Cryptography.Algorithms": {
        "type": "Transitive",
        "resolved": "4.3.0",
        "contentHash": "W1kd2Y8mYSCgc3ULTAZ0hOP2dSdG5YauTb1089T0/kRcN2MpSAW1izOFROrJgxSlMn3ArsgHXagigyi+ibhevg==",
        "dependencies": {
          "Microsoft.NETCore.Platforms": "1.1.0",
          "System.Collections": "4.3.0",
          "System.IO": "4.3.0",
          "System.Resources.ResourceManager": "4.3.0",
          "System.Runtime": "4.3.0",
          "System.Runtime.Extensions": "4.3.0",
          "System.Runtime.Handles": "4.3.0",
          "System.Runtime.InteropServices": "4.3.0",
          "System.Runtime.Numerics": "4.3.0",
          "System.Security.Cryptography.Encoding": "4.3.0",
          "System.Security.Cryptography.Primitives": "4.3.0",
          "System.Text.Encoding": "4.3.0",
          "runtime.native.System.Security.Cryptography.Apple": "4.3.0",
          "runtime.native.System.Security.Cryptography.OpenSsl": "4.3.0"
        }
      },
      "System.Security.Cryptography.Cng": {
        "type": "Transitive",
        "resolved": "4.3.0",
        "contentHash": "03idZOqFlsKRL4W+LuCpJ6dBYDUWReug6lZjBa3uJWnk5sPCUXckocevTaUA8iT/MFSrY/2HXkOt753xQ/cf8g==",
        "dependencies": {
          "Microsoft.NETCore.Platforms": "1.1.0",
          "System.IO": "4.3.0",
          "System.Resources.ResourceManager": "4.3.0",
          "System.Runtime": "4.3.0",
          "System.Runtime.Extensions": "4.3.0",
          "System.Runtime.Handles": "4.3.0",
          "System.Runtime.InteropServices": "4.3.0",
          "System.Security.Cryptography.Algorithms": "4.3.0",
          "System.Security.Cryptography.Encoding": "4.3.0",
          "System.Security.Cryptography.Primitives": "4.3.0",
          "System.Text.Encoding": "4.3.0"
        }
      },
      "System.Security.Cryptography.Csp": {
        "type": "Transitive",
        "resolved": "4.3.0",
        "contentHash": "X4s/FCkEUnRGnwR3aSfVIkldBmtURMhmexALNTwpjklzxWU7yjMk7GHLKOZTNkgnWnE0q7+BCf9N2LVRWxewaA==",
        "dependencies": {
          "Microsoft.NETCore.Platforms": "1.1.0",
          "System.IO": "4.3.0",
          "System.Reflection": "4.3.0",
          "System.Resources.ResourceManager": "4.3.0",
          "System.Runtime": "4.3.0",
          "System.Runtime.Extensions": "4.3.0",
          "System.Runtime.Handles": "4.3.0",
          "System.Runtime.InteropServices": "4.3.0",
          "System.Security.Cryptography.Algorithms": "4.3.0",
          "System.Security.Cryptography.Encoding": "4.3.0",
          "System.Security.Cryptography.Primitives": "4.3.0",
          "System.Text.Encoding": "4.3.0",
          "System.Threading": "4.3.0"
        }
      },
      "System.Security.Cryptography.Encoding": {
        "type": "Transitive",
        "resolved": "4.3.0",
        "contentHash": "1DEWjZZly9ae9C79vFwqaO5kaOlI5q+3/55ohmq/7dpDyDfc8lYe7YVxJUZ5MF/NtbkRjwFRo14yM4OEo9EmDw==",
        "dependencies": {
          "Microsoft.NETCore.Platforms": "1.1.0",
          "System.Collections": "4.3.0",
          "System.Collections.Concurrent": "4.3.0",
          "System.Linq": "4.3.0",
          "System.Resources.ResourceManager": "4.3.0",
          "System.Runtime": "4.3.0",
          "System.Runtime.Extensions": "4.3.0",
          "System.Runtime.Handles": "4.3.0",
          "System.Runtime.InteropServices": "4.3.0",
          "System.Security.Cryptography.Primitives": "4.3.0",
          "System.Text.Encoding": "4.3.0",
          "runtime.native.System.Security.Cryptography.OpenSsl": "4.3.0"
        }
      },
      "System.Security.Cryptography.OpenSsl": {
        "type": "Transitive",
        "resolved": "4.3.0",
        "contentHash": "h4CEgOgv5PKVF/HwaHzJRiVboL2THYCou97zpmhjghx5frc7fIvlkY1jL+lnIQyChrJDMNEXS6r7byGif8Cy4w==",
        "dependencies": {
          "System.Collections": "4.3.0",
          "System.IO": "4.3.0",
          "System.Resources.ResourceManager": "4.3.0",
          "System.Runtime": "4.3.0",
          "System.Runtime.Extensions": "4.3.0",
          "System.Runtime.Handles": "4.3.0",
          "System.Runtime.InteropServices": "4.3.0",
          "System.Runtime.Numerics": "4.3.0",
          "System.Security.Cryptography.Algorithms": "4.3.0",
          "System.Security.Cryptography.Encoding": "4.3.0",
          "System.Security.Cryptography.Primitives": "4.3.0",
          "System.Text.Encoding": "4.3.0",
          "runtime.native.System.Security.Cryptography.OpenSsl": "4.3.0"
        }
      },
      "System.Security.Cryptography.X509Certificates": {
        "type": "Transitive",
        "resolved": "4.3.0",
        "contentHash": "t2Tmu6Y2NtJ2um0RtcuhP7ZdNNxXEgUm2JeoA/0NvlMjAhKCnM1NX07TDl3244mVp3QU6LPEhT3HTtH1uF7IYw==",
        "dependencies": {
          "Microsoft.NETCore.Platforms": "1.1.0",
          "System.Collections": "4.3.0",
          "System.Diagnostics.Debug": "4.3.0",
          "System.Globalization": "4.3.0",
          "System.Globalization.Calendars": "4.3.0",
          "System.IO": "4.3.0",
          "System.IO.FileSystem": "4.3.0",
          "System.IO.FileSystem.Primitives": "4.3.0",
          "System.Resources.ResourceManager": "4.3.0",
          "System.Runtime": "4.3.0",
          "System.Runtime.Extensions": "4.3.0",
          "System.Runtime.Handles": "4.3.0",
          "System.Runtime.InteropServices": "4.3.0",
          "System.Runtime.Numerics": "4.3.0",
          "System.Security.Cryptography.Algorithms": "4.3.0",
          "System.Security.Cryptography.Cng": "4.3.0",
          "System.Security.Cryptography.Csp": "4.3.0",
          "System.Security.Cryptography.Encoding": "4.3.0",
          "System.Security.Cryptography.OpenSsl": "4.3.0",
          "System.Security.Cryptography.Primitives": "4.3.0",
          "System.Text.Encoding": "4.3.0",
          "System.Threading": "4.3.0",
          "runtime.native.System": "4.3.0",
          "runtime.native.System.Net.Http": "4.3.0",
          "runtime.native.System.Security.Cryptography.OpenSsl": "4.3.0"
        }
      },
      "System.Security.Principal.Windows": {
        "type": "Transitive",
        "resolved": "4.5.0",
        "contentHash": "U77HfRXlZlOeIXd//Yoj6Jnk8AXlbeisf1oq1os+hxOGVnuG+lGSfGqTwTZBoORFF6j/0q7HXIl8cqwQ9aUGqQ==",
        "dependencies": {
          "Microsoft.NETCore.Platforms": "2.0.0"
        }
      },
      "System.Text.Encoding": {
        "type": "Transitive",
        "resolved": "4.3.0",
        "contentHash": "BiIg+KWaSDOITze6jGQynxg64naAPtqGHBwDrLaCtixsa5bKiR8dpPOHA7ge3C0JJQizJE+sfkz1wV+BAKAYZw==",
        "dependencies": {
          "Microsoft.NETCore.Platforms": "1.1.0",
          "Microsoft.NETCore.Targets": "1.1.0",
          "System.Runtime": "4.3.0",
          "runtime.any.System.Text.Encoding": "4.3.0"
        }
      },
      "System.Text.Encoding.CodePages": {
        "type": "Transitive",
        "resolved": "4.5.1",
        "contentHash": "4J2JQXbftjPMppIHJ7IC+VXQ9XfEagN92vZZNoG12i+zReYlim5dMoXFC1Zzg7tsnKDM7JPo5bYfFK4Jheq44w==",
        "dependencies": {
          "Microsoft.NETCore.Platforms": "2.1.2",
          "System.Runtime.CompilerServices.Unsafe": "4.5.2"
        }
      },
      "System.Text.Encoding.Extensions": {
        "type": "Transitive",
        "resolved": "4.3.0",
        "contentHash": "YVMK0Bt/A43RmwizJoZ22ei2nmrhobgeiYwFzC4YAN+nue8RF6djXDMog0UCn+brerQoYVyaS+ghy9P/MUVcmw==",
        "dependencies": {
          "Microsoft.NETCore.Platforms": "1.1.0",
          "Microsoft.NETCore.Targets": "1.1.0",
          "System.Runtime": "4.3.0",
          "System.Text.Encoding": "4.3.0",
          "runtime.any.System.Text.Encoding.Extensions": "4.3.0"
        }
      },
      "System.Threading.Overlapped": {
        "type": "Transitive",
        "resolved": "4.0.1",
        "contentHash": "f7aLuLkBoCQM2kng7zqLFBXz9Gk48gDK8lk1ih9rH/1arJJzZK9gJwNvPDhL6Ps/l6rwOr8jw+4FCHL0KKWiEg==",
        "dependencies": {
          "Microsoft.NETCore.Platforms": "1.0.1",
          "System.Resources.ResourceManager": "4.0.1",
          "System.Runtime": "4.1.0",
          "System.Runtime.Handles": "4.0.1"
        }
      },
      "System.Threading.Tasks": {
        "type": "Transitive",
        "resolved": "4.3.0",
        "contentHash": "LbSxKEdOUhVe8BezB/9uOGGppt+nZf6e1VFyw6v3DN6lqitm0OSn2uXMOdtP0M3W4iMcqcivm2J6UgqiwwnXiA==",
        "dependencies": {
          "Microsoft.NETCore.Platforms": "1.1.0",
          "Microsoft.NETCore.Targets": "1.1.0",
          "System.Runtime": "4.3.0",
          "runtime.any.System.Threading.Tasks": "4.3.0"
        }
      },
      "System.Threading.ThreadPool": {
        "type": "Transitive",
        "resolved": "4.3.0",
        "contentHash": "k/+g4b7vjdd4aix83sTgC9VG6oXYKAktSfNIJUNGxPEj7ryEOfzHHhfnmsZvjxawwcD9HyWXKCXmPjX8U4zeSw==",
        "dependencies": {
          "System.Runtime": "4.3.0",
          "System.Runtime.Handles": "4.3.0"
        }
      },
      "System.Threading.Timer": {
        "type": "Transitive",
        "resolved": "4.3.0",
        "contentHash": "Z6YfyYTCg7lOZjJzBjONJTFKGN9/NIYKSxhU5GRd+DTwHSZyvWp1xuI5aR+dLg+ayyC5Xv57KiY4oJ0tMO89fQ==",
        "dependencies": {
          "Microsoft.NETCore.Platforms": "1.1.0",
          "Microsoft.NETCore.Targets": "1.1.0",
          "System.Runtime": "4.3.0",
          "runtime.any.System.Threading.Timer": "4.3.0"
        }
      }
    },
    ".NETCoreApp,Version=v5.0/win7-x64": {
      "Avalonia.Angle.Windows.Natives": {
        "type": "Transitive",
        "resolved": "2.1.0.2019013001",
        "contentHash": "sMJYV9/Xha3uy6gvKQFgakTOeRxuU43eI/lUj5O7cI8dkBKJ9QwNCHnIF4AY2ZsQuojPPnYaQmrtzpqeWyacyg=="
      },
      "Avalonia.Native": {
        "type": "Transitive",
        "resolved": "0.9.12",
        "contentHash": "K8ZkaT+CPnhF7TjMmYY2taXrSNkQAMoZdTpgUXlxW5hk6K4pD8oN1mEXuM0MY0BPzXNh8fUNhEEHktt7+D2SHg==",
        "dependencies": {
          "Avalonia": "0.9.12",
          "SharpGen.Runtime": "1.2.1",
          "SharpGen.Runtime.COM": "1.2.0"
        }
      },
      "Avalonia.Skia.Linux.Natives": {
        "type": "Transitive",
        "resolved": "1.68.0.2",
        "contentHash": "+QOEmxgocpdXCeDp9e/dP1ZW+J9G4U3IcnwRHBD5tn6hYCGoroE1Wsdws49EE1qF5UjfxhMzy3cgoxuXC/D3pA==",
        "dependencies": {
          "Microsoft.NETCore.Platforms": "1.0.1",
          "SkiaSharp": "[1.68.0]"
        }
      },
      "Libuv": {
        "type": "Transitive",
        "resolved": "1.9.1",
        "contentHash": "uqX2Frwf9PW8MaY7PRNY6HM5BpW1D8oj1EdqzrmbEFD5nH63Yat3aEjN/tws6Tw6Fk7LwmLBvtUh32tTeTaHiA==",
        "dependencies": {
          "Microsoft.NETCore.Platforms": "1.0.1"
        }
      },
      "Microsoft.NETCore.DotNetHost": {
        "type": "Transitive",
        "resolved": "1.0.1",
        "contentHash": "uaMgykq6AckP3hZW4dsD6zjocxyXPz0tcTl8OX7mlSUWsyFXdtf45sjdwI0JIHxt3gnI6GihAlOAwYK8HE4niQ==",
        "dependencies": {
          "runtime.win7-x64.Microsoft.NETCore.DotNetHost": "1.0.1"
        }
      },
      "Microsoft.NETCore.DotNetHostPolicy": {
        "type": "Transitive",
        "resolved": "1.0.5",
        "contentHash": "KR8e8+lh/YnhD0wDCMBRUjn0/VnryxHbu6I61U6m7PAyz9HbRr+iX3BYL925OHMFuFmk1atc/RRGjGtVOVrvrg==",
        "dependencies": {
          "Microsoft.NETCore.DotNetHostResolver": "1.0.1",
          "runtime.win7-x64.Microsoft.NETCore.DotNetHostPolicy": "1.0.5"
        }
      },
      "Microsoft.NETCore.DotNetHostResolver": {
        "type": "Transitive",
        "resolved": "1.0.1",
        "contentHash": "GEXgpAHB9E0OhfcmNJ664Xcd2bJkz2qkGIAFmCgEI5ANlQy4qEEmBVfUqA+Z9HB85ZwWxZc1eIJ6fxdxcjrctg==",
        "dependencies": {
          "Microsoft.NETCore.DotNetHost": "1.0.1",
          "runtime.win7-x64.Microsoft.NETCore.DotNetHostResolver": "1.0.1"
        }
      },
      "Microsoft.NETCore.Jit": {
        "type": "Transitive",
        "resolved": "1.0.7",
        "contentHash": "pNYSZFvX14x4ubToTLxj9O9xNIEg1kHaL6gkMr8urWKIY65cu8272KRlT3cgJCKLbzFO0XZDjvPlRBCFrbJm7Q==",
        "dependencies": {
          "runtime.win7-x64.Microsoft.NETCore.Jit": "1.0.7"
        }
      },
      "Microsoft.NETCore.Runtime.CoreCLR": {
        "type": "Transitive",
        "resolved": "1.0.7",
        "contentHash": "t81co+R1xDubSQDDYP+zddd1Eya7xGeN2XlJMSsNFUCKRm35/5u8knnXOQTdfE1nf6bYqPROt18WlhdZui1FLA==",
        "dependencies": {
          "Microsoft.NETCore.Jit": "1.0.7",
          "Microsoft.NETCore.Windows.ApiSets": "1.0.1",
          "runtime.win7-x64.Microsoft.NETCore.Runtime.CoreCLR": "1.0.7"
        }
      },
      "Microsoft.NETCore.Windows.ApiSets": {
        "type": "Transitive",
        "resolved": "1.0.1",
        "contentHash": "SaToCvvsGMxTgtLv/BrFQ5IFMPRE1zpWbnqbpwykJa8W5XiX82CXI6K2o7yf5xS7EP6t/JzFLV0SIDuWpvBZVw==",
        "dependencies": {
          "runtime.win7-x64.Microsoft.NETCore.Windows.ApiSets": "1.0.1"
        }
      },
      "Microsoft.Win32.Primitives": {
        "type": "Transitive",
        "resolved": "4.3.0",
        "contentHash": "9ZQKCWxH7Ijp9BfahvL2Zyf1cJIk8XYLF6Yjzr2yi0b2cOut/HQ31qf1ThHAgCc3WiZMdnWcfJCgN82/0UunxA==",
        "dependencies": {
          "Microsoft.NETCore.Platforms": "1.1.0",
          "Microsoft.NETCore.Targets": "1.1.0",
          "System.Runtime": "4.3.0",
          "runtime.win.Microsoft.Win32.Primitives": "4.3.0"
        }
      },
      "Microsoft.Win32.Registry": {
        "type": "Transitive",
        "resolved": "4.0.0",
        "contentHash": "q+eLtROUAQ3OxYA5mpQrgyFgzLQxIyrfT2eLpYX5IEPlHmIio2nh4F5bgOaQoGOV865kFKZZso9Oq9RlazvXtg==",
        "dependencies": {
          "Microsoft.NETCore.Platforms": "1.0.1",
          "System.Collections": "4.0.11",
          "System.Globalization": "4.0.11",
          "System.Resources.ResourceManager": "4.0.1",
          "System.Runtime": "4.1.0",
          "System.Runtime.Extensions": "4.1.0",
          "System.Runtime.Handles": "4.0.1",
          "System.Runtime.InteropServices": "4.1.0"
        }
      },
      "Microsoft.Win32.SystemEvents": {
        "type": "Transitive",
        "resolved": "5.0.0",
        "contentHash": "Bh6blKG8VAKvXiLe2L+sEsn62nc1Ij34MrNxepD2OCrS5cpCwQa9MeLyhVQPQ/R4Wlzwuy6wMK8hLb11QPDRsQ==",
        "dependencies": {
          "Microsoft.NETCore.Platforms": "5.0.0"
        }
      },
      "runtime.any.System.Collections": {
        "type": "Transitive",
        "resolved": "4.3.0",
        "contentHash": "23g6rqftKmovn2cLeGsuHUYm0FD7pdutb0uQMJpZ3qTvq+zHkgmt6J65VtRry4WDGYlmkMa4xDACtaQ94alNag==",
        "dependencies": {
          "System.Runtime": "4.3.0"
        }
      },
      "runtime.any.System.Diagnostics.Tools": {
        "type": "Transitive",
        "resolved": "4.3.0",
        "contentHash": "S/GPBmfPBB48ZghLxdDR7kDAJVAqgAuThyDJho3OLP5OS4tWD2ydyL8LKm8lhiBxce10OKe9X2zZ6DUjAqEbPg=="
      },
      "runtime.any.System.Diagnostics.Tracing": {
        "type": "Transitive",
        "resolved": "4.3.0",
        "contentHash": "1lpifymjGDzoYIaam6/Hyqf8GhBI3xXYLK2TgEvTtuZMorG3Kb9QnMTIKhLjJYXIiu1JvxjngHvtVFQQlpQ3HQ=="
      },
      "runtime.any.System.Globalization": {
        "type": "Transitive",
        "resolved": "4.3.0",
        "contentHash": "sMDBnad4rp4t7GY442Jux0MCUuKL4otn5BK6Ni0ARTXTSpRNBzZ7hpMfKSvnVSED5kYJm96YOWsqV0JH0d2uuw=="
      },
      "runtime.any.System.Globalization.Calendars": {
        "type": "Transitive",
        "resolved": "4.3.0",
        "contentHash": "M1r+760j1CNA6M/ZaW6KX8gOS8nxPRqloqDcJYVidRG566Ykwcs29AweZs2JF+nMOCgWDiMfPSTMfvwOI9F77w=="
      },
      "runtime.any.System.IO": {
        "type": "Transitive",
        "resolved": "4.3.0",
        "contentHash": "SDZ5AD1DtyRoxYtEcqQ3HDlcrorMYXZeCt7ZhG9US9I5Vva+gpIWDGMkcwa5XiKL0ceQKRZIX2x0XEjLX7PDzQ=="
      },
      "runtime.any.System.Reflection": {
        "type": "Transitive",
        "resolved": "4.3.0",
        "contentHash": "hLC3A3rI8jipR5d9k7+f0MgRCW6texsAp0MWkN/ci18FMtQ9KH7E2vDn/DH2LkxsszlpJpOn9qy6Z6/69rH6eQ=="
      },
      "runtime.any.System.Reflection.Extensions": {
        "type": "Transitive",
        "resolved": "4.3.0",
        "contentHash": "cPhT+Vqu52+cQQrDai/V91gubXUnDKNRvlBnH+hOgtGyHdC17aQIU64EaehwAQymd7kJA5rSrVRNfDYrbhnzyA=="
      },
      "runtime.any.System.Reflection.Primitives": {
        "type": "Transitive",
        "resolved": "4.3.0",
        "contentHash": "Nrm1p3armp6TTf2xuvaa+jGTTmncALWFq22CpmwRvhDf6dE9ZmH40EbOswD4GnFLrMRS0Ki6Kx5aUPmKK/hZBg=="
      },
      "runtime.any.System.Resources.ResourceManager": {
        "type": "Transitive",
        "resolved": "4.3.0",
        "contentHash": "Lxb89SMvf8w9p9+keBLyL6H6x/TEmc6QVsIIA0T36IuyOY3kNvIdyGddA2qt35cRamzxF8K5p0Opq4G4HjNbhQ=="
      },
      "runtime.any.System.Runtime": {
        "type": "Transitive",
        "resolved": "4.3.0",
        "contentHash": "fRS7zJgaG9NkifaAxGGclDDoRn9HC7hXACl52Or06a/fxdzDajWb5wov3c6a+gVSlekRoexfjwQSK9sh5um5LQ==",
        "dependencies": {
          "System.Private.Uri": "4.3.0"
        }
      },
      "runtime.any.System.Runtime.Handles": {
        "type": "Transitive",
        "resolved": "4.3.0",
        "contentHash": "GG84X6vufoEzqx8PbeBKheE4srOhimv+yLtGb/JkR3Y2FmoqmueLNFU4Xx8Y67plFpltQSdK74x0qlEhIpv/CQ=="
      },
      "runtime.any.System.Runtime.InteropServices": {
        "type": "Transitive",
        "resolved": "4.3.0",
        "contentHash": "lBoFeQfxe/4eqjPi46E0LU/YaCMdNkQ8B4MZu/mkzdIAZh8RQ1NYZSj0egrQKdgdvlPFtP4STtob40r4o2DBAw=="
      },
      "runtime.any.System.Text.Encoding": {
        "type": "Transitive",
        "resolved": "4.3.0",
        "contentHash": "+ihI5VaXFCMVPJNstG4O4eo1CfbrByLxRrQQTqOTp1ttK0kUKDqOdBSTaCB2IBk/QtjDrs6+x4xuezyMXdm0HQ=="
      },
      "runtime.any.System.Text.Encoding.Extensions": {
        "type": "Transitive",
        "resolved": "4.3.0",
        "contentHash": "NLrxmLsfRrOuVqPWG+2lrQZnE53MLVeo+w9c54EV+TUo4c8rILpsDXfY8pPiOy9kHpUHHP07ugKmtsU3vVW5Jg=="
      },
      "runtime.any.System.Threading.Tasks": {
        "type": "Transitive",
        "resolved": "4.3.0",
        "contentHash": "OhBAVBQG5kFj1S+hCEQ3TUHBAEtZ3fbEMgZMRNdN8A0Pj4x+5nTELEqL59DU0TjKVE6II3dqKw4Dklb3szT65w=="
      },
      "runtime.any.System.Threading.Timer": {
        "type": "Transitive",
        "resolved": "4.3.0",
        "contentHash": "w4ehZJ+AwXYmGwYu+rMvym6RvMaRiUEQR1u6dwcyuKHxz8Heu/mO9AG1MquEgTyucnhv3M43X0iKpDOoN17C0w=="
      },
      "runtime.debian.8-x64.runtime.native.System.Security.Cryptography.OpenSsl": {
        "type": "Transitive",
        "resolved": "4.3.0",
        "contentHash": "HdSSp5MnJSsg08KMfZThpuLPJpPwE5hBXvHwoKWosyHHfe8Mh5WKT0ylEOf6yNzX6Ngjxe4Whkafh5q7Ymac4Q=="
      },
      "runtime.fedora.23-x64.runtime.native.System.Security.Cryptography.OpenSsl": {
        "type": "Transitive",
        "resolved": "4.3.0",
        "contentHash": "+yH1a49wJMy8Zt4yx5RhJrxO/DBDByAiCzNwiETI+1S4mPdCu0OY4djdciC7Vssk0l22wQaDLrXxXkp+3+7bVA=="
      },
      "runtime.fedora.24-x64.runtime.native.System.Security.Cryptography.OpenSsl": {
        "type": "Transitive",
        "resolved": "4.3.0",
        "contentHash": "c3YNH1GQJbfIPJeCnr4avseugSqPrxwIqzthYyZDN6EuOyNOzq+y2KSUfRcXauya1sF4foESTgwM5e1A8arAKw=="
      },
      "runtime.native.System.IO.Compression": {
        "type": "Transitive",
        "resolved": "4.3.0",
        "contentHash": "INBPonS5QPEgn7naufQFXJEp3zX6L4bwHgJ/ZH78aBTpeNfQMtf7C6VrAFhlq2xxWBveIOWyFzQjJ8XzHMhdOQ==",
        "dependencies": {
          "Microsoft.NETCore.Platforms": "1.1.0",
          "Microsoft.NETCore.Targets": "1.1.0",
          "runtime.win7-x64.runtime.native.System.IO.Compression": "4.3.2"
        }
      },
      "runtime.opensuse.13.2-x64.runtime.native.System.Security.Cryptography.OpenSsl": {
        "type": "Transitive",
        "resolved": "4.3.0",
        "contentHash": "b3pthNgxxFcD+Pc0WSEoC0+md3MyhRS6aCEeenvNE3Fdw1HyJ18ZhRFVJJzIeR/O/jpxPboB805Ho0T3Ul7w8A=="
      },
      "runtime.opensuse.42.1-x64.runtime.native.System.Security.Cryptography.OpenSsl": {
        "type": "Transitive",
        "resolved": "4.3.0",
        "contentHash": "KeLz4HClKf+nFS7p/6Fi/CqyLXh81FpiGzcmuS8DGi9lUqSnZ6Es23/gv2O+1XVGfrbNmviF7CckBpavkBoIFQ=="
      },
      "runtime.osx.10.10-x64.runtime.native.System.Security.Cryptography.Apple": {
        "type": "Transitive",
        "resolved": "4.3.0",
        "contentHash": "kVXCuMTrTlxq4XOOMAysuNwsXWpYeboGddNGpIgNSZmv1b6r/s/DPk0fYMB7Q5Qo4bY68o48jt4T4y5BVecbCQ=="
      },
      "runtime.osx.10.10-x64.runtime.native.System.Security.Cryptography.OpenSsl": {
        "type": "Transitive",
        "resolved": "4.3.0",
        "contentHash": "X7IdhILzr4ROXd8mI1BUCQMSHSQwelUlBjF1JyTKCjXaOGn2fB4EKBxQbCK2VjO3WaWIdlXZL3W6TiIVnrhX4g=="
      },
      "runtime.rhel.7-x64.runtime.native.System.Security.Cryptography.OpenSsl": {
        "type": "Transitive",
        "resolved": "4.3.0",
        "contentHash": "nyFNiCk/r+VOiIqreLix8yN+q3Wga9+SE8BCgkf+2BwEKiNx6DyvFjCgkfV743/grxv8jHJ8gUK4XEQw7yzRYg=="
      },
      "runtime.ubuntu.14.04-x64.runtime.native.System.Security.Cryptography.OpenSsl": {
        "type": "Transitive",
        "resolved": "4.3.0",
        "contentHash": "ytoewC6wGorL7KoCAvRfsgoJPJbNq+64k2SqW6JcOAebWsFUvCCYgfzQMrnpvPiEl4OrblUlhF2ji+Q1+SVLrQ=="
      },
      "runtime.ubuntu.16.04-x64.runtime.native.System.Security.Cryptography.OpenSsl": {
        "type": "Transitive",
        "resolved": "4.3.0",
        "contentHash": "I8bKw2I8k58Wx7fMKQJn2R8lamboCAiHfHeV/pS65ScKWMMI0+wJkLYlEKvgW1D/XvSl/221clBoR2q9QNNM7A=="
      },
      "runtime.ubuntu.16.10-x64.runtime.native.System.Security.Cryptography.OpenSsl": {
        "type": "Transitive",
        "resolved": "4.3.0",
        "contentHash": "VB5cn/7OzUfzdnC8tqAIMQciVLiq2epm2NrAm1E9OjNRyG4lVhfR61SMcLizejzQP8R8Uf/0l5qOIbUEi+RdEg=="
      },
      "runtime.win.Microsoft.Win32.Primitives": {
        "type": "Transitive",
        "resolved": "4.3.0",
        "contentHash": "NU51SEt/ZaD2MF48sJ17BIqx7rjeNNLXUevfMOjqQIetdndXwYjZfZsT6jD+rSWp/FYxjesdK4xUSl4OTEI0jw==",
        "dependencies": {
          "System.Runtime": "4.3.0",
          "System.Runtime.InteropServices": "4.3.0"
        }
      },
      "runtime.win.System.Console": {
        "type": "Transitive",
        "resolved": "4.3.1",
        "contentHash": "vHPXC3B18dxhyipVce8xQT1MQv1o5srYZqBlCNu9p9MNjhgGOntdQh/Xh2X4o7M2F839YUcQiGwu8Q498FyDjg==",
        "dependencies": {
          "System.IO": "4.3.0",
          "System.IO.FileSystem.Primitives": "4.3.0",
          "System.Resources.ResourceManager": "4.3.0",
          "System.Runtime": "4.3.0",
          "System.Runtime.InteropServices": "4.3.0",
          "System.Text.Encoding": "4.3.0",
          "System.Text.Encoding.Extensions": "4.3.0",
          "System.Threading": "4.3.0",
          "System.Threading.Tasks": "4.3.0"
        }
      },
      "runtime.win.System.Diagnostics.Debug": {
        "type": "Transitive",
        "resolved": "4.3.0",
        "contentHash": "hHHP0WCStene2jjeYcuDkETozUYF/3sHVRHAEOgS3L15hlip24ssqCTnJC28Z03Wpo078oMcJd0H4egD2aJI8g=="
      },
      "runtime.win.System.IO.FileSystem": {
        "type": "Transitive",
        "resolved": "4.3.0",
        "contentHash": "Z37zcSCpXuGCYtFbqYO0TwOVXxS2d+BXgSoDFZmRg8BC4Cuy54edjyIvhhcfCrDQA9nl+EPFTgHN54dRAK7mNA==",
        "dependencies": {
          "System.Buffers": "4.3.0",
          "System.Collections": "4.3.0",
          "System.Diagnostics.Debug": "4.3.0",
          "System.IO": "4.3.0",
          "System.IO.FileSystem.Primitives": "4.3.0",
          "System.Resources.ResourceManager": "4.3.0",
          "System.Runtime": "4.3.0",
          "System.Runtime.Extensions": "4.3.0",
          "System.Runtime.Handles": "4.3.0",
          "System.Runtime.InteropServices": "4.3.0",
          "System.Text.Encoding": "4.3.0",
          "System.Text.Encoding.Extensions": "4.3.0",
          "System.Threading": "4.3.0",
          "System.Threading.Overlapped": "4.3.0",
          "System.Threading.Tasks": "4.3.0"
        }
      },
      "runtime.win.System.Net.Primitives": {
        "type": "Transitive",
        "resolved": "4.3.0",
        "contentHash": "lkXXykakvXUU+Zq2j0pC6EO20lEhijjqMc01XXpp1CJN+DeCwl3nsj4t5Xbpz3kA7yQyTqw6d9SyIzsyLsV3zA==",
        "dependencies": {
          "Microsoft.Win32.Primitives": "4.3.0",
          "System.Collections": "4.3.0",
          "System.Diagnostics.Tracing": "4.3.0",
          "System.Globalization": "4.3.0",
          "System.Resources.ResourceManager": "4.3.0",
          "System.Runtime": "4.3.0",
          "System.Runtime.Extensions": "4.3.0",
          "System.Runtime.Handles": "4.3.0",
          "System.Runtime.InteropServices": "4.3.0",
          "System.Threading": "4.3.0"
        }
      },
      "runtime.win.System.Net.Sockets": {
        "type": "Transitive",
        "resolved": "4.3.0",
        "contentHash": "FK/2gX6MmuLIKNCGsV59Fe4IYrLrI5n9pQ1jh477wiivEM/NCXDT2dRetH5FSfY0bQ+VgTLcS3zcmjQ8my3nxQ==",
        "dependencies": {
          "System.Collections": "4.3.0",
          "System.Diagnostics.Debug": "4.3.0",
          "System.Diagnostics.Tracing": "4.3.0",
          "System.Globalization": "4.3.0",
          "System.IO": "4.3.0",
          "System.IO.FileSystem": "4.3.0",
          "System.IO.FileSystem.Primitives": "4.3.0",
          "System.Net.NameResolution": "4.3.0",
          "System.Net.Primitives": "4.3.0",
          "System.Resources.ResourceManager": "4.3.0",
          "System.Runtime": "4.3.0",
          "System.Runtime.Extensions": "4.3.0",
          "System.Runtime.Handles": "4.3.0",
          "System.Runtime.InteropServices": "4.3.0",
          "System.Security.Principal.Windows": "4.3.0",
          "System.Threading": "4.3.0",
          "System.Threading.Overlapped": "4.3.0",
          "System.Threading.Tasks": "4.3.0"
        }
      },
      "runtime.win.System.Runtime.Extensions": {
        "type": "Transitive",
        "resolved": "4.3.0",
        "contentHash": "RkgHVhUPvzZxuUubiZe8yr/6CypRVXj0VBzaR8hsqQ8f+rUo7e4PWrHTLOCjd8fBMGWCrY//fi7Ku3qXD7oHRw==",
        "dependencies": {
          "System.Private.Uri": "4.3.0"
        }
      },
      "runtime.win7-x64.Microsoft.NETCore.DotNetHost": {
        "type": "Transitive",
        "resolved": "1.0.1",
        "contentHash": "Uey9m9vV2yOdZ7Gs+Lzxuy9+N7iv2gMlt2aG3HLS1FeWqhw+CTuOyKnOn3hqZ4M9YNsseSq2h7HC+6RZuh/42w=="
      },
      "runtime.win7-x64.Microsoft.NETCore.DotNetHostPolicy": {
        "type": "Transitive",
        "resolved": "1.0.5",
        "contentHash": "tbnPrV2T0JqVftlvVtcVQsfqjB7Vw6VJuHbjIts5ddbTEE+M3+bAca6qXcNyrphK8I2rs1LfHejVWYGn5dN+tQ==",
        "dependencies": {
          "Microsoft.NETCore.DotNetHostResolver": "1.0.1"
        }
      },
      "runtime.win7-x64.Microsoft.NETCore.DotNetHostResolver": {
        "type": "Transitive",
        "resolved": "1.0.1",
        "contentHash": "pMi8x4uTaFCXTO33c8yF5OJSkAV5FZZylYVoSBvWaLuKe8tqLxME1G8W+1Jw6ZHIl3k4+vGMMvZt1YpJbpJaMg==",
        "dependencies": {
          "Microsoft.NETCore.DotNetHost": "1.0.1"
        }
      },
      "runtime.win7-x64.Microsoft.NETCore.Jit": {
        "type": "Transitive",
        "resolved": "1.0.7",
        "contentHash": "GwUzwZqPl5WKp/b52FgQILhYq0CPjAF0c/l3l1EoDok4fSZyCPXvEAK/6OnWOTzYTXOsiihw+tcDDIDiNORTMg=="
      },
      "runtime.win7-x64.Microsoft.NETCore.Runtime.CoreCLR": {
        "type": "Transitive",
        "resolved": "1.0.7",
        "contentHash": "ILQM20CiOZlXcmRSxLXFCHYRDV6A1unrxQiyYUoXwQLNHOH4WQe+zFyX1gkqtaAtNV4HBvsDeZm7FGycHolDtA=="
      },
      "runtime.win7-x64.Microsoft.NETCore.Windows.ApiSets": {
        "type": "Transitive",
        "resolved": "1.0.1",
        "contentHash": "jlT1ClqaOhEfpLpPU3iNpbmHnoPBe+T01509Q+tlxnax7ZXUsY6L22Vow6jj2koYY9u1GR6g6/UJXZRQihDAvw=="
      },
      "runtime.win7-x64.runtime.native.System.IO.Compression": {
        "type": "Transitive",
        "resolved": "4.3.2",
        "contentHash": "QZj+xNVPDGJV1hs/bW5HIhiN/LOpKvmPlJiWr9H2kqucFKD0ZzZJYzJbE1W267QEe/Rl+WXODdmfrZuv8b9tVw=="
      },
      "runtime.win7.System.Private.Uri": {
        "type": "Transitive",
        "resolved": "4.3.0",
        "contentHash": "Q+IBgaPYicSQs2tBlmXqbS25c/JLIthWrgrpMwxKSOobW/OqIMVFruUGfuaz4QABVzV8iKdCAbN7APY7Tclbnw=="
      },
      "SkiaSharp": {
        "type": "Transitive",
        "resolved": "1.68.0",
        "contentHash": "ptuxAKk9FiClNnAgWM8hVMCYw/B0hUJWZ8W6efnIAtJmJn/Xl4jvxxDF5WOqfQYCLVzxXw5gvBPVxvTLblFp0g=="
      },
      "System.Collections": {
        "type": "Transitive",
        "resolved": "4.3.0",
        "contentHash": "3Dcj85/TBdVpL5Zr+gEEBUuFe2icOnLalmEh9hfck1PTYbbyWuZgh4fmm2ysCLTrqLQw6t3TgTyJ+VLp+Qb+Lw==",
        "dependencies": {
          "Microsoft.NETCore.Platforms": "1.1.0",
          "Microsoft.NETCore.Targets": "1.1.0",
          "System.Runtime": "4.3.0",
          "runtime.any.System.Collections": "4.3.0"
        }
      },
      "System.Console": {
        "type": "Transitive",
        "resolved": "4.3.0",
        "contentHash": "DHDrIxiqk1h03m6khKWV2X8p/uvN79rgSqpilL6uzpmSfxfU5ng8VcPtW4qsDsQDHiTv6IPV9TmD5M/vElPNLg==",
        "dependencies": {
          "Microsoft.NETCore.Platforms": "1.1.0",
          "Microsoft.NETCore.Targets": "1.1.0",
          "System.IO": "4.3.0",
          "System.Runtime": "4.3.0",
          "System.Text.Encoding": "4.3.0",
          "runtime.win.System.Console": "4.3.1"
        }
      },
      "System.Diagnostics.Debug": {
        "type": "Transitive",
        "resolved": "4.3.0",
        "contentHash": "ZUhUOdqmaG5Jk3Xdb8xi5kIyQYAA4PnTNlHx1mu9ZY3qv4ELIdKbnL/akbGaKi2RnNUWaZsAs31rvzFdewTj2g==",
        "dependencies": {
          "Microsoft.NETCore.Platforms": "1.1.0",
          "Microsoft.NETCore.Targets": "1.1.0",
          "System.Runtime": "4.3.0",
          "runtime.win.System.Diagnostics.Debug": "4.3.0"
        }
      },
      "System.Diagnostics.Process": {
        "type": "Transitive",
        "resolved": "4.1.0",
        "contentHash": "mpVZ5bnlSs3tTeJ6jYyDJEIa6tavhAd88lxq1zbYhkkCu0Pno2+gHXcvZcoygq2d8JxW3gojXqNJMTAshduqZA==",
        "dependencies": {
          "Microsoft.NETCore.Platforms": "1.0.1",
          "Microsoft.Win32.Primitives": "4.0.1",
          "Microsoft.Win32.Registry": "4.0.0",
          "System.Collections": "4.0.11",
          "System.Diagnostics.Debug": "4.0.11",
          "System.Globalization": "4.0.11",
          "System.IO": "4.1.0",
          "System.IO.FileSystem": "4.0.1",
          "System.IO.FileSystem.Primitives": "4.0.1",
          "System.Resources.ResourceManager": "4.0.1",
          "System.Runtime": "4.1.0",
          "System.Runtime.Extensions": "4.1.0",
          "System.Runtime.Handles": "4.0.1",
          "System.Runtime.InteropServices": "4.1.0",
          "System.Text.Encoding": "4.0.11",
          "System.Text.Encoding.Extensions": "4.0.11",
          "System.Threading": "4.0.11",
          "System.Threading.Tasks": "4.0.11",
          "System.Threading.Thread": "4.0.0",
          "System.Threading.ThreadPool": "4.0.10",
          "runtime.native.System": "4.0.0"
        }
      },
      "System.Diagnostics.Tools": {
        "type": "Transitive",
        "resolved": "4.3.0",
        "contentHash": "UUvkJfSYJMM6x527dJg2VyWPSRqIVB0Z7dbjHst1zmwTXz5CcXSYJFWRpuigfbO1Lf7yfZiIaEUesfnl/g5EyA==",
        "dependencies": {
          "Microsoft.NETCore.Platforms": "1.1.0",
          "Microsoft.NETCore.Targets": "1.1.0",
          "System.Runtime": "4.3.0",
          "runtime.any.System.Diagnostics.Tools": "4.3.0"
        }
      },
      "System.Diagnostics.Tracing": {
        "type": "Transitive",
        "resolved": "4.3.0",
        "contentHash": "rswfv0f/Cqkh78rA5S8eN8Neocz234+emGCtTF3lxPY96F+mmmUen6tbn0glN6PMvlKQb9bPAY5e9u7fgPTkKw==",
        "dependencies": {
          "Microsoft.NETCore.Platforms": "1.1.0",
          "Microsoft.NETCore.Targets": "1.1.0",
          "System.Runtime": "4.3.0",
          "runtime.any.System.Diagnostics.Tracing": "4.3.0"
        }
      },
      "System.Drawing.Common": {
        "type": "Transitive",
        "resolved": "4.5.0",
        "contentHash": "AiJFxxVPdeITstiRS5aAu8+8Dpf5NawTMoapZ53Gfirml24p7HIfhjmCRxdXnmmf3IUA3AX3CcW7G73CjWxW/Q==",
        "dependencies": {
          "Microsoft.NETCore.Platforms": "2.0.0",
          "Microsoft.Win32.SystemEvents": "4.5.0"
        }
      },
      "System.Globalization": {
        "type": "Transitive",
        "resolved": "4.3.0",
        "contentHash": "kYdVd2f2PAdFGblzFswE4hkNANJBKRmsfa2X5LG2AcWE1c7/4t0pYae1L8vfZ5xvE2nK/R9JprtToA61OSHWIg==",
        "dependencies": {
          "Microsoft.NETCore.Platforms": "1.1.0",
          "Microsoft.NETCore.Targets": "1.1.0",
          "System.Runtime": "4.3.0",
          "runtime.any.System.Globalization": "4.3.0"
        }
      },
      "System.Globalization.Calendars": {
        "type": "Transitive",
        "resolved": "4.3.0",
        "contentHash": "GUlBtdOWT4LTV3I+9/PJW+56AnnChTaOqqTLFtdmype/L500M2LIyXgmtd9X2P2VOkmJd5c67H5SaC2QcL1bFA==",
        "dependencies": {
          "Microsoft.NETCore.Platforms": "1.1.0",
          "Microsoft.NETCore.Targets": "1.1.0",
          "System.Globalization": "4.3.0",
          "System.Runtime": "4.3.0",
          "runtime.any.System.Globalization.Calendars": "4.3.0"
        }
      },
      "System.Globalization.Extensions": {
        "type": "Transitive",
        "resolved": "4.3.0",
        "contentHash": "FhKmdR6MPG+pxow6wGtNAWdZh7noIOpdD5TwQ3CprzgIE1bBBoim0vbR1+AWsWjQmU7zXHgQo4TWSP6lCeiWcQ==",
        "dependencies": {
          "Microsoft.NETCore.Platforms": "1.1.0",
          "System.Globalization": "4.3.0",
          "System.Resources.ResourceManager": "4.3.0",
          "System.Runtime": "4.3.0",
          "System.Runtime.Extensions": "4.3.0",
          "System.Runtime.InteropServices": "4.3.0"
        }
      },
      "System.IO": {
        "type": "Transitive",
        "resolved": "4.3.0",
        "contentHash": "3qjaHvxQPDpSOYICjUoTsmoq5u6QJAFRUITgeT/4gqkF1bajbSmb1kwSxEA8AHlofqgcKJcM8udgieRNhaJ5Cg==",
        "dependencies": {
          "Microsoft.NETCore.Platforms": "1.1.0",
          "Microsoft.NETCore.Targets": "1.1.0",
          "System.Runtime": "4.3.0",
          "System.Text.Encoding": "4.3.0",
          "System.Threading.Tasks": "4.3.0",
          "runtime.any.System.IO": "4.3.0"
        }
      },
      "System.IO.Compression": {
        "type": "Transitive",
        "resolved": "4.3.0",
        "contentHash": "YHndyoiV90iu4iKG115ibkhrG+S3jBm8Ap9OwoUAzO5oPDAWcr0SFwQFm0HjM8WkEZWo0zvLTyLmbvTkW1bXgg==",
        "dependencies": {
          "Microsoft.NETCore.Platforms": "1.1.0",
          "System.Buffers": "4.3.0",
          "System.Collections": "4.3.0",
          "System.Diagnostics.Debug": "4.3.0",
          "System.IO": "4.3.0",
          "System.Resources.ResourceManager": "4.3.0",
          "System.Runtime": "4.3.0",
          "System.Runtime.Extensions": "4.3.0",
          "System.Runtime.Handles": "4.3.0",
          "System.Runtime.InteropServices": "4.3.0",
          "System.Text.Encoding": "4.3.0",
          "System.Threading": "4.3.0",
          "System.Threading.Tasks": "4.3.0",
          "runtime.native.System": "4.3.0",
          "runtime.native.System.IO.Compression": "4.3.0"
        }
      },
      "System.IO.FileSystem": {
        "type": "Transitive",
        "resolved": "4.3.0",
        "contentHash": "3wEMARTnuio+ulnvi+hkRNROYwa1kylvYahhcLk4HSoVdl+xxTFVeVlYOfLwrDPImGls0mDqbMhrza8qnWPTdA==",
        "dependencies": {
          "Microsoft.NETCore.Platforms": "1.1.0",
          "Microsoft.NETCore.Targets": "1.1.0",
          "System.IO": "4.3.0",
          "System.IO.FileSystem.Primitives": "4.3.0",
          "System.Runtime": "4.3.0",
          "System.Runtime.Handles": "4.3.0",
          "System.Text.Encoding": "4.3.0",
          "System.Threading.Tasks": "4.3.0",
          "runtime.win.System.IO.FileSystem": "4.3.0"
        }
      },
      "System.IO.FileSystem.Watcher": {
        "type": "Transitive",
        "resolved": "4.0.0",
        "contentHash": "qM4Wr3La+RYb/03B0mZZjbA7tHsGzDffnuXP8Sl48HW2JwCjn3kfD5qdw0sqyNNowUipcJMi9/q6sMUrOIJ6UQ==",
        "dependencies": {
          "Microsoft.NETCore.Platforms": "1.0.1",
          "Microsoft.Win32.Primitives": "4.0.1",
          "System.Collections": "4.0.11",
          "System.IO.FileSystem": "4.0.1",
          "System.IO.FileSystem.Primitives": "4.0.1",
          "System.Resources.ResourceManager": "4.0.1",
          "System.Runtime": "4.1.0",
          "System.Runtime.Extensions": "4.1.0",
          "System.Runtime.Handles": "4.0.1",
          "System.Runtime.InteropServices": "4.1.0",
          "System.Text.Encoding": "4.0.11",
          "System.Threading": "4.0.11",
          "System.Threading.Overlapped": "4.0.1",
          "System.Threading.Tasks": "4.0.11",
          "System.Threading.Thread": "4.0.0",
          "runtime.native.System": "4.0.0"
        }
      },
      "System.IO.MemoryMappedFiles": {
        "type": "Transitive",
        "resolved": "4.0.0",
        "contentHash": "Xqj4xaFAnLVpss9ZSUIvB/VdJAA7GxZDnFGDKJfiGAnZ5VnFROn6eOHWepFpujCYTsh6wlZ3B33bqYkF0QJ7Eg==",
        "dependencies": {
          "Microsoft.NETCore.Platforms": "1.0.1",
          "System.IO": "4.1.0",
          "System.IO.FileSystem": "4.0.1",
          "System.IO.FileSystem.Primitives": "4.0.1",
          "System.IO.UnmanagedMemoryStream": "4.0.1",
          "System.Resources.ResourceManager": "4.0.1",
          "System.Runtime": "4.1.0",
          "System.Runtime.Extensions": "4.1.0",
          "System.Runtime.Handles": "4.0.1",
          "System.Runtime.InteropServices": "4.1.0",
          "System.Threading": "4.0.11",
          "System.Threading.Tasks": "4.0.11",
          "runtime.native.System": "4.0.0"
        }
      },
      "System.Net.Http": {
        "type": "Transitive",
        "resolved": "4.3.0",
        "contentHash": "sYg+FtILtRQuYWSIAuNOELwVuVsxVyJGWQyOnlAzhV4xvhyFnON1bAzYYC+jjRW8JREM45R0R5Dgi8MTC5sEwA==",
        "dependencies": {
          "Microsoft.NETCore.Platforms": "1.1.0",
          "System.Collections": "4.3.0",
          "System.Diagnostics.Debug": "4.3.0",
          "System.Diagnostics.DiagnosticSource": "4.3.0",
          "System.Diagnostics.Tracing": "4.3.0",
          "System.Globalization": "4.3.0",
          "System.Globalization.Extensions": "4.3.0",
          "System.IO": "4.3.0",
          "System.IO.FileSystem": "4.3.0",
          "System.Net.Primitives": "4.3.0",
          "System.Resources.ResourceManager": "4.3.0",
          "System.Runtime": "4.3.0",
          "System.Runtime.Extensions": "4.3.0",
          "System.Runtime.Handles": "4.3.0",
          "System.Runtime.InteropServices": "4.3.0",
          "System.Security.Cryptography.Algorithms": "4.3.0",
          "System.Security.Cryptography.Encoding": "4.3.0",
          "System.Security.Cryptography.OpenSsl": "4.3.0",
          "System.Security.Cryptography.Primitives": "4.3.0",
          "System.Security.Cryptography.X509Certificates": "4.3.0",
          "System.Text.Encoding": "4.3.0",
          "System.Threading": "4.3.0",
          "System.Threading.Tasks": "4.3.0",
          "runtime.native.System": "4.3.0",
          "runtime.native.System.Net.Http": "4.3.0",
          "runtime.native.System.Security.Cryptography.OpenSsl": "4.3.0"
        }
      },
      "System.Net.NameResolution": {
        "type": "Transitive",
        "resolved": "4.3.0",
        "contentHash": "AFYl08R7MrsrEjqpQWTZWBadqXyTzNDaWpMqyxhb0d6sGhV6xMDKueuBXlLL30gz+DIRY6MpdgnHWlCh5wmq9w==",
        "dependencies": {
          "Microsoft.NETCore.Platforms": "1.1.0",
          "System.Collections": "4.3.0",
          "System.Diagnostics.Tracing": "4.3.0",
          "System.Globalization": "4.3.0",
          "System.Net.Primitives": "4.3.0",
          "System.Resources.ResourceManager": "4.3.0",
          "System.Runtime": "4.3.0",
          "System.Runtime.Extensions": "4.3.0",
          "System.Runtime.Handles": "4.3.0",
          "System.Runtime.InteropServices": "4.3.0",
          "System.Security.Principal.Windows": "4.3.0",
          "System.Threading": "4.3.0",
          "System.Threading.Tasks": "4.3.0",
          "runtime.native.System": "4.3.0"
        }
      },
      "System.Net.Primitives": {
        "type": "Transitive",
        "resolved": "4.3.0",
        "contentHash": "qOu+hDwFwoZPbzPvwut2qATe3ygjeQBDQj91xlsaqGFQUI5i4ZnZb8yyQuLGpDGivEPIt8EJkd1BVzVoP31FXA==",
        "dependencies": {
          "Microsoft.NETCore.Platforms": "1.1.0",
          "Microsoft.NETCore.Targets": "1.1.0",
          "System.Runtime": "4.3.0",
          "System.Runtime.Handles": "4.3.0",
          "runtime.win.System.Net.Primitives": "4.3.0"
        }
      },
      "System.Net.Requests": {
        "type": "Transitive",
        "resolved": "4.0.11",
        "contentHash": "vxGt7C0cZixN+VqoSW4Yakc1Y9WknmxauDqzxgpw/FnBdz4kQNN51l4wxdXX5VY1xjqy//+G+4CvJWp1+f+y6Q==",
        "dependencies": {
          "Microsoft.NETCore.Platforms": "1.0.1",
          "System.Collections": "4.0.11",
          "System.Diagnostics.Debug": "4.0.11",
          "System.Diagnostics.Tracing": "4.1.0",
          "System.Globalization": "4.0.11",
          "System.IO": "4.1.0",
          "System.Net.Http": "4.1.0",
          "System.Net.Primitives": "4.0.11",
          "System.Net.WebHeaderCollection": "4.0.1",
          "System.Resources.ResourceManager": "4.0.1",
          "System.Runtime": "4.1.0",
          "System.Threading": "4.0.11",
          "System.Threading.Tasks": "4.0.11"
        }
      },
      "System.Net.Security": {
        "type": "Transitive",
        "resolved": "4.0.1",
        "contentHash": "nMs9dUDrJFr18+wgUB3lUpaMcJDqutsuO1C4g3OTuQYZJdnszgmHtjvBAI6eNXK0ZPLIA6sp8axMkd2T2dlzgg==",
        "dependencies": {
          "Microsoft.NETCore.Platforms": "1.0.2",
          "Microsoft.Win32.Primitives": "4.0.1",
          "System.Collections": "4.0.11",
          "System.Collections.Concurrent": "4.0.12",
          "System.Diagnostics.Tracing": "4.1.0",
          "System.Globalization": "4.0.11",
          "System.Globalization.Extensions": "4.0.1",
          "System.IO": "4.1.0",
          "System.Net.Primitives": "4.0.11",
          "System.Resources.ResourceManager": "4.0.1",
          "System.Runtime": "4.1.0",
          "System.Runtime.Extensions": "4.1.0",
          "System.Runtime.Handles": "4.0.1",
          "System.Runtime.InteropServices": "4.1.0",
          "System.Security.Claims": "4.0.1",
          "System.Security.Cryptography.Algorithms": "4.2.0",
          "System.Security.Cryptography.Encoding": "4.0.0",
          "System.Security.Cryptography.OpenSsl": "4.0.0",
          "System.Security.Cryptography.Primitives": "4.0.0",
          "System.Security.Cryptography.X509Certificates": "4.1.0",
          "System.Security.Principal": "4.0.1",
          "System.Text.Encoding": "4.0.11",
          "System.Threading": "4.0.11",
          "System.Threading.Tasks": "4.0.11",
          "System.Threading.ThreadPool": "4.0.10",
          "runtime.native.System": "4.0.0",
          "runtime.native.System.Net.Security": "4.0.1",
          "runtime.native.System.Security.Cryptography": "4.0.0"
        }
      },
      "System.Net.Sockets": {
        "type": "Transitive",
        "resolved": "4.3.0",
        "contentHash": "m6icV6TqQOAdgt5N/9I5KNpjom/5NFtkmGseEH+AK/hny8XrytLH3+b5M8zL/Ycg3fhIocFpUMyl/wpFnVRvdw==",
        "dependencies": {
          "Microsoft.NETCore.Platforms": "1.1.0",
          "Microsoft.NETCore.Targets": "1.1.0",
          "System.IO": "4.3.0",
          "System.Net.Primitives": "4.3.0",
          "System.Runtime": "4.3.0",
          "System.Threading.Tasks": "4.3.0",
          "runtime.win.System.Net.Sockets": "4.3.0"
        }
      },
      "System.Private.Uri": {
        "type": "Transitive",
        "resolved": "4.3.0",
        "contentHash": "I4SwANiUGho1esj4V4oSlPllXjzCZDE+5XXso2P03LW2vOda2Enzh8DWOxwN6hnrJyp314c7KuVu31QYhRzOGg==",
        "dependencies": {
          "Microsoft.NETCore.Platforms": "1.1.0",
          "Microsoft.NETCore.Targets": "1.1.0",
          "runtime.win7.System.Private.Uri": "4.3.0"
        }
      },
      "System.Reflection": {
        "type": "Transitive",
        "resolved": "4.3.0",
        "contentHash": "KMiAFoW7MfJGa9nDFNcfu+FpEdiHpWgTcS2HdMpDvt9saK3y/G4GwprPyzqjFH9NTaGPQeWNHU+iDlDILj96aQ==",
        "dependencies": {
          "Microsoft.NETCore.Platforms": "1.1.0",
          "Microsoft.NETCore.Targets": "1.1.0",
          "System.IO": "4.3.0",
          "System.Reflection.Primitives": "4.3.0",
          "System.Runtime": "4.3.0",
          "runtime.any.System.Reflection": "4.3.0"
        }
      },
      "System.Reflection.Extensions": {
        "type": "Transitive",
        "resolved": "4.3.0",
        "contentHash": "rJkrJD3kBI5B712aRu4DpSIiHRtr6QlfZSQsb0hYHrDCZORXCFjQfoipo2LaMUHoT9i1B7j7MnfaEKWDFmFQNQ==",
        "dependencies": {
          "Microsoft.NETCore.Platforms": "1.1.0",
          "Microsoft.NETCore.Targets": "1.1.0",
          "System.Reflection": "4.3.0",
          "System.Runtime": "4.3.0",
          "runtime.any.System.Reflection.Extensions": "4.3.0"
        }
      },
      "System.Reflection.Primitives": {
        "type": "Transitive",
        "resolved": "4.3.0",
        "contentHash": "5RXItQz5As4xN2/YUDxdpsEkMhvw3e6aNveFXUn4Hl/udNTCNhnKp8lT9fnc3MhvGKh1baak5CovpuQUXHAlIA==",
        "dependencies": {
          "Microsoft.NETCore.Platforms": "1.1.0",
          "Microsoft.NETCore.Targets": "1.1.0",
          "System.Runtime": "4.3.0",
          "runtime.any.System.Reflection.Primitives": "4.3.0"
        }
      },
      "System.Resources.ResourceManager": {
        "type": "Transitive",
        "resolved": "4.3.0",
        "contentHash": "/zrcPkkWdZmI4F92gL/TPumP98AVDu/Wxr3CSJGQQ+XN6wbRZcyfSKVoPo17ilb3iOr0cCRqJInGwNMolqhS8A==",
        "dependencies": {
          "Microsoft.NETCore.Platforms": "1.1.0",
          "Microsoft.NETCore.Targets": "1.1.0",
          "System.Globalization": "4.3.0",
          "System.Reflection": "4.3.0",
          "System.Runtime": "4.3.0",
          "runtime.any.System.Resources.ResourceManager": "4.3.0"
        }
      },
      "System.Runtime": {
        "type": "Transitive",
        "resolved": "4.3.1",
        "contentHash": "abhfv1dTK6NXOmu4bgHIONxHyEqFjW8HwXPmpY9gmll+ix9UNo4XDcmzJn6oLooftxNssVHdJC1pGT9jkSynQg==",
        "dependencies": {
          "Microsoft.NETCore.Platforms": "1.1.1",
          "Microsoft.NETCore.Targets": "1.1.3",
          "runtime.any.System.Runtime": "4.3.0"
        }
      },
      "System.Runtime.Extensions": {
        "type": "Transitive",
        "resolved": "4.3.0",
        "contentHash": "guW0uK0fn5fcJJ1tJVXYd7/1h5F+pea1r7FLSOz/f8vPEqbR2ZAknuRDvTQ8PzAilDveOxNjSfr0CHfIQfFk8g==",
        "dependencies": {
          "Microsoft.NETCore.Platforms": "1.1.0",
          "Microsoft.NETCore.Targets": "1.1.0",
          "System.Runtime": "4.3.0",
          "runtime.win.System.Runtime.Extensions": "4.3.0"
        }
      },
      "System.Runtime.Handles": {
        "type": "Transitive",
        "resolved": "4.3.0",
        "contentHash": "OKiSUN7DmTWeYb3l51A7EYaeNMnvxwE249YtZz7yooT4gOZhmTjIn48KgSsw2k2lYdLgTKNJw/ZIfSElwDRVgg==",
        "dependencies": {
          "Microsoft.NETCore.Platforms": "1.1.0",
          "Microsoft.NETCore.Targets": "1.1.0",
          "System.Runtime": "4.3.0",
          "runtime.any.System.Runtime.Handles": "4.3.0"
        }
      },
      "System.Runtime.InteropServices": {
        "type": "Transitive",
        "resolved": "4.3.0",
        "contentHash": "uv1ynXqiMK8mp1GM3jDqPCFN66eJ5w5XNomaK2XD+TuCroNTLFGeZ+WCmBMcBDyTFKou3P6cR6J/QsaqDp7fGQ==",
        "dependencies": {
          "Microsoft.NETCore.Platforms": "1.1.0",
          "Microsoft.NETCore.Targets": "1.1.0",
          "System.Reflection": "4.3.0",
          "System.Reflection.Primitives": "4.3.0",
          "System.Runtime": "4.3.0",
          "System.Runtime.Handles": "4.3.0",
          "runtime.any.System.Runtime.InteropServices": "4.3.0"
        }
      },
      "System.Runtime.InteropServices.RuntimeInformation": {
        "type": "Transitive",
        "resolved": "4.3.0",
        "contentHash": "cbz4YJMqRDR7oLeMRbdYv7mYzc++17lNhScCX0goO2XpGWdvAt60CGN+FHdePUEHCe/Jy9jUlvNAiNdM+7jsOw==",
        "dependencies": {
          "System.Reflection": "4.3.0",
          "System.Reflection.Extensions": "4.3.0",
          "System.Resources.ResourceManager": "4.3.0",
          "System.Runtime": "4.3.0",
          "System.Runtime.InteropServices": "4.3.0",
          "System.Threading": "4.3.0",
          "runtime.native.System": "4.3.0"
        }
      },
      "System.Security.Cryptography.Algorithms": {
        "type": "Transitive",
        "resolved": "4.3.0",
        "contentHash": "W1kd2Y8mYSCgc3ULTAZ0hOP2dSdG5YauTb1089T0/kRcN2MpSAW1izOFROrJgxSlMn3ArsgHXagigyi+ibhevg==",
        "dependencies": {
          "Microsoft.NETCore.Platforms": "1.1.0",
          "System.Collections": "4.3.0",
          "System.IO": "4.3.0",
          "System.Resources.ResourceManager": "4.3.0",
          "System.Runtime": "4.3.0",
          "System.Runtime.Extensions": "4.3.0",
          "System.Runtime.Handles": "4.3.0",
          "System.Runtime.InteropServices": "4.3.0",
          "System.Runtime.Numerics": "4.3.0",
          "System.Security.Cryptography.Encoding": "4.3.0",
          "System.Security.Cryptography.Primitives": "4.3.0",
          "System.Text.Encoding": "4.3.0",
          "runtime.native.System.Security.Cryptography.Apple": "4.3.0",
          "runtime.native.System.Security.Cryptography.OpenSsl": "4.3.0"
        }
      },
      "System.Security.Cryptography.Cng": {
        "type": "Transitive",
        "resolved": "4.3.0",
        "contentHash": "03idZOqFlsKRL4W+LuCpJ6dBYDUWReug6lZjBa3uJWnk5sPCUXckocevTaUA8iT/MFSrY/2HXkOt753xQ/cf8g==",
        "dependencies": {
          "Microsoft.NETCore.Platforms": "1.1.0",
          "System.IO": "4.3.0",
          "System.Resources.ResourceManager": "4.3.0",
          "System.Runtime": "4.3.0",
          "System.Runtime.Extensions": "4.3.0",
          "System.Runtime.Handles": "4.3.0",
          "System.Runtime.InteropServices": "4.3.0",
          "System.Security.Cryptography.Algorithms": "4.3.0",
          "System.Security.Cryptography.Encoding": "4.3.0",
          "System.Security.Cryptography.Primitives": "4.3.0",
          "System.Text.Encoding": "4.3.0"
        }
      },
      "System.Security.Cryptography.Csp": {
        "type": "Transitive",
        "resolved": "4.3.0",
        "contentHash": "X4s/FCkEUnRGnwR3aSfVIkldBmtURMhmexALNTwpjklzxWU7yjMk7GHLKOZTNkgnWnE0q7+BCf9N2LVRWxewaA==",
        "dependencies": {
          "Microsoft.NETCore.Platforms": "1.1.0",
          "System.IO": "4.3.0",
          "System.Reflection": "4.3.0",
          "System.Resources.ResourceManager": "4.3.0",
          "System.Runtime": "4.3.0",
          "System.Runtime.Extensions": "4.3.0",
          "System.Runtime.Handles": "4.3.0",
          "System.Runtime.InteropServices": "4.3.0",
          "System.Security.Cryptography.Algorithms": "4.3.0",
          "System.Security.Cryptography.Encoding": "4.3.0",
          "System.Security.Cryptography.Primitives": "4.3.0",
          "System.Text.Encoding": "4.3.0",
          "System.Threading": "4.3.0"
        }
      },
      "System.Security.Cryptography.Encoding": {
        "type": "Transitive",
        "resolved": "4.3.0",
        "contentHash": "1DEWjZZly9ae9C79vFwqaO5kaOlI5q+3/55ohmq/7dpDyDfc8lYe7YVxJUZ5MF/NtbkRjwFRo14yM4OEo9EmDw==",
        "dependencies": {
          "Microsoft.NETCore.Platforms": "1.1.0",
          "System.Collections": "4.3.0",
          "System.Collections.Concurrent": "4.3.0",
          "System.Linq": "4.3.0",
          "System.Resources.ResourceManager": "4.3.0",
          "System.Runtime": "4.3.0",
          "System.Runtime.Extensions": "4.3.0",
          "System.Runtime.Handles": "4.3.0",
          "System.Runtime.InteropServices": "4.3.0",
          "System.Security.Cryptography.Primitives": "4.3.0",
          "System.Text.Encoding": "4.3.0",
          "runtime.native.System.Security.Cryptography.OpenSsl": "4.3.0"
        }
      },
      "System.Security.Cryptography.OpenSsl": {
        "type": "Transitive",
        "resolved": "4.3.0",
        "contentHash": "h4CEgOgv5PKVF/HwaHzJRiVboL2THYCou97zpmhjghx5frc7fIvlkY1jL+lnIQyChrJDMNEXS6r7byGif8Cy4w==",
        "dependencies": {
          "System.Collections": "4.3.0",
          "System.IO": "4.3.0",
          "System.Resources.ResourceManager": "4.3.0",
          "System.Runtime": "4.3.0",
          "System.Runtime.Extensions": "4.3.0",
          "System.Runtime.Handles": "4.3.0",
          "System.Runtime.InteropServices": "4.3.0",
          "System.Runtime.Numerics": "4.3.0",
          "System.Security.Cryptography.Algorithms": "4.3.0",
          "System.Security.Cryptography.Encoding": "4.3.0",
          "System.Security.Cryptography.Primitives": "4.3.0",
          "System.Text.Encoding": "4.3.0",
          "runtime.native.System.Security.Cryptography.OpenSsl": "4.3.0"
        }
      },
      "System.Security.Cryptography.X509Certificates": {
        "type": "Transitive",
        "resolved": "4.3.0",
        "contentHash": "t2Tmu6Y2NtJ2um0RtcuhP7ZdNNxXEgUm2JeoA/0NvlMjAhKCnM1NX07TDl3244mVp3QU6LPEhT3HTtH1uF7IYw==",
        "dependencies": {
          "Microsoft.NETCore.Platforms": "1.1.0",
          "System.Collections": "4.3.0",
          "System.Diagnostics.Debug": "4.3.0",
          "System.Globalization": "4.3.0",
          "System.Globalization.Calendars": "4.3.0",
          "System.IO": "4.3.0",
          "System.IO.FileSystem": "4.3.0",
          "System.IO.FileSystem.Primitives": "4.3.0",
          "System.Resources.ResourceManager": "4.3.0",
          "System.Runtime": "4.3.0",
          "System.Runtime.Extensions": "4.3.0",
          "System.Runtime.Handles": "4.3.0",
          "System.Runtime.InteropServices": "4.3.0",
          "System.Runtime.Numerics": "4.3.0",
          "System.Security.Cryptography.Algorithms": "4.3.0",
          "System.Security.Cryptography.Cng": "4.3.0",
          "System.Security.Cryptography.Csp": "4.3.0",
          "System.Security.Cryptography.Encoding": "4.3.0",
          "System.Security.Cryptography.OpenSsl": "4.3.0",
          "System.Security.Cryptography.Primitives": "4.3.0",
          "System.Text.Encoding": "4.3.0",
          "System.Threading": "4.3.0",
          "runtime.native.System": "4.3.0",
          "runtime.native.System.Net.Http": "4.3.0",
          "runtime.native.System.Security.Cryptography.OpenSsl": "4.3.0"
        }
      },
      "System.Security.Principal.Windows": {
        "type": "Transitive",
        "resolved": "4.5.0",
        "contentHash": "U77HfRXlZlOeIXd//Yoj6Jnk8AXlbeisf1oq1os+hxOGVnuG+lGSfGqTwTZBoORFF6j/0q7HXIl8cqwQ9aUGqQ==",
        "dependencies": {
          "Microsoft.NETCore.Platforms": "2.0.0"
        }
      },
      "System.Text.Encoding": {
        "type": "Transitive",
        "resolved": "4.3.0",
        "contentHash": "BiIg+KWaSDOITze6jGQynxg64naAPtqGHBwDrLaCtixsa5bKiR8dpPOHA7ge3C0JJQizJE+sfkz1wV+BAKAYZw==",
        "dependencies": {
          "Microsoft.NETCore.Platforms": "1.1.0",
          "Microsoft.NETCore.Targets": "1.1.0",
          "System.Runtime": "4.3.0",
          "runtime.any.System.Text.Encoding": "4.3.0"
        }
      },
      "System.Text.Encoding.CodePages": {
        "type": "Transitive",
        "resolved": "4.5.1",
        "contentHash": "4J2JQXbftjPMppIHJ7IC+VXQ9XfEagN92vZZNoG12i+zReYlim5dMoXFC1Zzg7tsnKDM7JPo5bYfFK4Jheq44w==",
        "dependencies": {
          "Microsoft.NETCore.Platforms": "2.1.2",
          "System.Runtime.CompilerServices.Unsafe": "4.5.2"
        }
      },
      "System.Text.Encoding.Extensions": {
        "type": "Transitive",
        "resolved": "4.3.0",
        "contentHash": "YVMK0Bt/A43RmwizJoZ22ei2nmrhobgeiYwFzC4YAN+nue8RF6djXDMog0UCn+brerQoYVyaS+ghy9P/MUVcmw==",
        "dependencies": {
          "Microsoft.NETCore.Platforms": "1.1.0",
          "Microsoft.NETCore.Targets": "1.1.0",
          "System.Runtime": "4.3.0",
          "System.Text.Encoding": "4.3.0",
          "runtime.any.System.Text.Encoding.Extensions": "4.3.0"
        }
      },
      "System.Threading.Overlapped": {
        "type": "Transitive",
        "resolved": "4.3.0",
        "contentHash": "m3HQ2dPiX/DSTpf+yJt8B0c+SRvzfqAJKx+QDWi+VLhz8svLT23MVjEOHPF/KiSLeArKU/iHescrbLd3yVgyNg==",
        "dependencies": {
          "Microsoft.NETCore.Platforms": "1.1.0",
          "System.Resources.ResourceManager": "4.3.0",
          "System.Runtime": "4.3.0",
          "System.Runtime.Handles": "4.3.0"
        }
      },
      "System.Threading.Tasks": {
        "type": "Transitive",
        "resolved": "4.3.0",
        "contentHash": "LbSxKEdOUhVe8BezB/9uOGGppt+nZf6e1VFyw6v3DN6lqitm0OSn2uXMOdtP0M3W4iMcqcivm2J6UgqiwwnXiA==",
        "dependencies": {
          "Microsoft.NETCore.Platforms": "1.1.0",
          "Microsoft.NETCore.Targets": "1.1.0",
          "System.Runtime": "4.3.0",
          "runtime.any.System.Threading.Tasks": "4.3.0"
        }
      },
      "System.Threading.Timer": {
        "type": "Transitive",
        "resolved": "4.3.0",
        "contentHash": "Z6YfyYTCg7lOZjJzBjONJTFKGN9/NIYKSxhU5GRd+DTwHSZyvWp1xuI5aR+dLg+ayyC5Xv57KiY4oJ0tMO89fQ==",
        "dependencies": {
          "Microsoft.NETCore.Platforms": "1.1.0",
          "Microsoft.NETCore.Targets": "1.1.0",
          "System.Runtime": "4.3.0",
          "runtime.any.System.Threading.Timer": "4.3.0"
        }
      }
    }
  }
}<|MERGE_RESOLUTION|>--- conflicted
+++ resolved
@@ -4,40 +4,23 @@
     ".NETCoreApp,Version=v5.0": {
       "Avalonia.Diagnostics": {
         "type": "Direct",
-<<<<<<< HEAD
-        "requested": "[0.10.999-cibuild0013745-beta, )",
-        "resolved": "0.10.999-cibuild0013745-beta",
-        "contentHash": "ccM0LozdXe+RxdpZtDxdMZh9Y1yqe1GrebtfaNmKr+mNrgvVpzbI92vpSoLhH5ckPxL4d5eZXB0Z04QhoZswtA==",
-        "dependencies": {
-          "Avalonia": "0.10.999-cibuild0013745-beta",
-          "Avalonia.Controls.DataGrid": "0.10.999-cibuild0013745-beta",
-=======
         "requested": "[0.10.2, )",
         "resolved": "0.10.2",
         "contentHash": "cT0XEV2VzSMYqkfmQ+T933yRucuA1fynXkF4dLGDOyUf13VULHLj59a3KjiXjRGt1EmcHMks9FkUPeISD6cnQQ==",
         "dependencies": {
           "Avalonia": "0.10.2",
           "Avalonia.Controls.DataGrid": "0.10.2",
->>>>>>> 1ce0870f
           "Microsoft.CodeAnalysis.CSharp.Scripting": "3.4.0",
           "System.Reactive": "5.0.0"
         }
       },
       "Avalonia.ReactiveUI": {
         "type": "Direct",
-<<<<<<< HEAD
-        "requested": "[0.10.999-cibuild0013745-beta, )",
-        "resolved": "0.10.999-cibuild0013745-beta",
-        "contentHash": "y/mylo+gDX1Rudi6jyvgzFEGFr4RNvnptX/WLlAbyHuQihY4EV0y8ny1zLRwWjhJYXL0qpLumYCNuoCminkEMg==",
-        "dependencies": {
-          "Avalonia": "0.10.999-cibuild0013745-beta",
-=======
         "requested": "[0.10.2, )",
         "resolved": "0.10.2",
         "contentHash": "hpqXLu+U2h+S4/IbGT6tbA2/c4RzkXNLy8N3AFhDXIrEuPg7FhPiEgYl8wHq0xoew1CatkSYFRfKvcSZg7GerA==",
         "dependencies": {
           "Avalonia": "0.10.2",
->>>>>>> 1ce0870f
           "ReactiveUI": "13.2.10",
           "System.Reactive": "5.0.0"
         }
@@ -74,17 +57,10 @@
       },
       "Avalonia": {
         "type": "Transitive",
-<<<<<<< HEAD
-        "resolved": "0.10.999-cibuild0013745-beta",
-        "contentHash": "RpEufIM4X6Ycx4AZ2ve17JtlDCsd9rJodv6luX+LVJD2jjBKH44LlMmIYiS9yeQQaLrgIwleIlbXHSrozacYxw==",
-        "dependencies": {
-          "Avalonia.Remote.Protocol": "0.10.999-cibuild0013745-beta",
-=======
         "resolved": "0.10.2",
         "contentHash": "/9XKPkJTEjGp+EmmRKBntQDqkn4QKsjAxrNGL97JB9DoGOcfz94otfb0TvOs/KDHSYz7SwVfilf0Dh+MXhs5LQ==",
         "dependencies": {
           "Avalonia.Remote.Protocol": "0.10.2",
->>>>>>> 1ce0870f
           "JetBrains.Annotations": "10.3.0",
           "System.ComponentModel.Annotations": "4.5.0",
           "System.Memory": "4.5.3",
@@ -100,19 +76,11 @@
       },
       "Avalonia.Controls.DataGrid": {
         "type": "Transitive",
-<<<<<<< HEAD
-        "resolved": "0.10.999-cibuild0013745-beta",
-        "contentHash": "FiLgiMFvgeZzVkTolg+74cwtLMRp5UcXuJZ/zZA/SkWSrPMS0FV69jZ+Ge9BqYxjwpv0UsDBDNG/FJDt9nPlKA==",
-        "dependencies": {
-          "Avalonia": "0.10.999-cibuild0013745-beta",
-          "Avalonia.Remote.Protocol": "0.10.999-cibuild0013745-beta",
-=======
         "resolved": "0.10.2",
         "contentHash": "FgTq0ihtzafYXaZ6dl0z74jacVa4D/dCpnKc5Emy1cLt6Ok/W+3iLYzS59bu+/XoGPAVnb+BDDXxByXDit7wFA==",
         "dependencies": {
           "Avalonia": "0.10.2",
           "Avalonia.Remote.Protocol": "0.10.2",
->>>>>>> 1ce0870f
           "JetBrains.Annotations": "10.3.0",
           "System.Reactive": "5.0.0"
         }
@@ -165,13 +133,8 @@
       },
       "Avalonia.Remote.Protocol": {
         "type": "Transitive",
-<<<<<<< HEAD
-        "resolved": "0.10.999-cibuild0013745-beta",
-        "contentHash": "G5GIh1GgICwdw/vb7x3H6TxoEBd2np7lGUW3bgMfSqYxNIMtHQ9qSW3SgfOrYOmdbptGDkKylGMY4owLjkugrQ=="
-=======
         "resolved": "0.10.2",
         "contentHash": "pGOw77LZv7ISw2yLPYlrDSHagfY8i2+3oN6+1BRQaJDrqCEehIQJcR3nZosb1vmuHccke0R35kykLNNlt7C6WQ=="
->>>>>>> 1ce0870f
       },
       "Avalonia.Skia": {
         "type": "Transitive",
