using NBitcoin;
using Newtonsoft.Json;
using Newtonsoft.Json.Linq;
using System.ComponentModel;
using System.Net;
using WalletWasabi.Bases;
using WalletWasabi.Exceptions;
using WalletWasabi.Helpers;
using WalletWasabi.JsonConverters;
using WalletWasabi.JsonConverters.Bitcoin;
using WalletWasabi.Logging;
using WalletWasabi.Models;
using WalletWasabi.Tor;
using WalletWasabi.Userfacing;

namespace WalletWasabi.Fluent;

[JsonObject(MemberSerialization.OptIn)]
public class Config : ConfigBase
{
	public const int DefaultJsonRpcServerPort = 37128;
	public static readonly Money DefaultDustThreshold = Money.Coins(Constants.DefaultDustThreshold);

	private Uri? _backendUri = null;
	private Uri? _fallbackBackendUri;

	/// <summary>
	/// Constructor for config population using Newtonsoft.JSON.
	/// </summary>
	public Config() : base()
	{
		ServiceConfiguration = null!;
	}

	public Config(string filePath) : base(filePath)
	{
		ServiceConfiguration = new ServiceConfiguration(GetBitcoinP2pEndPoint(), DustThreshold);
	}

	[JsonProperty(PropertyName = "Network")]
	[JsonConverter(typeof(NetworkJsonConverter))]
	public Network Network { get; internal set; } = Network.Main;

	[DefaultValue("http://wasabiukrxmkdgve5kynjztuovbg43uxcbcxn6y2okcrsg7gb6jdmbad.onion/")]
	[JsonProperty(PropertyName = "MainNetBackendUriV3", DefaultValueHandling = DefaultValueHandling.Populate)]
	public string MainNetBackendUriV3 { get; private set; } = "http://wasabiukrxmkdgve5kynjztuovbg43uxcbcxn6y2okcrsg7gb6jdmbad.onion/";

	[DefaultValue("http://testwnp3fugjln6vh5vpj7mvq3lkqqwjj3c2aafyu7laxz42kgwh2rad.onion/")]
	[JsonProperty(PropertyName = "TestNetBackendUriV3", DefaultValueHandling = DefaultValueHandling.Populate)]
	public string TestNetBackendUriV3 { get; private set; } = "http://testwnp3fugjln6vh5vpj7mvq3lkqqwjj3c2aafyu7laxz42kgwh2rad.onion/";

	[DefaultValue("https://wasabiwallet.io/")]
	[JsonProperty(PropertyName = "MainNetFallbackBackendUri", DefaultValueHandling = DefaultValueHandling.Populate)]
	public string MainNetFallbackBackendUri { get; private set; } = "https://wasabiwallet.io/";

	[DefaultValue("https://wasabiwallet.co/")]
	[JsonProperty(PropertyName = "TestNetFallbackBackendUri", DefaultValueHandling = DefaultValueHandling.Populate)]
	public string TestNetFallbackBackendUri { get; private set; } = "https://wasabiwallet.co/";

	[DefaultValue("http://localhost:37127/")]
	[JsonProperty(PropertyName = "RegTestBackendUriV3", DefaultValueHandling = DefaultValueHandling.Populate)]
	public string RegTestBackendUriV3 { get; private set; } = "http://localhost:37127/";

	[DefaultValue(true)]
	[JsonProperty(PropertyName = "UseTor", DefaultValueHandling = DefaultValueHandling.Populate)]
	public bool UseTor { get; internal set; } = true;

	[DefaultValue(false)]
	[JsonProperty(PropertyName = "TerminateTorOnExit", DefaultValueHandling = DefaultValueHandling.Populate)]
	public bool TerminateTorOnExit { get; internal set; } = false;

	[DefaultValue(false)]
	[JsonProperty(PropertyName = "StartLocalBitcoinCoreOnStartup", DefaultValueHandling = DefaultValueHandling.Populate)]
	public bool StartLocalBitcoinCoreOnStartup { get; internal set; } = false;

	[DefaultValue(true)]
	[JsonProperty(PropertyName = "StopLocalBitcoinCoreOnShutdown", DefaultValueHandling = DefaultValueHandling.Populate)]
	public bool StopLocalBitcoinCoreOnShutdown { get; internal set; } = true;

	[JsonProperty(PropertyName = "LocalBitcoinCoreDataDir")]
	public string LocalBitcoinCoreDataDir { get; internal set; } = EnvironmentHelpers.GetDefaultBitcoinCoreDataDirOrEmptyString();

	[JsonProperty(PropertyName = "MainNetBitcoinP2pEndPoint")]
	[JsonConverter(typeof(EndPointJsonConverter), Constants.DefaultMainNetBitcoinP2pPort)]
	public EndPoint MainNetBitcoinP2pEndPoint { get; internal set; } = new IPEndPoint(IPAddress.Loopback, Constants.DefaultMainNetBitcoinP2pPort);

	[JsonProperty(PropertyName = "TestNetBitcoinP2pEndPoint")]
	[JsonConverter(typeof(EndPointJsonConverter), Constants.DefaultTestNetBitcoinP2pPort)]
	public EndPoint TestNetBitcoinP2pEndPoint { get; internal set; } = new IPEndPoint(IPAddress.Loopback, Constants.DefaultTestNetBitcoinP2pPort);

	[JsonProperty(PropertyName = "RegTestBitcoinP2pEndPoint")]
	[JsonConverter(typeof(EndPointJsonConverter), Constants.DefaultRegTestBitcoinP2pPort)]
	public EndPoint RegTestBitcoinP2pEndPoint { get; internal set; } = new IPEndPoint(IPAddress.Loopback, Constants.DefaultRegTestBitcoinP2pPort);

	[DefaultValue(false)]
	[JsonProperty(PropertyName = "JsonRpcServerEnabled", DefaultValueHandling = DefaultValueHandling.Populate)]
	public bool JsonRpcServerEnabled { get; internal set; }

	[DefaultValue("")]
	[JsonProperty(PropertyName = "JsonRpcUser", DefaultValueHandling = DefaultValueHandling.Populate)]
	public string JsonRpcUser { get; internal set; } = "";

	[DefaultValue("")]
	[JsonProperty(PropertyName = "JsonRpcPassword", DefaultValueHandling = DefaultValueHandling.Populate)]
	public string JsonRpcPassword { get; internal set; } = "";

	[JsonProperty(PropertyName = "JsonRpcServerPrefixes")]
	public string[] JsonRpcServerPrefixes { get; internal set; } = new[]
	{
			"http://127.0.0.1:37128/",
			"http://localhost:37128/"
		};

	[JsonProperty(PropertyName = "DustThreshold")]
	[JsonConverter(typeof(MoneyBtcJsonConverter))]
	public Money DustThreshold { get; internal set; } = DefaultDustThreshold;

<<<<<<< HEAD
	[JsonProperty(PropertyName = "EnableGpu")]
	public bool EnableGpu { get; internal set; } = true;
=======
	[DefaultValue("CoinJoinCoordinatorIdentifier")]
	[JsonProperty(PropertyName = "CoordinatorIdentifier", DefaultValueHandling = DefaultValueHandling.Populate)]
	public string CoordinatorIdentifier { get; set; } = "CoinJoinCoordinatorIdentifier";
>>>>>>> de2589eb

	public ServiceConfiguration ServiceConfiguration { get; private set; }

	public Uri GetCurrentBackendUri()
	{
		if (_backendUri is { })
		{
			return _backendUri;
		}

		if (Network == Network.Main)
		{
			_backendUri = new Uri(MainNetBackendUriV3);
		}
		else if (Network == Network.TestNet)
		{
			_backendUri = new Uri(TestNetBackendUriV3);
		}
		else if (Network == Network.RegTest)
		{
			_backendUri = new Uri(RegTestBackendUriV3);
		}
		else
		{
			throw new NotSupportedNetworkException(Network);
		}

		return _backendUri;
	}

	public Uri GetFallbackBackendUri()
	{
		if (_fallbackBackendUri is { })
		{
			return _fallbackBackendUri;
		}

		if (Network == Network.Main)
		{
			_fallbackBackendUri = new Uri(MainNetFallbackBackendUri);
		}
		else if (Network == Network.TestNet)
		{
			_fallbackBackendUri = new Uri(TestNetFallbackBackendUri);
		}
		else if (Network == Network.RegTest)
		{
			_fallbackBackendUri = new Uri(RegTestBackendUriV3);
		}
		else
		{
			throw new NotSupportedNetworkException(Network);
		}

		return _fallbackBackendUri;
	}

	public EndPoint GetBitcoinP2pEndPoint()
	{
		if (Network == Network.Main)
		{
			return MainNetBitcoinP2pEndPoint;
		}
		else if (Network == Network.TestNet)
		{
			return TestNetBitcoinP2pEndPoint;
		}
		else if (Network == Network.RegTest)
		{
			return RegTestBitcoinP2pEndPoint;
		}
		else
		{
			throw new NotSupportedNetworkException(Network);
		}
	}

	public void SetBitcoinP2pEndpoint(EndPoint endPoint)
	{
		if (Network == Network.Main)
		{
			MainNetBitcoinP2pEndPoint = endPoint;
		}
		else if (Network == Network.TestNet)
		{
			TestNetBitcoinP2pEndPoint = endPoint;
		}
		else if (Network == Network.RegTest)
		{
			RegTestBitcoinP2pEndPoint = endPoint;
		}
		else
		{
			throw new NotSupportedNetworkException(Network);
		}
	}

	/// <inheritdoc />
	public override void LoadFile()
	{
		base.LoadFile();

		ServiceConfiguration = new ServiceConfiguration(GetBitcoinP2pEndPoint(), DustThreshold);

		// Just debug convenience.
		_backendUri = GetCurrentBackendUri();
	}

	protected override bool TryEnsureBackwardsCompatibility(string jsonString)
	{
		try
		{
			var jsObject = JsonConvert.DeserializeObject<JObject>(jsonString);

			if (jsObject is null)
			{
				Logger.LogWarning("Failed to parse config JSON.");
				return false;
			}

			bool saveIt = false;

			var torHost = jsObject.Value<string>("TorHost");
			var torSocks5Port = jsObject.Value<int?>("TorSocks5Port");
			var mainNetBitcoinCoreHost = jsObject.Value<string>("MainNetBitcoinCoreHost");
			var mainNetBitcoinCorePort = jsObject.Value<int?>("MainNetBitcoinCorePort");
			var testNetBitcoinCoreHost = jsObject.Value<string>("TestNetBitcoinCoreHost");
			var testNetBitcoinCorePort = jsObject.Value<int?>("TestNetBitcoinCorePort");
			var regTestBitcoinCoreHost = jsObject.Value<string>("RegTestBitcoinCoreHost");
			var regTestBitcoinCorePort = jsObject.Value<int?>("RegTestBitcoinCorePort");

			if (mainNetBitcoinCoreHost is { })
			{
				int port = mainNetBitcoinCorePort ?? Constants.DefaultMainNetBitcoinP2pPort;

				if (EndPointParser.TryParse(mainNetBitcoinCoreHost, port, out EndPoint? ep))
				{
					MainNetBitcoinP2pEndPoint = ep;
					saveIt = true;
				}
			}

			if (testNetBitcoinCoreHost is { })
			{
				int port = testNetBitcoinCorePort ?? Constants.DefaultTestNetBitcoinP2pPort;

				if (EndPointParser.TryParse(testNetBitcoinCoreHost, port, out EndPoint? ep))
				{
					TestNetBitcoinP2pEndPoint = ep;
					saveIt = true;
				}
			}

			if (regTestBitcoinCoreHost is { })
			{
				int port = regTestBitcoinCorePort ?? Constants.DefaultRegTestBitcoinP2pPort;

				if (EndPointParser.TryParse(regTestBitcoinCoreHost, port, out EndPoint? ep))
				{
					RegTestBitcoinP2pEndPoint = ep;
					saveIt = true;
				}
			}

			return saveIt;
		}
		catch (Exception ex)
		{
			Logger.LogWarning("Backwards compatibility couldn't be ensured.");
			Logger.LogInfo(ex);
			return false;
		}
	}
}<|MERGE_RESOLUTION|>--- conflicted
+++ resolved
@@ -115,14 +115,12 @@
 	[JsonConverter(typeof(MoneyBtcJsonConverter))]
 	public Money DustThreshold { get; internal set; } = DefaultDustThreshold;
 
-<<<<<<< HEAD
 	[JsonProperty(PropertyName = "EnableGpu")]
 	public bool EnableGpu { get; internal set; } = true;
-=======
+
 	[DefaultValue("CoinJoinCoordinatorIdentifier")]
 	[JsonProperty(PropertyName = "CoordinatorIdentifier", DefaultValueHandling = DefaultValueHandling.Populate)]
 	public string CoordinatorIdentifier { get; set; } = "CoinJoinCoordinatorIdentifier";
->>>>>>> de2589eb
 
 	public ServiceConfiguration ServiceConfiguration { get; private set; }
 
