using Avalonia;
using Avalonia.Controls.Primitives;
using Avalonia.Media;
using Avalonia.Media.Immutable;
using Avalonia.Platform;
using Avalonia.Rendering.SceneGraph;
using Avalonia.Skia;
using Avalonia.Skia.Helpers;
using Avalonia.Threading;
using SkiaSharp;

namespace WalletWasabi.Fluent.Controls.Spectrum;
#pragma warning disable CS0612

public class SpectrumControl : TemplatedControl, ICustomDrawOperation
{
	private const int NumBins = 250;

	private readonly AuraSpectrumDataSource _auraSpectrumDataSource;
	private readonly SplashEffectDataSource _splashEffectDataSource;

	private readonly SpectrumDataSource[] _sources;

	private ImmutablePen? _linePen;
	private IBrush? _lineBrush;

	private float[] _data;

	private bool _isAuraActive;
	private bool _isSplashActive;

	public static readonly StyledProperty<bool> IsActiveProperty =
		AvaloniaProperty.Register<SpectrumControl, bool>(nameof(IsActive));

	public static readonly StyledProperty<bool> IsDockEffectVisibleProperty =
		AvaloniaProperty.Register<SpectrumControl, bool>(nameof(IsDockEffectVisible));

	public SpectrumControl()
	{
		CheckVisibility();
		_data = new float[NumBins];
		_auraSpectrumDataSource = new AuraSpectrumDataSource(NumBins);
		_splashEffectDataSource = new SplashEffectDataSource(NumBins);

		_auraSpectrumDataSource.GeneratingDataStateChanged += OnAuraGeneratingDataStateChanged;
		_splashEffectDataSource.GeneratingDataStateChanged += OnSplashGeneratingDataStateChanged;

		_sources = new SpectrumDataSource[] { _auraSpectrumDataSource, _splashEffectDataSource };

		Background = new RadialGradientBrush()
		{
			GradientStops =
			{
				new GradientStop { Color = Color.Parse("#00000D21"), Offset = 0 },
				new GradientStop { Color = Color.Parse("#FF000D21"), Offset = 1 }
			}
		};
	}

<<<<<<< HEAD
	private void OnSplashGeneratingDataStateChanged(object? sender, bool e)
	{
		_isSplashActive = e;
		CheckVisibility();
	}

	private void OnAuraGeneratingDataStateChanged(object? sender, bool e)
	{
		_isAuraActive = e;
		CheckVisibility();
	}

	private void CheckVisibility()
	{
		IsVisible = _isSplashActive || _isAuraActive;
=======
	public bool IsActive
	{
		get => GetValue(IsActiveProperty);
		set => SetValue(IsActiveProperty, value);
	}

	public bool IsDockEffectVisible
	{
		get => GetValue(IsDockEffectVisibleProperty);
		set => SetValue(IsDockEffectVisibleProperty, value);
>>>>>>> 2c95d893
	}

	private void OnIsActiveChanged()
	{
		_auraSpectrumDataSource.IsActive = IsActive;

		if (IsActive)
		{
			_auraSpectrumDataSource.Start();
		}
	}

	protected override void OnPropertyChanged<T>(AvaloniaPropertyChangedEventArgs<T> change)
	{
		base.OnPropertyChanged(change);

		if (change.Property == IsActiveProperty)
		{
			OnIsActiveChanged();
		}
		else if (change.Property == IsDockEffectVisibleProperty)
		{
			if (change.NewValue.GetValueOrDefault<bool>())
			{
				_splashEffectDataSource.Start();
			}
		}
		else if (change.Property == ForegroundProperty)
		{
			_lineBrush = Foreground ?? Brushes.Magenta;
			InvalidateArrange();
		}
	}

	protected override Size ArrangeOverride(Size finalSize)
	{
		_linePen = new Pen(_lineBrush, finalSize.Width / NumBins).ToImmutable();
		return base.ArrangeOverride(finalSize);
	}

	public override void Render(DrawingContext context)
	{
		base.Render(context);

		for (int i = 0; i < NumBins; i++)
		{
			_data[i] = 0;
		}

		foreach (var source in _sources)
		{
			source.Render(ref _data);
		}

		context.Custom(this);

		Dispatcher.UIThread.Post(() => InvalidateVisual());
	}

	private void RenderBars(IDrawingContextImpl context)
	{
		var thickness = Bounds.Width / NumBins;
		var center = (Bounds.Width / 2);

		double x = 0;

		for (int i = 0; i < NumBins; i++)
		{
			var dCenter = Math.Abs(x - center);
			var multiplier = 1 - (dCenter / center);

			context.DrawLine(
				_linePen,
				new Point(x, Bounds.Height),
				new Point(x, Bounds.Height - multiplier * _data[i] * (Bounds.Height * 0.8)));

			x += thickness;
		}
	}

	void IDisposable.Dispose()
	{
		// nothing to do.
	}

	bool IDrawOperation.HitTest(Point p) => Bounds.Contains(p);

	void IDrawOperation.Render(IDrawingContextImpl context)
	{
		var bounds = Bounds;

		if (context is not ISkiaDrawingContextImpl skia)
		{
			return;
		}

		using var barsLayer = DrawingContextHelper.CreateDrawingContext(bounds.Size, new Vector(96, 96), skia.GrContext);
		RenderBars(barsLayer);

		using var filter = SKImageFilter.CreateBlur(24, 24, SKShaderTileMode.Clamp);
		using var paint = new SKPaint { ImageFilter = filter };
		barsLayer.DrawTo(skia, paint);
	}

	bool IEquatable<ICustomDrawOperation>.Equals(ICustomDrawOperation? other) => false;
}<|MERGE_RESOLUTION|>--- conflicted
+++ resolved
@@ -57,7 +57,18 @@
 		};
 	}
 
-<<<<<<< HEAD
+	public bool IsActive
+	{
+		get => GetValue(IsActiveProperty);
+		set => SetValue(IsActiveProperty, value);
+	}
+
+	public bool IsDockEffectVisible
+	{
+		get => GetValue(IsDockEffectVisibleProperty);
+		set => SetValue(IsDockEffectVisibleProperty, value);
+	}
+
 	private void OnSplashGeneratingDataStateChanged(object? sender, bool e)
 	{
 		_isSplashActive = e;
@@ -73,18 +84,6 @@
 	private void CheckVisibility()
 	{
 		IsVisible = _isSplashActive || _isAuraActive;
-=======
-	public bool IsActive
-	{
-		get => GetValue(IsActiveProperty);
-		set => SetValue(IsActiveProperty, value);
-	}
-
-	public bool IsDockEffectVisible
-	{
-		get => GetValue(IsDockEffectVisibleProperty);
-		set => SetValue(IsDockEffectVisibleProperty, value);
->>>>>>> 2c95d893
 	}
 
 	private void OnIsActiveChanged()
