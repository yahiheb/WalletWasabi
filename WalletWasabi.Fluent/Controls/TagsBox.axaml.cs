using System;
using System.Collections;
using System.Collections.Generic;
using System.Linq;
using System.Reactive.Disposables;
using System.Windows.Input;
using Avalonia;
using Avalonia.Controls;
using Avalonia.Controls.Presenters;
using Avalonia.Controls.Primitives;
using Avalonia.Data;
using Avalonia.Input;
using Avalonia.Interactivity;
using Avalonia.LogicalTree;
using Avalonia.Metadata;
using Avalonia.Threading;
using Avalonia.VisualTree;
using ReactiveUI;
using WalletWasabi.Fluent.Helpers;
using WalletWasabi.Helpers;

namespace WalletWasabi.Fluent.Controls
{
	public class TagsBox : TemplatedControl
	{
		public static readonly StyledProperty<string> WatermarkProperty =
			TextBox.WatermarkProperty.AddOwner<TagsBox>();

		public static readonly StyledProperty<bool> RestrictInputToSuggestionsProperty =
			AvaloniaProperty.Register<TagsBox, bool>(nameof(RestrictInputToSuggestions));

		public static readonly StyledProperty<int> ItemCountLimitProperty =
			AvaloniaProperty.Register<TagsBox, int>(nameof(ItemCountLimit));

		public static readonly StyledProperty<char> TagSeparatorProperty =
			AvaloniaProperty.Register<TagsBox, char>(nameof(TagSeparator), defaultValue: ' ');

		public static readonly StyledProperty<bool> SuggestionsAreCaseSensitiveProperty =
			AvaloniaProperty.Register<TagsBox, bool>(nameof(SuggestionsAreCaseSensitive), defaultValue: true);

		public static readonly StyledProperty<bool> AllowDuplicationProperty =
			AvaloniaProperty.Register<TagsBox, bool>(nameof(AllowDuplication));

		public static readonly DirectProperty<TagsBox, IEnumerable<string>?> ItemsProperty =
			AvaloniaProperty.RegisterDirect<TagsBox, IEnumerable<string>?>(nameof(Items),
				o => o.Items,
				(o, v) => o.Items = v,
				enableDataValidation: true);

		public static readonly DirectProperty<TagsBox, IEnumerable<string>?> TopItemsProperty =
			AvaloniaProperty.RegisterDirect<TagsBox, IEnumerable<string>?>(nameof(TopItems),
				o => o.TopItems,
				(o, v) => o.TopItems = v);

		public static readonly DirectProperty<TagsBox, IEnumerable?> SuggestionsProperty =
			AvaloniaProperty.RegisterDirect<TagsBox, IEnumerable?>(
				nameof(Suggestions),
				o => o.Suggestions,
				(o, v) => o.Suggestions = v);

		private CompositeDisposable? _compositeDisposable;
		private AutoCompleteBox? _autoCompleteBox;
		private TextBox? _internalTextBox;
		private TextBlock? _watermark;
		private StringComparison _stringComparison;
		private bool _backspaceEmptyField1;
		private bool _backspaceEmptyField2;
		private bool _isInputEnabled = true;
		private IEnumerable? _suggestions;
		private ICommand? _completedCommand;
		private IEnumerable<string>? _items;
		private IEnumerable<string>? _topItems;

		public static readonly DirectProperty<TagsBox, ICommand?> CompletedCommandProperty =
			AvaloniaProperty.RegisterDirect<TagsBox, ICommand?>(
				nameof(CompletedCommand),
				o => o.CompletedCommand,
				(o, v) => o.CompletedCommand = v);

		public static readonly StyledProperty<bool> IsReadOnlyProperty =
			AvaloniaProperty.Register<TagsBox, bool>(nameof(IsReadOnly));

<<<<<<< HEAD
		public static readonly StyledProperty<bool> EnableCounterProperty =
			AvaloniaProperty.Register<TagsBox, bool>(nameof(EnableCounter));
=======
		public static readonly StyledProperty<bool> EnableDeleteProperty =
			AvaloniaProperty.Register<TagsBox, bool>(nameof(EnableDelete), true);
>>>>>>> e7aa718b

		[Content]
		public IEnumerable<string>? Items
		{
			get => _items;
			set => SetAndRaise(ItemsProperty, ref _items, value);
		}

		public IEnumerable<string>? TopItems
		{
			get => _topItems;
			set => SetAndRaise(TopItemsProperty, ref _topItems, value);
		}

		public string Watermark
		{
			get => GetValue(WatermarkProperty);
			set => SetValue(WatermarkProperty, value);
		}

		public bool RestrictInputToSuggestions
		{
			get => GetValue(RestrictInputToSuggestionsProperty);
			set => SetValue(RestrictInputToSuggestionsProperty, value);
		}

		public int ItemCountLimit
		{
			get => GetValue(ItemCountLimitProperty);
			set => SetValue(ItemCountLimitProperty, value);
		}

		public char TagSeparator
		{
			get => GetValue(TagSeparatorProperty);
			set => SetValue(TagSeparatorProperty, value);
		}

		public IEnumerable? Suggestions
		{
			get => _suggestions;
			set => SetAndRaise(SuggestionsProperty, ref _suggestions, value);
		}

		public ICommand? CompletedCommand
		{
			get => _completedCommand;
			set => SetAndRaise(CompletedCommandProperty, ref _completedCommand, value);
		}

		public bool IsReadOnly
		{
			get => GetValue(IsReadOnlyProperty);
			set => SetValue(IsReadOnlyProperty, value);
		}

		public bool SuggestionsAreCaseSensitive
		{
			get => GetValue(SuggestionsAreCaseSensitiveProperty);
			set => SetValue(SuggestionsAreCaseSensitiveProperty, value);
		}

		public bool AllowDuplication
		{
			get => GetValue(AllowDuplicationProperty);
			set => SetValue(AllowDuplicationProperty, value);
		}

<<<<<<< HEAD
		public bool EnableCounter
		{
			get => GetValue(EnableCounterProperty);
			set => SetValue(EnableCounterProperty, value);
=======
		public bool EnableDelete
		{
			get => GetValue(EnableDeleteProperty);
			set => SetValue(EnableDeleteProperty, value);
>>>>>>> e7aa718b
		}

		protected override void OnApplyTemplate(TemplateAppliedEventArgs e)
		{
			base.OnApplyTemplate(e);

			_compositeDisposable?.Dispose();

			_compositeDisposable = new CompositeDisposable();

			var presenter = e.NameScope.Find<ItemsPresenter>("PART_ItemsPresenter");

			presenter.ApplyTemplate();

			_watermark = e.NameScope.Find<TextBlock>("PART_Watermark");

			_autoCompleteBox = (presenter.Panel as ConcatenatingWrapPanel)?.ConcatenatedChildren
				.OfType<AutoCompleteBox>().FirstOrDefault();

			if (_autoCompleteBox is null)
			{
				return;
			}

			_autoCompleteBox.TextChanged += OnAutoCompleteBoxTextChanged;
			_autoCompleteBox.DropDownClosed += OnAutoCompleteBoxDropDownClosed;
			_autoCompleteBox.TemplateApplied += OnAutoCompleteBoxTemplateApplied;

			_autoCompleteBox.FilterMode = AutoCompleteFilterMode.StartsWith;

			Disposable.Create(
					() =>
					{
						_autoCompleteBox.TextChanged -= OnAutoCompleteBoxTextChanged;
						_autoCompleteBox.DropDownClosed -= OnAutoCompleteBoxDropDownClosed;
						_autoCompleteBox.TemplateApplied -= OnAutoCompleteBoxTemplateApplied;
					})
				.DisposeWith(_compositeDisposable);

			_autoCompleteBox
				.AddDisposableHandler(TextInputEvent, OnTextInput, RoutingStrategies.Tunnel)
				.DisposeWith(_compositeDisposable);

			_autoCompleteBox
				.AddDisposableHandler(KeyDownEvent, OnKeyDown, RoutingStrategies.Tunnel)
				.DisposeWith(_compositeDisposable);

			LayoutUpdated += OnLayoutUpdated;
		}

		private void OnLayoutUpdated(object? sender, EventArgs e)
		{
			UpdateCounters();
		}

		private void UpdateCounters()
		{
			var containerControl = this.FindDescendantOfType<TagControl>()?.Parent?.Parent;

			if (containerControl is { })
			{
				var tagItems = containerControl.GetVisualDescendants().OfType<TagControl>().ToArray();

				for (var i = 0; i < tagItems.Length; i++)
				{
					if (tagItems[i].FindDescendantOfType<TextBlock>() is { } textBlock)
					{
						textBlock.Text = $"{i + 1}.";
					}
				}
			}
		}

		private void OnAutoCompleteBoxTemplateApplied(object? sender, TemplateAppliedEventArgs e)
		{
			_internalTextBox = e.NameScope.Find<TextBox>("PART_TextBox");
			_internalTextBox.WhenAnyValue(x => x.IsFocused)
				.Subscribe(isFocused =>
				{
					if (isFocused || !_isInputEnabled || string.IsNullOrWhiteSpace(_internalTextBox.Text) || _autoCompleteBox is { IsDropDownOpen: true })
					{
						return;
					}

					var currentText = (_autoCompleteBox?.Text ?? "").Trim();

					if (RestrictInputToSuggestions &&
						Suggestions is IList<string> suggestions &&
						!suggestions.Any(x => x.Equals(currentText, _stringComparison)))
					{
						return;
					}

					AddTag(currentText);
					BackspaceLogicClear();
					_autoCompleteBox?.ClearValue(AutoCompleteBox.SelectedItemProperty);
					Dispatcher.UIThread.Post(() => _autoCompleteBox?.ClearValue(AutoCompleteBox.TextProperty));
				})
				.DisposeWith(_compositeDisposable!);
		}

		protected override void OnGotFocus(GotFocusEventArgs e)
		{
			base.OnGotFocus(e);

			_internalTextBox?.Focus();
		}

		private void CheckIsInputEnabled()
		{
			if (Items is IList x && ItemCountLimit > 0)
			{
				_isInputEnabled = x.Count < ItemCountLimit;
			}
		}

		private void InvalidateWatermark()
		{
			if (_watermark is { } && _autoCompleteBox is { })
			{
				if ((Items is null || (Items is { } && !Items.Any())) && string.IsNullOrEmpty(_autoCompleteBox?.Text))
				{
					_watermark.IsVisible = true;
				}
				else
				{
					_watermark.IsVisible = false;
				}
			}
		}

		private void OnTextInput(object? sender, TextInputEventArgs e)
		{
			if (sender is not AutoCompleteBox autoCompleteBox)
			{
				return;
			}

			if (!_isInputEnabled)
			{
				e.Handled = true;
				return;
			}

			InvalidateWatermark();

			if (RestrictInputToSuggestions &&
				Suggestions is IList<string> suggestions &&
				!suggestions.Any(x =>
					x.StartsWith(autoCompleteBox.SearchText, _stringComparison)))
			{
				e.Handled = true;
			}
		}

		protected override void UpdateDataValidation<T>(AvaloniaProperty<T> property, BindingValue<T> value)
		{
			if (property == ItemsProperty)
			{
				DataValidationErrors.SetError(this, value.Error);
			}
		}

		private void OnAutoCompleteBoxDropDownClosed(object? sender, EventArgs e)
		{
			if (sender is not AutoCompleteBox autoCompleteBox)
			{
				return;
			}

			if (_internalTextBox is null)
			{
				return;
			}

			var currentText = (autoCompleteBox.Text ?? "").Trim();

			if (currentText.Length == 0 ||
				autoCompleteBox.SelectedItem is not string selItem ||
				selItem.Length == 0 ||
				currentText != selItem)
			{
				return;
			}

			AddTag(currentText);
			BackspaceLogicClear();
			autoCompleteBox.ClearValue(AutoCompleteBox.SelectedItemProperty);
			Dispatcher.UIThread.Post(() => autoCompleteBox.ClearValue(AutoCompleteBox.TextProperty));
		}

		private void BackspaceLogicClear()
		{
			_backspaceEmptyField2 = _backspaceEmptyField1 = true;
		}

		private void OnAutoCompleteBoxTextChanged(object? sender, EventArgs e)
		{
			InvalidateWatermark();

			if (sender is not AutoCompleteBox autoCompleteBox ||
				string.IsNullOrEmpty(Guard.Correct(autoCompleteBox.Text)))
			{
				return;
			}

			var currentText = autoCompleteBox.Text ?? "";
			var endsWithSeparator = currentText.EndsWith(TagSeparator);
			currentText = currentText.Trim();

			var splitTags = currentText.Split(TagSeparator);

			if (splitTags.Length <= 1)
			{
				var tag = splitTags[0];

				if (!_isInputEnabled ||
					!endsWithSeparator)
				{
					return;
				}

				if (RestrictInputToSuggestions && Suggestions is { } &&
					!Suggestions.Cast<string>().Any(
						x => x.Equals(tag, _stringComparison)))
				{
					return;
				}

				AddTag(tag);
				BackspaceLogicClear();
				autoCompleteBox.ClearValue(AutoCompleteBox.SelectedItemProperty);
				Dispatcher.UIThread.Post(() => autoCompleteBox.ClearValue(AutoCompleteBox.TextProperty));
			}
			else
			{
				foreach (var tag in splitTags)
				{
					if (string.IsNullOrWhiteSpace(tag))
					{
						continue;
					}

					if (RestrictInputToSuggestions && Suggestions is { } &&
						!Suggestions.Cast<string>().Any(
							x => x.Equals(tag, _stringComparison)))
					{
						continue;
					}

					AddTag(tag);
					BackspaceLogicClear();
					Dispatcher.UIThread.Post(() => autoCompleteBox.ClearValue(AutoCompleteBox.TextProperty));
				}
			}
		}

		private void OnKeyDown(object? sender, KeyEventArgs e)
		{
			if (sender is not AutoCompleteBox autoCompleteBox)
			{
				return;
			}

			var currentText = autoCompleteBox.Text ?? "";

			_backspaceEmptyField2 = _backspaceEmptyField1;
			_backspaceEmptyField1 = currentText.Length == 0;

			currentText = currentText.Trim();

			var canAddTag = _isInputEnabled && !string.IsNullOrEmpty(currentText);

			if ((e.Key == Key.Tab || e.Key == Key.Enter) && canAddTag)
			{
				e.Handled = true;
			}

			switch (e.Key)
			{
				case Key.Back when _backspaceEmptyField1 && _backspaceEmptyField2:
					RemoveLastTag();
					break;

				case Key.Tab when canAddTag:
				case Key.Enter when canAddTag:
					// Reject entry of the tag when user pressed enter and
					// the input tag is not on the suggestions list.
					if (RestrictInputToSuggestions && Suggestions is { } &&
						!Suggestions.Cast<string>().Any(
							x => x.Equals(currentText, _stringComparison)))
					{
						break;
					}

					BackspaceLogicClear();
					AddTag(currentText);
					ExecuteCompletedCommand();

					_internalTextBox?.ClearSelection();
					_internalTextBox?.ClearValue(AutoCompleteBox.TextProperty);

					autoCompleteBox.ClearValue(AutoCompleteBox.SelectedItemProperty);
					Dispatcher.UIThread.Post(() => autoCompleteBox.ClearValue(AutoCompleteBox.TextProperty), DispatcherPriority.Background);
					e.Handled = true;

					break;

				case Key.Enter:
					ExecuteCompletedCommand();
					break;
			}
		}

		private void ExecuteCompletedCommand()
		{
			if (Items is IList x && x.Count >= ItemCountLimit)
			{
				if (CompletedCommand is { } && CompletedCommand.CanExecute(null))
				{
					CompletedCommand.Execute(null);
				}
			}
		}

		private void RemoveLastTag()
		{
			if (Items is IList { Count: > 0 } list)
			{
				list.RemoveAt(list.Count - 1);
			}

			InvalidateWatermark();
			CheckIsInputEnabled();
		}

		protected override void OnPropertyChanged<T>(AvaloniaPropertyChangedEventArgs<T> e)
		{
			base.OnPropertyChanged(e);

			if (e.Property == IsReadOnlyProperty)
			{
				PseudoClasses.Set(":readonly", IsReadOnly);
			}
			else if (e.Property == SuggestionsAreCaseSensitiveProperty)
			{
				_stringComparison = SuggestionsAreCaseSensitive
					? StringComparison.CurrentCulture
					: StringComparison.CurrentCultureIgnoreCase;
			}
		}

		internal void RemoveTargetTag(object? tag)
		{
			if (Items is IList list)
			{
				list.Remove(tag);
			}

			InvalidateWatermark();
			CheckIsInputEnabled();
		}

		public void AddTag(string tag)
		{
			if (Items is IList x)
			{
				if (ItemCountLimit > 0 && x.Count + 1 > ItemCountLimit)
				{
					return;
				}

				var finalTag = tag.ParseLabel();

				if (!AllowDuplication && x.Contains(finalTag))
				{
					return;
				}

				x.Add(finalTag);
			}

			InvalidateWatermark();
			CheckIsInputEnabled();
		}
	}
}<|MERGE_RESOLUTION|>--- conflicted
+++ resolved
@@ -80,13 +80,11 @@
 		public static readonly StyledProperty<bool> IsReadOnlyProperty =
 			AvaloniaProperty.Register<TagsBox, bool>(nameof(IsReadOnly));
 
-<<<<<<< HEAD
 		public static readonly StyledProperty<bool> EnableCounterProperty =
 			AvaloniaProperty.Register<TagsBox, bool>(nameof(EnableCounter));
-=======
+			
 		public static readonly StyledProperty<bool> EnableDeleteProperty =
 			AvaloniaProperty.Register<TagsBox, bool>(nameof(EnableDelete), true);
->>>>>>> e7aa718b
 
 		[Content]
 		public IEnumerable<string>? Items
@@ -155,17 +153,16 @@
 			set => SetValue(AllowDuplicationProperty, value);
 		}
 
-<<<<<<< HEAD
 		public bool EnableCounter
 		{
 			get => GetValue(EnableCounterProperty);
 			set => SetValue(EnableCounterProperty, value);
-=======
+		}
+		
 		public bool EnableDelete
 		{
 			get => GetValue(EnableDeleteProperty);
 			set => SetValue(EnableDeleteProperty, value);
->>>>>>> e7aa718b
 		}
 
 		protected override void OnApplyTemplate(TemplateAppliedEventArgs e)
