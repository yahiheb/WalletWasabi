using Avalonia;
using Avalonia.Controls;
using Avalonia.Controls.Presenters;
using Avalonia.Controls.Primitives;
using Avalonia.Input;
using Avalonia.Interactivity;
using Avalonia.VisualTree;

namespace WalletWasabi.Fluent.Controls
{
	/// <summary>
	/// A simple overlay Dialog control.
	/// </summary>
	public class Dialog : ContentControl
	{
		private Panel? _dismissPanel;

		public static readonly StyledProperty<bool> IsDialogOpenProperty =
			AvaloniaProperty.Register<Dialog, bool>(nameof(IsDialogOpen));

		public static readonly StyledProperty<bool> IsBusyProperty =
			AvaloniaProperty.Register<Dialog, bool>(nameof(IsBusy));

		public static readonly StyledProperty<bool> IsBackEnabledProperty =
			AvaloniaProperty.Register<Dialog, bool>(nameof(IsBackEnabled));

		public static readonly StyledProperty<bool> IsCancelEnabledProperty =
			AvaloniaProperty.Register<Dialog, bool>(nameof(IsCancelEnabled));

		public static readonly StyledProperty<bool> EnableCancelOnPressedProperty =
			AvaloniaProperty.Register<Dialog, bool>(nameof(EnableCancelOnPressed));

		public static readonly StyledProperty<bool> EnableCancelOnEscapeProperty =
			AvaloniaProperty.Register<Dialog, bool>(nameof(EnableCancelOnEscape));

		public static readonly StyledProperty<double> MaxContentHeightProperty =
			AvaloniaProperty.Register<Dialog, double>(nameof(MaxContentHeight), double.PositiveInfinity);

		public static readonly StyledProperty<double> MaxContentWidthProperty =
			AvaloniaProperty.Register<Dialog, double>(nameof(MaxContentWidth), double.PositiveInfinity);

		public bool IsDialogOpen
		{
			get => GetValue(IsDialogOpenProperty);
			set => SetValue(IsDialogOpenProperty, value);
		}

		public bool IsBusy
		{
			get => GetValue(IsBusyProperty);
			set => SetValue(IsBusyProperty, value);
		}

		public bool IsBackEnabled
		{
			get => GetValue(IsBackEnabledProperty);
			set => SetValue(IsBackEnabledProperty, value);
		}

		public bool IsCancelEnabled
		{
			get => GetValue(IsCancelEnabledProperty);
			set => SetValue(IsCancelEnabledProperty, value);
		}

		public bool EnableCancelOnPressed
		{
			get => GetValue(EnableCancelOnPressedProperty);
			set => SetValue(EnableCancelOnPressedProperty, value);
		}

		public bool EnableCancelOnEscape
		{
			get => GetValue(EnableCancelOnEscapeProperty);
			set => SetValue(EnableCancelOnEscapeProperty, value);
		}

		public double MaxContentHeight
		{
			get => GetValue(MaxContentHeightProperty);
			set => SetValue(MaxContentHeightProperty, value);
		}

		public double MaxContentWidth
		{
			get => GetValue(MaxContentWidthProperty);
			set => SetValue(MaxContentWidthProperty, value);
		}

		protected override void OnPropertyChanged<T>(AvaloniaPropertyChangedEventArgs<T> change)
		{
			base.OnPropertyChanged(change);

			if (change.Property == IsDialogOpenProperty)
			{
				PseudoClasses.Set(":open", change.NewValue.GetValueOrDefault<bool>());
			}

			if (change.Property == IsBusyProperty)
			{
				PseudoClasses.Set(":busy", change.NewValue.GetValueOrDefault<bool>());
			}
		}

		protected override void OnApplyTemplate(TemplateAppliedEventArgs e)
		{
			base.OnApplyTemplate(e);

<<<<<<< HEAD
			var overlayButton = e.NameScope.Find<Panel>("PART_Overlay");
			overlayButton.PointerPressed += (_, _) =>
			{
				if (EnableCancelOnPressed && !IsBusy && IsCancelEnabled)
				{
					Close();
				}
			};
=======
			_dismissPanel = e.NameScope.Find<Panel>("PART_Dismiss");
>>>>>>> 182196e0

			if (this.GetVisualRoot() is TopLevel topLevel)
			{
				topLevel.AddHandler(PointerPressedEvent, CancelPointerPressed, RoutingStrategies.Tunnel);
				topLevel.AddHandler(KeyDownEvent, CancelKeyDown, RoutingStrategies.Tunnel);
			}
		}

		private void Close()
		{
			IsDialogOpen = false;
		}

		private void CancelPointerPressed(object? sender, PointerPressedEventArgs e)
		{
			if (IsDialogOpen && EnableCancelOnPressed && _dismissPanel is not null)
			{
				var point = e.GetPosition(_dismissPanel);
				if (!_dismissPanel.Bounds.Contains(point))
				{
					Close();
				}
			}
		}

		private void CancelKeyDown(object? sender, KeyEventArgs e)
		{
			if (e.Key == Key.Escape && EnableCancelOnEscape && !IsBusy && IsCancelEnabled)
			{
				Close();
			}
		}
	}
}<|MERGE_RESOLUTION|>--- conflicted
+++ resolved
@@ -106,18 +106,7 @@
 		{
 			base.OnApplyTemplate(e);
 
-<<<<<<< HEAD
-			var overlayButton = e.NameScope.Find<Panel>("PART_Overlay");
-			overlayButton.PointerPressed += (_, _) =>
-			{
-				if (EnableCancelOnPressed && !IsBusy && IsCancelEnabled)
-				{
-					Close();
-				}
-			};
-=======
 			_dismissPanel = e.NameScope.Find<Panel>("PART_Dismiss");
->>>>>>> 182196e0
 
 			if (this.GetVisualRoot() is TopLevel topLevel)
 			{
@@ -133,7 +122,7 @@
 
 		private void CancelPointerPressed(object? sender, PointerPressedEventArgs e)
 		{
-			if (IsDialogOpen && EnableCancelOnPressed && _dismissPanel is not null)
+			if (IsDialogOpen && EnableCancelOnPressed && !IsBusy && IsCancelEnabled && _dismissPanel is not null)
 			{
 				var point = e.GetPosition(_dismissPanel);
 				if (!_dismissPanel.Bounds.Contains(point))
