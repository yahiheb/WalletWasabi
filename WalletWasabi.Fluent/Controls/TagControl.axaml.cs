--- conflicted
+++ resolved
@@ -13,23 +13,22 @@
 		private IDisposable? _subscription;
 		private TagsBox? _parentTagBox;
 
-<<<<<<< HEAD
 		public static readonly StyledProperty<bool> EnableCounterProperty =
 			AvaloniaProperty.Register<TagControl, bool>(nameof(EnableCounter));
 
+		public static readonly StyledProperty<bool> EnableDeleteProperty =
+			AvaloniaProperty.Register<TagControl, bool>(nameof(EnableDelete));
+		
 		public bool EnableCounter
 		{
 			get => GetValue(EnableCounterProperty);
 			set => SetValue(EnableCounterProperty, value);
-=======
-		public static readonly StyledProperty<bool> EnableDeleteProperty =
-			AvaloniaProperty.Register<TagControl, bool>(nameof(EnableDelete));
+		}
 
 		public bool EnableDelete
 		{
 			get => GetValue(EnableDeleteProperty);
 			set => SetValue(EnableDeleteProperty, value);
->>>>>>> e7aa718b
 		}
 
 		protected override void OnApplyTemplate(TemplateAppliedEventArgs e)
