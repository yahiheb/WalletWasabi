<ResourceDictionary xmlns="https://github.com/avaloniaui"
                    xmlns:x="http://schemas.microsoft.com/winfx/2006/xaml"
                    xmlns:g="clr-namespace:System.Collections.Generic;assembly=System.Collections">

<<<<<<< HEAD
=======
  <Design.PreviewWith>
    <Border BorderBrush="Black" BorderThickness="1" Width="250" Height="50">
      <LabelsItemsPresenter HorizontalAlignment="Left" VerticalAlignment="Center">
        <LabelsItemsPresenter.ItemsSource>
          <g:List x:TypeArguments="x:String">
            <x:String>Label 1</x:String>
            <x:String>Label 2</x:String>
            <x:String>Label 3</x:String>
            <x:String>Label 4</x:String>
          </g:List>
        </LabelsItemsPresenter.ItemsSource>
      </LabelsItemsPresenter>
    </Border>
  </Design.PreviewWith>

>>>>>>> 40d8903a
  <ControlTheme x:Key="LabelBorder" TargetType="Border">
    <Setter Property="Margin" Value="0" />
    <Setter Property="Padding" Value="12,5,12,5" />
    <Setter Property="VerticalAlignment" Value="Top" />
    <Setter Property="HorizontalAlignment" Value="Left" />
    <Setter Property="MinHeight" Value="0" />
    <Setter Property="MinWidth" Value="38" />
    <Setter Property="BorderThickness" Value="0" />
    <Setter Property="CornerRadius" Value="{DynamicResource ControlCornerRadius}" />
  </ControlTheme>

<<<<<<< HEAD
  <ControlTheme x:Key="{x:Type c:LabelsItemsPresenter}" TargetType="c:LabelsItemsPresenter">
    
=======
  <ControlTheme x:Key="{x:Type LabelsItemsPresenter}" TargetType="LabelsItemsPresenter">

>>>>>>> 40d8903a
    <Setter Property="Margin" Value="0" />
    <Setter Property="HorizontalAlignment" Value="Left" />
    <Setter Property="BorderBrush" Value="{DynamicResource TagsBoxBorderBrush}" />
    <Setter Property="Foreground" Value="{DynamicResource TextControlForeground}" />
    <Setter Property="MaxLabelWidth" Value="{DynamicResource LabelMaxWidth}" />
    <Setter Property="Background" Value="{DynamicResource TagsBoxItemBackground}" />

    <Setter Property="Template">
      <ControlTemplate>
        <Border Name="PART_Border"
                BorderBrush="{TemplateBinding BorderBrush}"
                BorderThickness="{TemplateBinding BorderThickness}"
                CornerRadius="{TemplateBinding CornerRadius}"
                Padding="{TemplateBinding Padding}"
                HorizontalAlignment="{TemplateBinding HorizontalAlignment}"
                VerticalAlignment="{TemplateBinding VerticalAlignment}">
          <ItemsPresenter Name="PART_ItemsPresenter"
                          ItemsPanel="{TemplateBinding ItemsPanel}"/>
        </Border>
      </ControlTemplate>
    </Setter>

    <Setter Property="ItemTemplate">
      <DataTemplate>
        <Panel Margin="0 0 4 0">
          <Border Theme="{StaticResource LabelBorder}"
                  ToolTip.Tip="{Binding}"
<<<<<<< HEAD
                  Background="{Binding Background, RelativeSource={RelativeSource AncestorType={x:Type c:LabelsItemsPresenter}}}"
                  BorderBrush="{Binding BorderBrush, RelativeSource={RelativeSource AncestorType={x:Type c:LabelsItemsPresenter}}}">
=======
                  BorderBrush="{Binding BorderBrush, RelativeSource={RelativeSource AncestorType={x:Type LabelsItemsPresenter}}}">
>>>>>>> 40d8903a
            <TextBlock Text="{Binding}"
                       TextTrimming="CharacterEllipsis"
                       TextWrapping="NoWrap"
<<<<<<< HEAD
                       Foreground="{Binding Foreground, RelativeSource={RelativeSource AncestorType={x:Type c:LabelsItemsPresenter}}}"
                       MaxWidth="{Binding MaxLabelWidth, RelativeSource={RelativeSource AncestorType={x:Type c:LabelsItemsPresenter}}}">
              <TextBlock.Styles>
                <Style Selector="TextBlock">
                  <Setter Property="Opacity" Value="0.6" />
                </Style>
              </TextBlock.Styles>
            </TextBlock>
=======
                       Foreground="{Binding Foreground, RelativeSource={RelativeSource AncestorType={x:Type LabelsItemsPresenter}}}"
                       MaxWidth="{Binding MaxLabelWidth, RelativeSource={RelativeSource AncestorType={x:Type LabelsItemsPresenter}}}" />
>>>>>>> 40d8903a
          </Border>
        </Panel>
      </DataTemplate>
    </Setter>

    <Setter Property="ItemsPanel">
      <ItemsPanelTemplate>
        <LabelsPanel HorizontalAlignment="{Binding HorizontalAlignment, RelativeSource={RelativeSource AncestorType={x:Type LabelsItemsPresenter}}}"
                       InfiniteWidthMeasure="{Binding InfiniteWidthMeasure, RelativeSource={RelativeSource AncestorType={x:Type LabelsItemsPresenter}}}">
          <LabelsPanel.EllipsisControl>
            <Panel Margin="0 0 0 0">
              <Border Theme="{StaticResource LabelBorder}"
                      BorderBrush="{Binding BorderBrush, RelativeSource={RelativeSource AncestorType={x:Type LabelsItemsPresenter}}}">
                <ToolTip.Tip>
                  <Panel>
                    <TagsBox IsReadOnly="True"
                               Margin="4,6,0,0"
                               Items="{Binding}" />
                  </Panel>
                </ToolTip.Tip>
                <TextBlock Text="..."
                           Opacity="0.6"
                           TextTrimming="CharacterEllipsis"
                           TextWrapping="NoWrap"
                           Foreground="{Binding Foreground, RelativeSource={RelativeSource AncestorType={x:Type LabelsItemsPresenter}}}"
                           MaxWidth="{DynamicResource LabelMaxWidth}" />
              </Border>
            </Panel>
          </LabelsPanel.EllipsisControl>
        </LabelsPanel>
      </ItemsPanelTemplate>
    </Setter>

  </ControlTheme>

  <Design.PreviewWith>
    <Border BorderBrush="Black" BorderThickness="1" Width="250" Height="50">
      <StackPanel>
        <c:LabelsItemsPresenter HorizontalAlignment="Left" VerticalAlignment="Center">
          <c:LabelsItemsPresenter.ItemsSource>
            <g:List x:TypeArguments="x:String">
              <x:String>Label 1</x:String>
              <x:String>Label 2</x:String>
              <x:String>Label 3</x:String>
              <x:String>Label 4</x:String>
            </g:List>
          </c:LabelsItemsPresenter.ItemsSource>
        </c:LabelsItemsPresenter>
        <Border Background="Red" Theme="{StaticResource LabelBorder}" Width="200" Height="20" />
      </StackPanel>
    </Border>
  </Design.PreviewWith>

</ResourceDictionary><|MERGE_RESOLUTION|>--- conflicted
+++ resolved
@@ -1,25 +1,6 @@
 <ResourceDictionary xmlns="https://github.com/avaloniaui"
                     xmlns:x="http://schemas.microsoft.com/winfx/2006/xaml"
                     xmlns:g="clr-namespace:System.Collections.Generic;assembly=System.Collections">
-
-<<<<<<< HEAD
-=======
-  <Design.PreviewWith>
-    <Border BorderBrush="Black" BorderThickness="1" Width="250" Height="50">
-      <LabelsItemsPresenter HorizontalAlignment="Left" VerticalAlignment="Center">
-        <LabelsItemsPresenter.ItemsSource>
-          <g:List x:TypeArguments="x:String">
-            <x:String>Label 1</x:String>
-            <x:String>Label 2</x:String>
-            <x:String>Label 3</x:String>
-            <x:String>Label 4</x:String>
-          </g:List>
-        </LabelsItemsPresenter.ItemsSource>
-      </LabelsItemsPresenter>
-    </Border>
-  </Design.PreviewWith>
-
->>>>>>> 40d8903a
   <ControlTheme x:Key="LabelBorder" TargetType="Border">
     <Setter Property="Margin" Value="0" />
     <Setter Property="Padding" Value="12,5,12,5" />
@@ -31,13 +12,8 @@
     <Setter Property="CornerRadius" Value="{DynamicResource ControlCornerRadius}" />
   </ControlTheme>
 
-<<<<<<< HEAD
-  <ControlTheme x:Key="{x:Type c:LabelsItemsPresenter}" TargetType="c:LabelsItemsPresenter">
+  <ControlTheme x:Key="{x:Type LabelsItemsPresenter}" TargetType="LabelsItemsPresenter">
     
-=======
-  <ControlTheme x:Key="{x:Type LabelsItemsPresenter}" TargetType="LabelsItemsPresenter">
-
->>>>>>> 40d8903a
     <Setter Property="Margin" Value="0" />
     <Setter Property="HorizontalAlignment" Value="Left" />
     <Setter Property="BorderBrush" Value="{DynamicResource TagsBoxBorderBrush}" />
@@ -65,28 +41,19 @@
         <Panel Margin="0 0 4 0">
           <Border Theme="{StaticResource LabelBorder}"
                   ToolTip.Tip="{Binding}"
-<<<<<<< HEAD
-                  Background="{Binding Background, RelativeSource={RelativeSource AncestorType={x:Type c:LabelsItemsPresenter}}}"
-                  BorderBrush="{Binding BorderBrush, RelativeSource={RelativeSource AncestorType={x:Type c:LabelsItemsPresenter}}}">
-=======
+                  Background="{Binding Background, RelativeSource={RelativeSource AncestorType={x:Type LabelsItemsPresenter}}}"
                   BorderBrush="{Binding BorderBrush, RelativeSource={RelativeSource AncestorType={x:Type LabelsItemsPresenter}}}">
->>>>>>> 40d8903a
             <TextBlock Text="{Binding}"
                        TextTrimming="CharacterEllipsis"
                        TextWrapping="NoWrap"
-<<<<<<< HEAD
-                       Foreground="{Binding Foreground, RelativeSource={RelativeSource AncestorType={x:Type c:LabelsItemsPresenter}}}"
-                       MaxWidth="{Binding MaxLabelWidth, RelativeSource={RelativeSource AncestorType={x:Type c:LabelsItemsPresenter}}}">
+                       Foreground="{Binding Foreground, RelativeSource={RelativeSource AncestorType={x:Type LabelsItemsPresenter}}}"
+                       MaxWidth="{Binding MaxLabelWidth, RelativeSource={RelativeSource AncestorType={x:Type LabelsItemsPresenter}}}">
               <TextBlock.Styles>
                 <Style Selector="TextBlock">
                   <Setter Property="Opacity" Value="0.6" />
                 </Style>
               </TextBlock.Styles>
             </TextBlock>
-=======
-                       Foreground="{Binding Foreground, RelativeSource={RelativeSource AncestorType={x:Type LabelsItemsPresenter}}}"
-                       MaxWidth="{Binding MaxLabelWidth, RelativeSource={RelativeSource AncestorType={x:Type LabelsItemsPresenter}}}" />
->>>>>>> 40d8903a
           </Border>
         </Panel>
       </DataTemplate>
@@ -125,16 +92,16 @@
   <Design.PreviewWith>
     <Border BorderBrush="Black" BorderThickness="1" Width="250" Height="50">
       <StackPanel>
-        <c:LabelsItemsPresenter HorizontalAlignment="Left" VerticalAlignment="Center">
-          <c:LabelsItemsPresenter.ItemsSource>
+        <LabelsItemsPresenter HorizontalAlignment="Left" VerticalAlignment="Center">
+          <LabelsItemsPresenter.ItemsSource>
             <g:List x:TypeArguments="x:String">
               <x:String>Label 1</x:String>
               <x:String>Label 2</x:String>
               <x:String>Label 3</x:String>
               <x:String>Label 4</x:String>
             </g:List>
-          </c:LabelsItemsPresenter.ItemsSource>
-        </c:LabelsItemsPresenter>
+          </LabelsItemsPresenter.ItemsSource>
+        </LabelsItemsPresenter>
         <Border Background="Red" Theme="{StaticResource LabelBorder}" Width="200" Height="20" />
       </StackPanel>
     </Border>
