--- conflicted
+++ resolved
@@ -1,8 +1,4 @@
-<<<<<<< HEAD
 using DynamicData;
-=======
-﻿using DynamicData;
->>>>>>> ee3dec17
 using NBitcoin;
 using System.Threading.Tasks;
 using WalletWasabi.Fluent.Models.Wallets;
@@ -23,8 +19,7 @@
 
 	public IWalletModel? DefaultWallet => null;
 
-<<<<<<< HEAD
-	public bool HasWallet => throw new NotImplementedException();
+	public bool HasWallet => false;
 
 	public Task<IWalletSettingsModel> CreateNewWalletAsync(string walletName, string password, Mnemonic mnemonic)
 	{
@@ -39,16 +34,9 @@
 	public Task<IWalletSettingsModel> RecoverWalletAsync(string walletName, string password, Mnemonic mnemonic, int minGapLimit)
 	{
 		return Task.FromResult(default(IWalletSettingsModel));
-=======
-	public bool HasWallet => false;
-
-	public Task<IWalletModel> RecoverWallet(string walletName, string password, Mnemonic mnemonic, int minGapLimit)
-	{
-		throw new NotImplementedException();
 	}
 
 	public void StoreLastSelectedWallet(IWalletModel wallet)
 	{
->>>>>>> ee3dec17
 	}
 }