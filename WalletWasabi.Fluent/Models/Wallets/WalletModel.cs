--- conflicted
+++ resolved
@@ -43,19 +43,17 @@
 			.Concat(RelevantTransactionProcessed.ToSignal().SelectMany(_ => GetAddresses()))
 			.ToObservableChangeSet(x => x.Text);
 
-<<<<<<< HEAD
+		WalletType = WalletHelpers.GetType(_wallet.KeyManager);
+
+		State = Observable.FromEventPattern<WalletState>(_wallet, nameof(Wallet.StateChanged))
+						  .ObserveOn(RxApp.MainThreadScheduler)
+						  .Select(_ => _wallet.State);
+
 		var balance = Observable
 			.Defer(() => Observable.Return(_wallet.Coins.TotalAmount()))
 			.Concat(RelevantTransactionProcessed.Select(_ => _wallet.Coins.TotalAmount()));
 
 		Balances = new WalletBalancesModel(balance, new ObservableExchangeRateProvider(wallet.Synchronizer));
-=======
-		WalletType = WalletHelpers.GetType(_wallet.KeyManager);
-
-		State = Observable.FromEventPattern<WalletState>(_wallet, nameof(Wallet.StateChanged))
-						  .ObserveOn(RxApp.MainThreadScheduler)
-						  .Select(_ => _wallet.State);
->>>>>>> ef89bb92
 	}
 
 	public IWalletBalancesModel Balances { get; }
