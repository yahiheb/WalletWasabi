--- conflicted
+++ resolved
@@ -24,13 +24,8 @@
 		Coin = coin;
 		PrivacyLevel = coin.GetPrivacyLevel(wallet.Settings.AnonScoreTarget);
 		Amount = coin.Amount;
-		Confirmations = coin.GetConfirmations();
-<<<<<<< HEAD
-		AnonScore = (int)coin.AnonymitySet;
+
 		Labels = coin.GetLabels(wallet.Settings.AnonScoreTarget);
-=======
-		Labels = coin.GetLabels(wallet.AnonScoreTarget);
->>>>>>> c193fdc6
 		Key = coin.Outpoint.GetHashCode();
 		BannedUntilUtc = coin.BannedUntilUtc;
 		ScriptType = ScriptType.FromEnum(coin.ScriptType);
