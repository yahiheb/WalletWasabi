using System.Collections.Generic;
using System.Linq;
using System.Reactive.Linq;
<<<<<<< HEAD
=======
using System.Threading.Tasks;
using DynamicData;
using ReactiveUI;
using WalletWasabi.Blockchain.Analysis.Clustering;
>>>>>>> ede4ac5f
using WalletWasabi.Blockchain.TransactionBuilding;
using WalletWasabi.Blockchain.TransactionOutputs;
using WalletWasabi.Fluent.Helpers;
using WalletWasabi.Fluent.ViewModels.Wallets.Send;
using WalletWasabi.Wallets;

namespace WalletWasabi.Fluent.Models.Wallets;

[AutoInterface]
public partial class WalletCoinsModel(Wallet wallet, IWalletModel walletModel) : CoinListModel(wallet, walletModel)
{
<<<<<<< HEAD
=======
	private readonly Wallet _wallet;
	private readonly IWalletModel _walletModel;
	private readonly CompositeDisposable _disposables = new();

	public WalletCoinsModel(Wallet wallet, IWalletModel walletModel)
	{
		_wallet = wallet;
		_walletModel = walletModel;
		var transactionProcessed = walletModel.Transactions.TransactionProcessed;
		var anonScoreTargetChanged = this.WhenAnyValue(x => x._walletModel.Settings.AnonScoreTarget).Skip(1).ToSignal();
		var isCoinjoinRunningChanged = walletModel.Coinjoin.IsRunning.ToSignal();

		var signals =
			transactionProcessed
				.Merge(anonScoreTargetChanged)
				.Merge(isCoinjoinRunningChanged)
				.Publish();

		Pockets = signals.Fetch(GetPockets, x => x.Labels).DisposeWith(_disposables);
		List = Pockets.Connect().MergeMany(x => x.Coins.Select(GetCoinModel).AsObservableChangeSet()).AddKey(x => x.Key).AsObservableCache();
		
		signals
			.Do(_ => Logger.LogDebug($"Refresh signal emitted in {walletModel.Name}"))
			.Subscribe()
			.DisposeWith(_disposables);

		signals.Connect()
			.DisposeWith(_disposables);
	}

	public IObservableCache<ICoinModel, int> List { get; }

	public IObservableCache<Pocket, LabelsArray> Pockets { get; }

	public async Task UpdateExcludedCoinsFromCoinjoinAsync(ICoinModel[] coinsToExclude)
	{
		await Task.Run(() =>
		{
			// TODO: To keep models in sync with business objects. Should be automatic.
			foreach (var coinModel in List.Items)
			{
				coinModel.IsExcludedFromCoinJoin = coinsToExclude.Any(x => x.IsSame(coinModel));
			}

			var outPoints = coinsToExclude.Select(x => x.GetSmartCoin().Outpoint).ToArray();
			_wallet.UpdateExcludedCoinsFromCoinJoin(outPoints);
		});
	}

>>>>>>> ede4ac5f
	public List<ICoinModel> GetSpentCoins(BuildTransactionResult? transaction)
	{
		var coins = (transaction?.SpentCoins ?? new List<SmartCoin>()).ToList();
		return coins.Select(GetCoinModel).ToList();
	}

	public bool AreEnoughToCreateTransaction(TransactionInfo transactionInfo, IEnumerable<ICoinModel> coins)
	{
		return TransactionHelpers.TryBuildTransactionWithoutPrevTx(Wallet.KeyManager, transactionInfo, Wallet.Coins, coins.GetSmartCoins(), Wallet.Kitchen.SaltSoup(), out _);
	}

	protected override Pocket[] GetPockets()
	{
		return Wallet.GetPockets().ToArray();
	}

<<<<<<< HEAD
	protected override ICoinModel[] GetCoins()
	{
		return Wallet.Coins.Select(GetCoinModel).ToArray();
	}
}
=======
	public void Dispose() => _disposables.Dispose();
}
>>>>>>> ede4ac5f
<|MERGE_RESOLUTION|>--- conflicted
+++ resolved
@@ -1,13 +1,10 @@
 using System.Collections.Generic;
 using System.Linq;
 using System.Reactive.Linq;
-<<<<<<< HEAD
-=======
 using System.Threading.Tasks;
 using DynamicData;
 using ReactiveUI;
 using WalletWasabi.Blockchain.Analysis.Clustering;
->>>>>>> ede4ac5f
 using WalletWasabi.Blockchain.TransactionBuilding;
 using WalletWasabi.Blockchain.TransactionOutputs;
 using WalletWasabi.Fluent.Helpers;
@@ -19,42 +16,6 @@
 [AutoInterface]
 public partial class WalletCoinsModel(Wallet wallet, IWalletModel walletModel) : CoinListModel(wallet, walletModel)
 {
-<<<<<<< HEAD
-=======
-	private readonly Wallet _wallet;
-	private readonly IWalletModel _walletModel;
-	private readonly CompositeDisposable _disposables = new();
-
-	public WalletCoinsModel(Wallet wallet, IWalletModel walletModel)
-	{
-		_wallet = wallet;
-		_walletModel = walletModel;
-		var transactionProcessed = walletModel.Transactions.TransactionProcessed;
-		var anonScoreTargetChanged = this.WhenAnyValue(x => x._walletModel.Settings.AnonScoreTarget).Skip(1).ToSignal();
-		var isCoinjoinRunningChanged = walletModel.Coinjoin.IsRunning.ToSignal();
-
-		var signals =
-			transactionProcessed
-				.Merge(anonScoreTargetChanged)
-				.Merge(isCoinjoinRunningChanged)
-				.Publish();
-
-		Pockets = signals.Fetch(GetPockets, x => x.Labels).DisposeWith(_disposables);
-		List = Pockets.Connect().MergeMany(x => x.Coins.Select(GetCoinModel).AsObservableChangeSet()).AddKey(x => x.Key).AsObservableCache();
-		
-		signals
-			.Do(_ => Logger.LogDebug($"Refresh signal emitted in {walletModel.Name}"))
-			.Subscribe()
-			.DisposeWith(_disposables);
-
-		signals.Connect()
-			.DisposeWith(_disposables);
-	}
-
-	public IObservableCache<ICoinModel, int> List { get; }
-
-	public IObservableCache<Pocket, LabelsArray> Pockets { get; }
-
 	public async Task UpdateExcludedCoinsFromCoinjoinAsync(ICoinModel[] coinsToExclude)
 	{
 		await Task.Run(() =>
@@ -66,11 +27,10 @@
 			}
 
 			var outPoints = coinsToExclude.Select(x => x.GetSmartCoin().Outpoint).ToArray();
-			_wallet.UpdateExcludedCoinsFromCoinJoin(outPoints);
+			Wallet.UpdateExcludedCoinsFromCoinJoin(outPoints);
 		});
 	}
 
->>>>>>> ede4ac5f
 	public List<ICoinModel> GetSpentCoins(BuildTransactionResult? transaction)
 	{
 		var coins = (transaction?.SpentCoins ?? new List<SmartCoin>()).ToList();
@@ -87,13 +47,8 @@
 		return Wallet.GetPockets().ToArray();
 	}
 
-<<<<<<< HEAD
 	protected override ICoinModel[] GetCoins()
 	{
 		return Wallet.Coins.Select(GetCoinModel).ToArray();
 	}
-}
-=======
-	public void Dispose() => _disposables.Dispose();
-}
->>>>>>> ede4ac5f
+}