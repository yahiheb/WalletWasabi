--- conflicted
+++ resolved
@@ -1,12 +1,7 @@
 using ReactiveUI;
 using System.Windows.Input;
-<<<<<<< HEAD
 using WalletWasabi.Gui.Validation;
 using WalletWasabi.Models;
-=======
-using WalletWasabi.Fluent.ViewModels.Dialogs;
->>>>>>> 3ab36231
-
 namespace WalletWasabi.Fluent.ViewModels
 {
 	public class SettingsPageViewModel : NavBarItemViewModel
@@ -18,23 +13,17 @@
 			Title = "Settings";
 
 			NextCommand = ReactiveCommand.Create(() => screen.Router.Navigate.Execute(new HomePageViewModel(screen)));
-
-<<<<<<< HEAD
-			this.ValidateProperty(x => x.RandomString, (IValidationErrors errors) => errors.Add(ErrorSeverity.Error, "Random Error Message"));
-			this.RaisePropertyChanged(nameof(RandomString));
-		}
+			OpenDialogCommand = ReactiveCommand.Create(async () =>
+			{
+				var x = new TestDialogViewModel();
+				var result = await x.ShowDialogAsync(MainViewModel.Instance);
+			});			this.ValidateProperty(x => x.RandomString, (IValidationErrors errors) => errors.Add(ErrorSeverity.Error, "Random Error Message"));
+			this.RaisePropertyChanged(nameof(RandomString));		}
 
 		public string RandomString
 		{
 			get => _randomString;
 			set => this.RaiseAndSetIfChanged(ref _randomString, value);
-=======
-			OpenDialogCommand = ReactiveCommand.Create(async () =>
-			{
-				var x = new TestDialogViewModel();
-				var result = await x.ShowDialogAsync(MainViewModel.Instance);
-			});
->>>>>>> 3ab36231
 		}
 
 		public ICommand NextCommand { get; }
