using Avalonia.Threading;
using ReactiveUI;
using System;
using System.Collections.Generic;
using System.Collections.ObjectModel;
using System.Linq;
using System.Reactive;
using System.Reactive.Linq;
using WalletWasabi.Gui;
using WalletWasabi.Wallets;

namespace WalletWasabi.Fluent.ViewModels
{
	public class NavBarViewModel : ViewModelBase
	{
		private ObservableCollection<NavBarItemViewModel> _items;
		private ObservableCollection<NavBarItemViewModel> _topItems;
		private ObservableCollection<NavBarItemViewModel> _bottomItems;
		private NavBarItemViewModel _selectedItem;
		private Dictionary<Wallet, WalletViewModelBase> _walletDictionary;
<<<<<<< HEAD
		private bool _anyWalletStarted;		
		private bool _isExpanded = true;
		
=======
		private bool _anyWalletStarted;
		private bool _isBackButtonVisible;
>>>>>>> 1439bedc

		public NavBarViewModel(RoutingState router, WalletManager walletManager, UiConfig uiConfig)
		{
			Router = router;
			_topItems = new ObservableCollection<NavBarItemViewModel>();
			_items = new ObservableCollection<NavBarItemViewModel>();
			_bottomItems = new ObservableCollection<NavBarItemViewModel>();

			_walletDictionary = new Dictionary<Wallet, WalletViewModelBase>();
			
			_topItems.Add(new HomePageViewModel());
			_bottomItems.Add(new AddWalletPageViewModel());
			_bottomItems.Add(new SettingsPageViewModel());

			Observable.FromEventPattern(Router.NavigationStack, nameof(Router.NavigationStack.CollectionChanged))
				.ObserveOn(RxApp.MainThreadScheduler)
				.Subscribe(_ => IsBackButtonVisible = Router.NavigationStack.Count > 1);

			Observable
				.FromEventPattern<WalletState>(walletManager, nameof(WalletManager.WalletStateChanged))
				.ObserveOn(RxApp.MainThreadScheduler)
				.Subscribe(x =>
				{
					var wallet = x.Sender as Wallet;

					if (wallet is { } && _walletDictionary.ContainsKey(wallet))
					{
						if (wallet.State == WalletState.Stopping)
						{
							RemoveWallet(_walletDictionary[wallet]);
						}
						else if (_walletDictionary[wallet] is ClosedWalletViewModel cwvm && wallet.State == WalletState.Started)
						{
							OpenClosedWallet(walletManager, uiConfig, cwvm);
						}
					}

					AnyWalletStarted = Items.OfType<WalletViewModelBase>().Any(x => x.WalletState == WalletState.Started);
				});

			Observable
				.FromEventPattern<Wallet>(walletManager, nameof(WalletManager.WalletAdded))
				.Select(x => x.EventArgs)
				.Where(x => x is { })
				.ObserveOn(RxApp.MainThreadScheduler)
				.Subscribe(wallet =>
				{
					WalletViewModelBase vm = (wallet.State <= WalletState.Starting)
						? ClosedWalletViewModel.Create(walletManager, wallet)
						: WalletViewModel.Create(uiConfig, wallet);

					InsertWallet(vm);
				});

			Dispatcher.UIThread.Post(() =>
			{
				LoadWallets(walletManager);
			});
		}

		public ReactiveCommand<Unit, IRoutableViewModel> GoNext { get; }

		public ReactiveCommand<Unit, Unit> GoBack => Router.NavigateBack;

		public bool AnyWalletStarted
		{
			get => _anyWalletStarted;
			set => this.RaiseAndSetIfChanged(ref _anyWalletStarted, value);
		}		

		public ObservableCollection<NavBarItemViewModel> TopItems
		{
			get { return _topItems; }
			set { this.RaiseAndSetIfChanged(ref _topItems, value); }
		}

		public ObservableCollection<NavBarItemViewModel> Items
		{
			get { return _items; }
			set { this.RaiseAndSetIfChanged(ref _items, value); }
		}		

		public ObservableCollection<NavBarItemViewModel> BottomItems
		{
			get { return _bottomItems; }
			set { this.RaiseAndSetIfChanged(ref _bottomItems, value); }
		}

		public NavBarItemViewModel SelectedItem
		{
			get { return _selectedItem; }
			set
			{
				if (_selectedItem is { })
				{
					_selectedItem.IsSelected = false;					
				}

				_selectedItem = null;

				this.RaisePropertyChanged();

				this.RaiseAndSetIfChanged(ref _selectedItem, value);

				if(_selectedItem is { })
				{
					_selectedItem.IsSelected = true;
				}
			}
		}
 
 		public bool IsExpanded
		{
			get { return _isExpanded; }
			set { this.RaiseAndSetIfChanged(ref _isExpanded, value); }
		}

		public bool IsBackButtonVisible
		{
			get => _isBackButtonVisible;
			set => this.RaiseAndSetIfChanged(ref _isBackButtonVisible, value);
		}

		public RoutingState Router { get; }

		private void LoadWallets(WalletManager walletManager)
		{
			foreach (var wallet in walletManager.GetWallets())
			{
				InsertWallet(ClosedWalletViewModel.Create(walletManager, wallet));
			}
		}

		private void OpenClosedWallet(WalletManager walletManager, UiConfig uiConfig, ClosedWalletViewModel closedWalletViewModel)
		{
			var select = SelectedItem == closedWalletViewModel;

			RemoveWallet(closedWalletViewModel);

			var walletViewModel = OpenWallet(walletManager, uiConfig, closedWalletViewModel.Wallet);

			if (select)
			{
				SelectedItem = walletViewModel;
			}
		}

		private WalletViewModelBase OpenWallet(WalletManager walletManager, UiConfig uiConfig, Wallet wallet)
		{
			if (_items.OfType<WalletViewModel>().Any(x => x.Title == wallet.WalletName))
			{
				throw new Exception("Wallet already opened.");
			}

			var walletViewModel = WalletViewModel.Create(uiConfig, wallet);

			InsertWallet(walletViewModel);

			if (!walletManager.AnyWallet(x => x.State >= WalletState.Started && x != walletViewModel.Wallet))
			{
				walletViewModel.OpenWalletTabs();
			}

			walletViewModel.IsExpanded = true;

			return walletViewModel;
		}

		private void InsertWallet(WalletViewModelBase walletVM)
		{
			Items.InsertSorted(walletVM);
			_walletDictionary.Add(walletVM.Wallet, walletVM);
		}

		internal void RemoveWallet(WalletViewModelBase walletVM)
		{
			walletVM.Dispose();

			_items.Remove(walletVM);
			_walletDictionary.Remove(walletVM.Wallet);
		}
	}
}<|MERGE_RESOLUTION|>--- conflicted
+++ resolved
@@ -18,14 +18,9 @@
 		private ObservableCollection<NavBarItemViewModel> _bottomItems;
 		private NavBarItemViewModel _selectedItem;
 		private Dictionary<Wallet, WalletViewModelBase> _walletDictionary;
-<<<<<<< HEAD
-		private bool _anyWalletStarted;		
+    private bool _anyWalletStarted;
+		private bool _isBackButtonVisible;
 		private bool _isExpanded = true;
-		
-=======
-		private bool _anyWalletStarted;
-		private bool _isBackButtonVisible;
->>>>>>> 1439bedc
 
 		public NavBarViewModel(RoutingState router, WalletManager walletManager, UiConfig uiConfig)
 		{
