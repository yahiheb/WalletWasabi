using System.Collections.Generic;
using System.Linq;
using System.Threading.Tasks;
using WalletWasabi.Fluent.ViewModels.Dialogs.Base;

namespace WalletWasabi.Fluent.ViewModels.Navigation;

public partial class NavigationStack<T> : ViewModelBase, INavigationStack<T> where T : class, INavigatable
{
	private readonly Stack<T> _backStack;
	[AutoNotify] private T? _currentPage;
	[AutoNotify] private bool _canNavigateBack;
	private bool _operationsEnabled = true;

	protected NavigationStack()
	{
		_backStack = new Stack<T>();
	}

	protected virtual void OnNavigated(T? oldPage, bool oldInStack, T? newPage, bool newInStack)
	{
	}

	protected virtual void OnPopped(T page)
	{
	}

	private void NavigationOperation(T? oldPage, bool oldInStack, T? newPage, bool newInStack)
	{
		if (_operationsEnabled)
		{
			oldPage?.OnNavigatedFrom(oldInStack);
		}

		CurrentPage = newPage;

		if (!oldInStack && oldPage is { })
		{
			OnPopped(oldPage);
		}

		if (_operationsEnabled)
		{
			OnNavigated(oldPage, oldInStack, newPage, newInStack);
		}

		if (_operationsEnabled && newPage is { })
		{
			newPage.OnNavigatedTo(newInStack);
		}

		UpdateCanNavigateBack();
	}

	protected IEnumerable<T> Stack => _backStack;

	public virtual void Clear()
	{
		Clear(false);
	}

	protected virtual void Clear(bool keepRoot)
	{
		var root = _backStack.Count > 0 ? _backStack.Last() : CurrentPage;

		if ((keepRoot && CurrentPage == root) || (!keepRoot && _backStack.Count == 0 && CurrentPage is null))
		{
			return;
		}

		var oldPage = CurrentPage;

		var oldItems = _backStack.ToList();

		_backStack.Clear();

		if (keepRoot)
		{
			foreach (var item in oldItems)
			{
				if (item != root)
				{
					OnPopped(item);
				}
			}
			CurrentPage = root;
		}
		else
		{
			foreach (var item in oldItems)
			{
				if (item is INavigatable navigatable)
				{
					navigatable.OnNavigatedFrom(false);
				}

				OnPopped(item);
			}

			CurrentPage = null;
		}

		NavigationOperation(oldPage, false, CurrentPage, CurrentPage is { });
	}

	public void BackTo(T viewmodel)
	{
		if (CurrentPage == viewmodel)
		{
			return;
		}

		if (_backStack.Contains(viewmodel))
		{
			var oldPage = CurrentPage;

			while (_backStack.Pop() != viewmodel)
			{
			}

			NavigationOperation(oldPage, false, viewmodel, true);
		}
	}

	public void BackTo<TViewModel>() where TViewModel : T
	{
		var previous = _backStack.Reverse().SingleOrDefault(x => x is TViewModel);

		if (previous is { })
		{
			BackTo(previous);
		}
	}

	public void To(T viewmodel, NavigationMode mode = NavigationMode.Normal)
	{
		var oldPage = CurrentPage;

		bool oldInStack = true;
		bool newInStack = false;

		switch (mode)
		{
			case NavigationMode.Normal:
				if (oldPage is { })
				{
					_backStack.Push(oldPage);
				}
				break;

			case NavigationMode.Clear:
				oldInStack = false;
				_operationsEnabled = false;
				Clear();
				_operationsEnabled = true;
				break;

			case NavigationMode.Skip:
				// Do not push old page on the back stack.
				break;
		}

		NavigationOperation(oldPage, oldInStack, viewmodel, newInStack);
	}

	public void Back()
	{
		if (_backStack.Count > 0)
		{
			var oldPage = CurrentPage;

			CurrentPage = _backStack.Pop();

			NavigationOperation(oldPage, false, CurrentPage, true);
		}
		else
		{
			Clear(); // in this case only CurrentPage might be set and Clear will provide correct behavior.
		}
	}

	public FluentNavigate To()
	{
<<<<<<< HEAD
		return new FluentNavigate(UIContext);
=======
		return new FluentNavigate(UiContext);
>>>>>>> 6a8f834d
	}

	private void UpdateCanNavigateBack()
	{
		CanNavigateBack = _backStack.Count > 0;
	}

	public async Task<DialogResult<TResult>> NavigateDialogAsync<TResult>(DialogViewModelBase<TResult> dialog, NavigationMode navigationMode = NavigationMode.Normal)
	{
		var dialogTask = dialog.GetDialogResultAsync();

		var t = dialog as T;

		To(t, navigationMode);

		var result = await dialogTask;

		Back();

		return result;
	}
}<|MERGE_RESOLUTION|>--- conflicted
+++ resolved
@@ -181,11 +181,7 @@
 
 	public FluentNavigate To()
 	{
-<<<<<<< HEAD
-		return new FluentNavigate(UIContext);
-=======
 		return new FluentNavigate(UiContext);
->>>>>>> 6a8f834d
 	}
 
 	private void UpdateCanNavigateBack()
