--- conflicted
+++ resolved
@@ -22,36 +22,15 @@
 		private IObservable<IChangeSet<SearchItemViewModel>>? _sourceObservable;
 		private string? _searchQuery;
 
-<<<<<<< HEAD
-		public SearchPageViewModel(NavigationStateViewModel navigationState, WalletManagerViewModel walletManager, AddWalletPageViewModel addWalletPage, SettingsPageViewModel settingsPage, AboutViewModel aboutViewModel, HomePageViewModel homePage) : base(navigationState)
- 		{
-=======
 		public SearchPageViewModel(NavigationStateViewModel navigationState, WalletManagerViewModel walletManager) : base(navigationState)
 		{
->>>>>>> 1bda5363
 			Title = "Search";
 			_categories = new Dictionary<string, SearchCategory>();
 			_categorySources = new Dictionary<SearchCategory, SourceList<SearchItemViewModel>>();
 			_walletManager = walletManager;
 
-<<<<<<< HEAD
-			_showSettings = true;
-			_showWallets = false;
-
-			var generalCategory = new SearchCategory("General", 0);
-			var generalCategorySource = new SourceList<SearchItemViewModel>();
-			generalCategorySource.Add(CreateHomeSearchItem(generalCategory, 0, homePage));
-			generalCategorySource.Add(CreateSettingsSearchItem(generalCategory, 1, settingsPage));
-			generalCategorySource.Add(CreateAddWalletSearchItem(generalCategory, 2, addWalletPage));
-			generalCategorySource.Add(CreateAboutSearchItem(generalCategory, 3, aboutViewModel));
-
-			var settingsCategory = new SearchCategory("Settings", 1);
-			var settingsCategorySource = new SourceList<SearchItemViewModel>();
-			settingsCategorySource.AddRange(CreateSettingsSearchItems(settingsCategory, settingsPage));
-=======
 			RegisterCategory("Wallets", 2);
 		}
->>>>>>> 1bda5363
 
 		public override string IconName => "search_regular";
 
@@ -158,123 +137,7 @@
 			};
 		}
 
-<<<<<<< HEAD
-		private SearchItemViewModel CreateHomeSearchItem(SearchCategory category, int order, HomePageViewModel homePage)
-		{
-			return new(
-				title: "Home",
-				caption: "Manage existing wallets",
-				order: order,
-				category: category,
-				keywords: "Home",
-				iconName: "home_regular",
-				navigationState: NavigationState,
-				createTargetView: () => homePage);
-		}
-
-		private SearchItemViewModel CreateSettingsSearchItem(SearchCategory category, int order, SettingsPageViewModel settingsPage)
-		{
-			return new(
-				title: "Settings",
-				caption: "Manage appearance, privacy and other settings",
-				order: order,
-				category: category,
-				keywords: "Settings, General, User Interface, Privacy, Advanced",
-				iconName: "settings_regular",
-				navigationState: NavigationState,
-				createTargetView: () => settingsPage);
-		}
-
-		private SearchItemViewModel CreateAboutSearchItem(SearchCategory category, int order, AboutViewModel aboutPage)
-		{
-			return new(
-				title: "About Wasabi",
-				caption: "Displays all the current info about the app.",
-				order: order,
-				category: category,
-				keywords: "About, Software, Version, Source Code, Github, Status, Stats, Tor, Onion, Bug, Report, FAQ, Questions," +
-				          "Docs, Documentation, Clearnet, Link, Links, Help",
-				iconName: "info_regular",
-				navigationState: NavigationState,
-				createTargetView: () => aboutPage);
-		}
-
-		private IEnumerable<SearchItemViewModel> CreateSettingsSearchItems(SearchCategory category, SettingsPageViewModel settingsPage)
-		{
-			yield return new (
-				title: "General",
-				caption: "Manage general settings",
-				order: 0,
-				category: category,
-				keywords: "Settings, General, Dark Mode, Bitcoin Addresses, Manual Entry Free, Custom Change Address, Fee Display Format, Dust Threshold, BTC",
-				iconName: "settings_general_regular",
-				navigationState: NavigationState,
-				createTargetView: () =>
-				{
-					settingsPage.SelectedTab = 0;
-					return settingsPage;
-				});
-
-			yield return new(
-				title: "Privacy",
-				caption: "Manage privacy settings",
-				order: 1,
-				category: category,
-				keywords: "Settings, Privacy, Minimal, Medium, Strong, Anonymity Level",
-				iconName: "settings_privacy_regular",
-				navigationState: NavigationState,
-				createTargetView: () =>
-				{
-					settingsPage.SelectedTab = 1;
-					return settingsPage;
-				});
-
-			yield return new(
-				title: "Network",
-				caption: "Manage network settings",
-				order: 2,
-				category: category,
-				keywords: "Settings, Network, Encryption, Tor, Terminate, Wasabi, Shutdown, SOCKS5, Endpoint",
-				iconName: "settings_network_regular",
-				navigationState: NavigationState,
-				createTargetView: () =>
-				{
-					settingsPage.SelectedTab = 2;
-					return settingsPage;
-				});
-
-			yield return new(
-				title: "Bitcoin",
-				caption: "Manage Bitcoin settings",
-				order: 3,
-				category: category,
-				keywords: "Settings, Bitcoin, Network, Main, TestNet, RegTest, Run, Knots, Startup, P2P, Endpoint",
-				iconName: "settings_bitcoin_regular",
-				navigationState: NavigationState,
-				createTargetView: () =>
-				{
-					settingsPage.SelectedTab = 3;
-					return settingsPage;
-				});
-		}
-
-		private SearchItemViewModel CreateAddWalletSearchItem(SearchCategory category, int order, AddWalletPageViewModel addWalletPage)
-		{
-			return new(
-				title: "Add Wallet",
-				caption: "Create, recover or import wallet",
-				order: order,
-				category: category,
-				keywords: "Wallet, Add Wallet, Create Wallet, Recover Wallet, Import Wallet, Connect Hardware Wallet",
-				iconName: "add_circle_regular",
-				navigationState: NavigationState,
-				createTargetView: () => addWalletPage);
-		}
-
-		private SearchItemViewModel CreateWalletSearchItem(SearchCategory category, int order, WalletViewModelBase wallet)
-=======
 		private void RegisterWalletSearchItem(int order, WalletViewModelBase wallet)
->>>>>>> 1bda5363
 		{
 			RegisterSearchEntry(
 				title: wallet.WalletName,
