using ReactiveUI;
using System;
using System.Collections.ObjectModel;
using System.Linq;
using System.Reactive;
using System.Reactive.Linq;
using WalletWasabi.Fluent.ViewModels.AddWallet;
using WalletWasabi.Fluent.ViewModels.Navigation;
using WalletWasabi.Fluent.ViewModels.Search;
using WalletWasabi.Fluent.ViewModels.Settings;
using WalletWasabi.Gui.ViewModels;
using WalletWasabi.Fluent.ViewModels.Wallets;
using WalletWasabi.Gui;

namespace WalletWasabi.Fluent.ViewModels.NavBar
{
	/// <summary>
	/// The ViewModel that represents the structure of the sidebar.
	/// </summary>
	public class NavBarViewModel : ViewModelBase
	{
		private ObservableCollection<NavBarItemViewModel> _topItems;
		private ObservableCollection<NavBarItemViewModel> _bottomItems;
		private NavBarItemViewModel? _selectedItem;
		private readonly WalletManagerViewModel _walletManager;
		private bool _isBackButtonVisible;
		private bool _isNavigating;
		private bool _isOpen;
		private Action? _toggleAction;
		private Action? _collapseOnClickAction;

<<<<<<< HEAD
		public NavBarViewModel(NavigationStateViewModel navigationState, RoutingState router, WalletManagerViewModel walletManager, AddWalletPageViewModel addWalletPage, Global global)
=======
		public NavBarViewModel(RoutingState router, WalletManagerViewModel walletManager, AddWalletPageViewModel addWalletPage)
>>>>>>> 9f554cb8
		{
			Router = router;
			_walletManager = walletManager;
			_topItems = new ObservableCollection<NavBarItemViewModel>();
			_bottomItems = new ObservableCollection<NavBarItemViewModel>();

			var homePage = new HomePageViewModel(walletManager, addWalletPage);
			var settingsPage = new SettingsPageViewModel();
			var searchPage = new SearchPageViewModel(walletManager);

			RegisterCategories(searchPage);

			RegisterRootEntries(searchPage, homePage, settingsPage, addWalletPage);

			RegisterEntries(searchPage);

			RegisterSettingsSearchItems(searchPage, settingsPage);

			searchPage.Initialise();

			_selectedItem = homePage;

			_topItems.Add(SelectedItem);
			_bottomItems.Add(searchPage);
			_bottomItems.Add(settingsPage);
			_bottomItems.Add(addWalletPage);

			Router.CurrentViewModel
				.OfType<NavBarItemViewModel>()
				.Subscribe(
					x =>
				{
					if (walletManager.Items.Contains(x) || _topItems.Contains(x) || _bottomItems.Contains(x))
					{
						if (!_isNavigating)
						{
							_isNavigating = true;
							SelectedItem = x;
							_isNavigating = false;
						}
					}
				});

			this.WhenAnyValue(x => x.SelectedItem)
				.OfType<NavBarItemViewModel>()
				.Subscribe(
					x =>
				{
					if (!_isNavigating)
					{
						_isNavigating = true;
						x.NavigateToSelfAndReset(x.CurrentTarget);
						CollapseOnClickAction?.Invoke();

						_isNavigating = false;
					}
				});

			Observable.FromEventPattern(Router.NavigationStack, nameof(Router.NavigationStack.CollectionChanged))
				.ObserveOn(RxApp.MainThreadScheduler)
				.Subscribe(_ => IsBackButtonVisible = Router.NavigationStack.Count > 1);

			this.WhenAnyValue(x => x.IsOpen)
				.Subscribe(x => SelectedItem.IsExpanded = x);
		}

		public ReactiveCommand<Unit, Unit> GoBack => Router.NavigateBack;

		public ObservableCollection<NavBarItemViewModel> TopItems
		{
			get => _topItems;
			set => this.RaiseAndSetIfChanged(ref _topItems, value);
		}

		public ObservableCollection<WalletViewModelBase> Items => _walletManager.Items;

		public ObservableCollection<NavBarItemViewModel> BottomItems
		{
			get => _bottomItems;
			set => this.RaiseAndSetIfChanged(ref _bottomItems, value);
		}

		public NavBarItemViewModel? SelectedItem
		{
			get => _selectedItem;
			set
			{
				if (_selectedItem != value)
				{
					if (_selectedItem is { })
					{
						_selectedItem.IsSelected = false;
						_selectedItem.IsExpanded = false;

						if (_selectedItem.Parent is { })
						{
							_selectedItem.Parent.IsSelected = false;
							_selectedItem.Parent.IsExpanded = false;
						}
					}

					_selectedItem = null;

					this.RaisePropertyChanged();

					_selectedItem = value;

					this.RaisePropertyChanged();

					if (_selectedItem is { })
					{
						_selectedItem.IsSelected = true;
						_selectedItem.IsExpanded = IsOpen;

						if (_selectedItem.Parent is { })
						{
							_selectedItem.Parent.IsSelected = true;
							_selectedItem.Parent.IsExpanded = true;
						}
					}
				}
			}
		}

		public Action? ToggleAction
		{
			get => _toggleAction;
			set => this.RaiseAndSetIfChanged(ref _toggleAction, value);
		}

		public Action? CollapseOnClickAction
		{
			get => _collapseOnClickAction;
			set => this.RaiseAndSetIfChanged(ref _collapseOnClickAction, value);
		}

		public bool IsBackButtonVisible
		{
			get => _isBackButtonVisible;
			set => this.RaiseAndSetIfChanged(ref _isBackButtonVisible, value);
		}

		public bool IsOpen
		{
			get => _isOpen;
			set => this.RaiseAndSetIfChanged(ref _isOpen, value);
		}

		public RoutingState Router { get; }

		public void DoToggleAction()
		{
			ToggleAction?.Invoke();
		}

		private static void RegisterCategories(SearchPageViewModel searchPage)
		{
			searchPage.RegisterCategory("General", 0);
			searchPage.RegisterCategory("Settings", 1);
		}

		private static void RegisterEntries(SearchPageViewModel searchPage)
		{
			// TODO Register entries here.
		}

		private static void RegisterRootEntries(
			SearchPageViewModel searchPage,
			HomePageViewModel homePage,
			SettingsPageViewModel settingsPage,
			AddWalletPageViewModel addWalletPage)
		{
			searchPage.RegisterSearchEntry(
				"Home",
				"Manage existing wallets",
				0,
				"General",
				"Home",
				"home_regular",
				() => homePage);

			searchPage.RegisterSearchEntry(
				title: "Settings",
				caption: "Manage appearance, privacy and other settings",
				order: 1,
				category: "General",
				keywords: "Settings, General, User Interface, Privacy, Advanced",
				iconName: "settings_regular",
				createTargetView: () => settingsPage);

			searchPage.RegisterSearchEntry(
				title: "Add Wallet",
				caption: "Create, recover or import wallet",
				order: 2,
				category: "General",
				keywords: "Wallet, Add Wallet, Create Wallet, Recover Wallet, Import Wallet, Connect Hardware Wallet",
				iconName: "add_circle_regular",
				createTargetView: () => addWalletPage);
		}

		private static void RegisterSettingsSearchItems(SearchPageViewModel searchPage, SettingsPageViewModel settingsPage)
		{
			searchPage.RegisterSearchEntry(
				title: "General",
				caption: "Manage general settings",
				order: 0,
				category: "Settings",
				keywords: "Settings, General, Dark Mode, Bitcoin Addresses, Manual Entry Free, Custom Change Address, Fee Display Format, Dust Threshold, BTC",
				iconName: "settings_general_regular",
				createTargetView: () =>
				{
					settingsPage.SelectedTab = 0;
					return settingsPage;
				});

			searchPage.RegisterSearchEntry(
				title: "Privacy",
				caption: "Manage privacy settings",
				order: 1,
				category: "Settings",
				keywords: "Settings, Privacy, Minimal, Medium, Strong, Anonymity Level",
				iconName: "settings_privacy_regular",
				createTargetView: () =>
				{
					settingsPage.SelectedTab = 1;
					return settingsPage;
				});

			searchPage.RegisterSearchEntry(
				title: "Network",
				caption: "Manage network settings",
				order: 2,
				category: "Settings",
				keywords: "Settings, Network, Encryption, Tor, Terminate, Wasabi, Shutdown, SOCKS5, Endpoint",
				iconName: "settings_network_regular",
				createTargetView: () =>
				{
					settingsPage.SelectedTab = 2;
					return settingsPage;
				});

			searchPage.RegisterSearchEntry(
				title: "Bitcoin",
				caption: "Manage Bitcoin settings",
				order: 3,
				category: "Settings",
				keywords: "Settings, Bitcoin, Network, Main, TestNet, RegTest, Run, Knots, Startup, P2P, Endpoint",
				iconName: "settings_bitcoin_regular",
				createTargetView: () =>
				{
					settingsPage.SelectedTab = 3;
					return settingsPage;
				});
		}
	}
}<|MERGE_RESOLUTION|>--- conflicted
+++ resolved
@@ -29,11 +29,7 @@
 		private Action? _toggleAction;
 		private Action? _collapseOnClickAction;
 
-<<<<<<< HEAD
-		public NavBarViewModel(NavigationStateViewModel navigationState, RoutingState router, WalletManagerViewModel walletManager, AddWalletPageViewModel addWalletPage, Global global)
-=======
 		public NavBarViewModel(RoutingState router, WalletManagerViewModel walletManager, AddWalletPageViewModel addWalletPage)
->>>>>>> 9f554cb8
 		{
 			Router = router;
 			_walletManager = walletManager;
