using System.Windows.Input;
using ReactiveUI;
<<<<<<< HEAD
using WalletWasabi.Fluent.Helpers;
using WalletWasabi.Helpers;
=======
>>>>>>> f3c7324b

namespace WalletWasabi.Fluent.ViewModels.HelpAndSupport;

public partial class LinkViewModel : ViewModelBase
{
	private LinkViewModel()
	{
<<<<<<< HEAD
		OpenBrowserCommand = ReactiveCommand.CreateFromTask<string>(
			async (link) =>
				await IoHelpers.OpenBrowserAsync(link));

		CopyLinkCommand = ReactiveCommand.CreateFromTask<string>(
			async (link) =>
				{
					if (ApplicationHelper.Clipboard is { } clipboard)
					{
						await clipboard.SetTextAsync(link);
					}
				});
=======
		OpenBrowserCommand = ReactiveCommand.CreateFromTask<string>(async (link) => await UiContext.FileSystem.OpenBrowserAsync(link));

		CopyLinkCommand = ReactiveCommand.CreateFromTask<string>(async (link) => await UiContext.Clipboard.SetTextAsync(link));
>>>>>>> f3c7324b
	}

	public string? Link { get; set; }

	public string? Description { get; set; }

	public bool IsClickable { get; set; }

	public ICommand OpenBrowserCommand { get; }

	public ICommand CopyLinkCommand { get; }
}<|MERGE_RESOLUTION|>--- conflicted
+++ resolved
@@ -1,10 +1,5 @@
 using System.Windows.Input;
 using ReactiveUI;
-<<<<<<< HEAD
-using WalletWasabi.Fluent.Helpers;
-using WalletWasabi.Helpers;
-=======
->>>>>>> f3c7324b
 
 namespace WalletWasabi.Fluent.ViewModels.HelpAndSupport;
 
@@ -12,24 +7,9 @@
 {
 	private LinkViewModel()
 	{
-<<<<<<< HEAD
-		OpenBrowserCommand = ReactiveCommand.CreateFromTask<string>(
-			async (link) =>
-				await IoHelpers.OpenBrowserAsync(link));
-
-		CopyLinkCommand = ReactiveCommand.CreateFromTask<string>(
-			async (link) =>
-				{
-					if (ApplicationHelper.Clipboard is { } clipboard)
-					{
-						await clipboard.SetTextAsync(link);
-					}
-				});
-=======
 		OpenBrowserCommand = ReactiveCommand.CreateFromTask<string>(async (link) => await UiContext.FileSystem.OpenBrowserAsync(link));
 
 		CopyLinkCommand = ReactiveCommand.CreateFromTask<string>(async (link) => await UiContext.Clipboard.SetTextAsync(link));
->>>>>>> f3c7324b
 	}
 
 	public string? Link { get; set; }
