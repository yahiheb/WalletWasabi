--- conflicted
+++ resolved
@@ -12,8 +12,6 @@
 using WalletWasabi.Fluent.Helpers;
 using WalletWasabi.Fluent.ViewModels.NavBar;
 using WalletWasabi.Fluent.ViewModels.Wallets;
-using WalletWasabi.Fluent.ViewModels.Wallets.Receive;
-using WalletWasabi.Fluent.ViewModels.Wallets.Send;
 using WalletWasabi.Logging;
 using WalletWasabi.Wallets;
 
@@ -218,48 +216,5 @@
 
 			return result;
 		}
-<<<<<<< HEAD
-
-		private List<NavBarItemViewModel> GetWalletActions(WalletViewModel walletViewModel)
-		{
-			var wallet = walletViewModel.Wallet;
-			var actions = new List<NavBarItemViewModel>();
-
-			if (wallet.KeyManager.IsHardwareWallet || !wallet.KeyManager.IsWatchOnly)
-			{
-				actions.Add(new SendViewModel(walletViewModel));
-			}
-
-			actions.Add(new ReceiveViewModel(walletViewModel));
-
-			if (!wallet.KeyManager.IsWatchOnly)
-			{
-				actions.Add(new CoinJoinWalletActionViewModel(walletViewModel));
-			}
-
-			actions.Add(new AdvancedWalletActionViewModel(walletViewModel));
-
-			return actions;
-		}
-
-		private void InsertActions(WalletViewModelBase walletViewModel, IEnumerable<NavBarItemViewModel> actions)
-		{
-			// _actions.AddRange(actions.ToList().Prepend(walletViewModel));
-			_actions.AddRange(actions.ToList());
-			_selectedWallets.Add(walletViewModel);
-		}
-
-		private void RemoveActions(WalletViewModelBase walletViewModel, IEnumerable<NavBarItemViewModel> actions, bool dispose = false)
-		{
-			_actions.Clear();
-			_selectedWallets.Clear();
-
-			if (dispose)
-			{
-				_walletActionsDictionary.Remove(walletViewModel);
-			}
-		}
-=======
->>>>>>> 5865c585
 	}
 }