--- conflicted
+++ resolved
@@ -1,6 +1,5 @@
 using ReactiveUI;
 using System;
-using System.Collections.ObjectModel;
 using System.IO;
 using System.Reactive.Disposables;
 using System.Windows.Input;
@@ -17,7 +16,6 @@
 using WalletWasabi.Gui.Validation;
 using WalletWasabi.Models;
 using WalletWasabi.Fluent.ViewModels.NavBar;
-using WalletWasabi.Fluent.ViewModels.Wallets;
 using WalletWasabi.Helpers;
 using WalletWasabi.Legal;
 using WalletWasabi.Logging;
@@ -40,17 +38,10 @@
 		[AutoNotify] private bool _enableBack;
 		[AutoNotify] private bool _enableCancel;
 
-<<<<<<< HEAD
-		private readonly LegalDocuments _legalDocuments;
-
-		public AddWalletPageViewModel(LegalDocuments legalDocuments,
-=======
 		public AddWalletPageViewModel(
->>>>>>> 84986f1b
 			WalletManager walletManager,
 			BitcoinStore store,
-			Network network,
-			ObservableCollection<WalletViewModelBase> wallets)
+			Network network)
 		{
 			Title = "Add Wallet";
 			SelectionMode = NavBarItemSelectionMode.Button;
@@ -98,7 +89,7 @@
 				}
 			});
 
-			ConnectHardwareWalletCommand = ReactiveCommand.Create(() => Navigate().To(new ConnectHardwareWalletViewModel(WalletName, walletManager, wallets)));
+			ConnectHardwareWalletCommand = ReactiveCommand.Create(() => Navigate().To(new ConnectHardwareWalletViewModel(WalletName, network, walletManager)));
 
 			CreateWalletCommand = ReactiveCommand.CreateFromTask(
 				async () =>
