using System;
using System.Reactive.Disposables;
using System.Threading;
using System.Windows.Input;
using ReactiveUI;
using WalletWasabi.Extensions;
using WalletWasabi.Fluent.ViewModels.Navigation;
using WalletWasabi.Helpers;
using WalletWasabi.Hwi.Models;
using WalletWasabi.Logging;
using WalletWasabi.Wallets;

namespace WalletWasabi.Fluent.ViewModels.AddWallet.HardwareWallet
{
	[NavigationMetaData(Title = "Hardware Wallet")]
	public partial class DetectedHardwareWalletViewModel : RoutableViewModel
	{
		public DetectedHardwareWalletViewModel(WalletManager walletManager, string walletName, HwiEnumerateEntry device)
		{
<<<<<<< HEAD
=======
			Title = "Hardware Wallet";
			WalletManager = walletManager;
>>>>>>> db06cb0c
			WalletName = walletName;
			CancelCts = new CancellationTokenSource();

			Type = device.Model switch
			{
				HardwareWalletModels.Coldcard or HardwareWalletModels.Coldcard_Simulator => WalletType.Coldcard,
				HardwareWalletModels.Ledger_Nano_S => WalletType.Ledger,
				HardwareWalletModels.Trezor_1 or HardwareWalletModels.Trezor_1_Simulator or HardwareWalletModels.Trezor_T or HardwareWalletModels.Trezor_T_Simulator => WalletType.Trezor,
				_ => WalletType.Hardware
			};

			TypeName = device.Model.FriendlyName();

			NextCommand = ReactiveCommand.CreateFromTask(async () =>
			{
				try
				{
					var walletFilePath = WalletManager.WalletDirectories.GetWalletFilePaths(WalletName).walletFilePath;
					var km = await HardwareWalletOperationHelpers.GenerateWalletAsync(device, walletFilePath, WalletManager.Network, CancelCts.Token);
					km.SetIcon(Type);

					Navigate().To(new AddedWalletPageViewModel(walletManager, km));
				}
				catch (Exception ex)
				{
					Logger.LogError(ex);
					await ShowErrorAsync(ex.ToUserFriendlyString(), "Error occured during adding your wallet.");
					Navigate().Back();
				}
			});

			NoCommand = ReactiveCommand.Create(() => Navigate().Back());

			EnableAutoBusyOn(NextCommand);
		}

		public CancellationTokenSource CancelCts { get; }

		public WalletManager WalletManager { get; }

		public string WalletName { get; }

		public WalletType Type { get; }

		public string TypeName { get; }

		public ICommand NoCommand { get; }

		protected override void OnNavigatedTo(bool inStack, CompositeDisposable disposable)
		{
			base.OnNavigatedTo(inStack, disposable);

			Disposable.Create(() =>
				{
					CancelCts.Cancel();
					CancelCts.Dispose();
				})
				.DisposeWith(disposable);
		}
	}
}<|MERGE_RESOLUTION|>--- conflicted
+++ resolved
@@ -17,11 +17,7 @@
 	{
 		public DetectedHardwareWalletViewModel(WalletManager walletManager, string walletName, HwiEnumerateEntry device)
 		{
-<<<<<<< HEAD
-=======
-			Title = "Hardware Wallet";
 			WalletManager = walletManager;
->>>>>>> db06cb0c
 			WalletName = walletName;
 			CancelCts = new CancellationTokenSource();
 
