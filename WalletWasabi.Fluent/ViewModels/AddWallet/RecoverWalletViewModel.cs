using System;
using System.Collections.Generic;
using System.Collections.ObjectModel;
using System.Reactive.Linq;
using System.Threading.Tasks;
using System.Windows.Input;
using DynamicData;
using DynamicData.Binding;
using NBitcoin;
using ReactiveUI;
using WalletWasabi.Blockchain.Keys;
using WalletWasabi.Fluent.ViewModels.Dialogs;
using WalletWasabi.Fluent.ViewModels.Navigation;
using WalletWasabi.Fluent.Validation;
using WalletWasabi.Fluent.ViewModels.Dialogs.Base;
using WalletWasabi.Logging;
using WalletWasabi.Models;
using WalletWasabi.Wallets;

namespace WalletWasabi.Fluent.ViewModels.AddWallet
{
	[NavigationMetaData (Title = "Enter recovery words")]
	public partial class RecoverWalletViewModel : RoutableViewModel
	{
		[AutoNotify] private IEnumerable<string>? _suggestions;
		[AutoNotify] private Mnemonic? _currentMnemonics;

		public RecoverWalletViewModel(
			string walletName,
			WalletManagerViewModel walletManagerViewModel)
		{
			Suggestions = new Mnemonic(Wordlist.English, WordCount.Twelve).WordList.GetWords();
			var walletManager = walletManagerViewModel.WalletManager;
			var network = walletManager.Network;

			Mnemonics.ToObservableChangeSet().ToCollection()
				.Select(x => x.Count == 12 ? new Mnemonic(GetTagsAsConcatString().ToLowerInvariant()) : default)
				.Subscribe(x => CurrentMnemonics = x);

			this.WhenAnyValue(x => x.CurrentMnemonics)
				.Subscribe(_ => this.RaisePropertyChanged(nameof(Mnemonics)));

			this.ValidateProperty(x => x.Mnemonics, ValidateMnemonics);

			EnableCancel = true;

			EnableBack = true;

			NextCommandCanExecute =
				this.WhenAnyValue(x => x.CurrentMnemonics)
					.Select(currentMnemonics => currentMnemonics is { } && !Validations.Any);

			NextCommand = ReactiveCommand.CreateFromTask(
				async () => await OnNext(walletManager, network, walletName),
				NextCommandCanExecute);

			AdvancedRecoveryOptionsDialogCommand = ReactiveCommand.CreateFromTask(
				async () => await OnAdvancedRecoveryOptionsDialog());

			EnableAutoBusyOn(NextCommand);
		}

		private async Task OnNext(
			WalletManager walletManager,
			Network network,
			string? walletName)
		{
			var dialogResult = await NavigateDialog(
				new CreatePasswordDialogViewModel(
					"Type the password of the wallet to be able to recover and click Continue."));

			if (dialogResult.Result is { } password)
			{
				try
				{
					var keyManager = await Task.Run(
						() =>
						{
							var walletFilePath = walletManager.WalletDirectories.GetWalletFilePaths(walletName!)
								.walletFilePath;

							var result = KeyManager.Recover(
								CurrentMnemonics!,
								password!,
								walletFilePath,
								AccountKeyPath,
								MinGapLimit);

							result.SetNetwork(network);

							return result;
						});

					Navigate().To(new AddedWalletPageViewModel(walletManager, keyManager));

					return;
				}
				catch (Exception ex)
				{
					// TODO navigate to error dialog.
					Logger.LogError(ex);
				}
			}

			if (dialogResult.Kind == DialogResultKind.Cancel)
			{
				Navigate().Clear();
			}
		}

<<<<<<< HEAD
		public IObservable<bool> NextCommandCanExecute { get; }
=======
		private async Task OnAdvancedRecoveryOptionsDialog()
		{
			var result = await NavigateDialog(new AdvancedRecoveryOptionsViewModel((AccountKeyPath, MinGapLimit)),
				NavigationTarget.CompactDialogScreen);

			if (result.Kind == DialogResultKind.Normal)
			{
				var (accountKeyPathIn, minGapLimitIn) = result.Result;

				if (accountKeyPathIn is { } && minGapLimitIn is { })
				{
					AccountKeyPath = accountKeyPathIn;
					MinGapLimit = (int) minGapLimitIn;
				}
			}
		}

		public IObservable<bool> FinishCommandCanExecute { get; }
>>>>>>> 6a641356

		public ICommand AdvancedRecoveryOptionsDialogCommand { get; }

		private KeyPath AccountKeyPath { get; set; } = KeyPath.Parse("m/84'/0'/0'");

		private int MinGapLimit { get; set; } = 63;

		public ObservableCollection<string> Mnemonics { get; } = new();

		private void ValidateMnemonics(IValidationErrors errors)
		{
			if (CurrentMnemonics is { } && !CurrentMnemonics.IsValidChecksum)
			{
				errors.Add(ErrorSeverity.Error, "Recovery words are not valid.");
			}
		}

		private string GetTagsAsConcatString()
		{
			return string.Join(' ', Mnemonics);
		}
	}
}<|MERGE_RESOLUTION|>--- conflicted
+++ resolved
@@ -108,9 +108,6 @@
 			}
 		}
 
-<<<<<<< HEAD
-		public IObservable<bool> NextCommandCanExecute { get; }
-=======
 		private async Task OnAdvancedRecoveryOptionsDialog()
 		{
 			var result = await NavigateDialog(new AdvancedRecoveryOptionsViewModel((AccountKeyPath, MinGapLimit)),
@@ -129,7 +126,6 @@
 		}
 
 		public IObservable<bool> FinishCommandCanExecute { get; }
->>>>>>> 6a641356
 
 		public ICommand AdvancedRecoveryOptionsDialogCommand { get; }
 
