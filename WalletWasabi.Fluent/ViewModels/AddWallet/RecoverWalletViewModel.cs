using System;
using System.Collections.Generic;
using System.Collections.ObjectModel;
using System.Reactive.Linq;
using System.Reactive.Threading.Tasks;
using System.Threading.Tasks;
using System.Windows.Input;
using DynamicData;
using DynamicData.Binding;
using NBitcoin;
using ReactiveUI;
using WalletWasabi.Blockchain.Keys;
using WalletWasabi.Fluent.ViewModels.Dialogs;
using WalletWasabi.Fluent.ViewModels.Navigation;
using WalletWasabi.Gui.Validation;
using WalletWasabi.Logging;
using WalletWasabi.Models;
using WalletWasabi.Wallets;

namespace WalletWasabi.Fluent.ViewModels.AddWallet
{
	public class RecoverWalletViewModel : RoutableViewModel
	{
		private string? _selectedTag;
		private IEnumerable<string>? _suggestions;
		private Mnemonic? _currentMnemonics;

		public RecoverWalletViewModel(
			NavigationStateViewModel navigationState,
			string walletName,
			Network network,
			WalletManager walletManager) : base(navigationState)
		{
			Suggestions = new Mnemonic(Wordlist.English, WordCount.Twelve).WordList.GetWords();

			Mnemonics.ToObservableChangeSet().ToCollection()
				.Select(x => x.Count == 12 ? new Mnemonic(GetTagsAsConcatString()) : default)
				.Subscribe(x => CurrentMnemonics = x);

			this.WhenAnyValue(x => x.SelectedTag)
				.Where(x => !string.IsNullOrEmpty(x))
				.Subscribe(AddMnemonic);

			this.WhenAnyValue(x => x.CurrentMnemonics)
				.Subscribe(_ => this.RaisePropertyChanged(nameof(Mnemonics)));

			this.ValidateProperty(x => x.Mnemonics, ValidateMnemonics);

			FinishCommandCanExecute =
				this.WhenAnyValue(x => x.CurrentMnemonics)
					.Select(currentMnemonics => currentMnemonics is { } && !Validations.Any);

			NextCommand = ReactiveCommand.CreateFromTask(
				async () => await OnNext(navigationState, walletManager, network, walletName),
				FinishCommandCanExecute);

			AdvancedOptionsInteraction = new Interaction<(KeyPath, int), (KeyPath?, int?)>();
			AdvancedOptionsInteraction.RegisterHandler(
				async interaction =>
					interaction.SetOutput(
						await new AdvancedRecoveryOptionsViewModel(navigationState, interaction.Input).ShowDialogAsync()));

			AdvancedRecoveryOptionsDialogCommand = ReactiveCommand.CreateFromTask(
				async () =>
				{
					var (accountKeyPathIn, minGapLimitIn) = await AdvancedOptionsInteraction
						.Handle((AccountKeyPath, MinGapLimit)).ToTask();

					if (accountKeyPathIn is { } && minGapLimitIn is { })
					{
						AccountKeyPath = accountKeyPathIn;
						MinGapLimit = (int)minGapLimitIn;
					}
				});
		}

		private async Task OnNext(NavigationStateViewModel navigationState, WalletManager walletManager,
			Network network, string? walletName)
		{
			IsBusy = true;

			try
			{
				var result = await NavigateDialog(
					new EnterPasswordViewModel(
						navigationState,
						"Type the password of the wallet to be able to recover and click Continue."));

				if (result is { } password)
				{
					await Task.Run(() =>
					{
						var walletFilePath = walletManager.WalletDirectories.GetWalletFilePaths(walletName!)
							.walletFilePath;

						var keyManager = KeyManager.Recover(
							CurrentMnemonics!,
							password!,
							walletFilePath,
							AccountKeyPath,
							MinGapLimit);

						keyManager.SetNetwork(network);

						walletManager.AddWallet(keyManager);
					});
				}
			}
			catch (Exception ex)
			{
				Logger.LogError(ex);
			}
			finally
			{
<<<<<<< HEAD
				NavigateTo(new AddedWalletPageViewModel(navigationState, walletName!, WalletType.Normal), NavigationTarget.DialogScreen);
=======
				ClearNavigation();
				IsBusy = false;
>>>>>>> ccb45505
			}
		}

		public IObservable<bool> FinishCommandCanExecute { get; }

		public ICommand AdvancedRecoveryOptionsDialogCommand { get; }

		private KeyPath AccountKeyPath { get; set; } = KeyPath.Parse("m/84'/0'/0'");

		private int MinGapLimit { get; set; } = 63;

		private Interaction<(KeyPath, int), (KeyPath?, int?)> AdvancedOptionsInteraction { get; }

		public ObservableCollection<string> Mnemonics { get; } = new ObservableCollection<string>();

		public IEnumerable<string>? Suggestions
		{
			get => _suggestions;
			set => this.RaiseAndSetIfChanged(ref _suggestions, value);
		}

		public string? SelectedTag
		{
			get => _selectedTag;
			set => this.RaiseAndSetIfChanged(ref _selectedTag, value);
		}

		private Mnemonic? CurrentMnemonics
		{
			get => _currentMnemonics;
			set => this.RaiseAndSetIfChanged(ref _currentMnemonics, value);
		}

		private void ValidateMnemonics(IValidationErrors errors)
		{
			if (CurrentMnemonics is { } && !CurrentMnemonics.IsValidChecksum)
			{
				errors.Add(ErrorSeverity.Error, "Recovery words are not valid.");
			}
		}

		private void AddMnemonic(string? tagString)
		{
			if (!string.IsNullOrWhiteSpace(tagString) && Mnemonics.Count + 1 <= 12)
			{
				Mnemonics.Add(tagString);
			}

			SelectedTag = string.Empty;
		}

		private string GetTagsAsConcatString()
		{
			return string.Join(' ', Mnemonics);
		}
	}
}<|MERGE_RESOLUTION|>--- conflicted
+++ resolved
@@ -112,12 +112,7 @@
 			}
 			finally
 			{
-<<<<<<< HEAD
 				NavigateTo(new AddedWalletPageViewModel(navigationState, walletName!, WalletType.Normal), NavigationTarget.DialogScreen);
-=======
-				ClearNavigation();
-				IsBusy = false;
->>>>>>> ccb45505
 			}
 		}
 
