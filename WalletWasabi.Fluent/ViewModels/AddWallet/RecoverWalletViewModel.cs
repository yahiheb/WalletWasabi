using System;
using System.Collections.Generic;
using System.Collections.ObjectModel;
using System.Reactive.Linq;
using System.Reactive.Threading.Tasks;
using System.Windows.Input;
using DynamicData;
using DynamicData.Binding;
using NBitcoin;
using ReactiveUI;
using WalletWasabi.Blockchain.Keys;
using WalletWasabi.Fluent.ViewModels.Dialogs;
using WalletWasabi.Gui.Validation;
using WalletWasabi.Logging;
using WalletWasabi.Models;
using WalletWasabi.Wallets;

namespace WalletWasabi.Fluent.ViewModels.AddWallet
{
	public class RecoverWalletViewModel : RoutableViewModel
	{
		private string? _selectedTag;
		private IEnumerable<string>? _suggestions;
		private Mnemonic? _currentMnemonics;

		public RecoverWalletViewModel(
			NavigationStateViewModel navigationState,
			string walletName,
			Network network,
			WalletManager walletManager) : base(navigationState, NavigationTarget.DialogScreen)
		{
			Suggestions = new Mnemonic(Wordlist.English, WordCount.Twelve).WordList.GetWords();

			Mnemonics.ToObservableChangeSet().ToCollection()
				.Select(x => x.Count == 12 ? new Mnemonic(GetTagsAsConcatString()) : default)
				.Subscribe(x => CurrentMnemonics = x);

			this.WhenAnyValue(x => x.SelectedTag)
				.Where(x => !string.IsNullOrEmpty(x))
				.Subscribe(AddMnemonic);

			this.WhenAnyValue(x => x.CurrentMnemonics)
				.Subscribe(x => this.RaisePropertyChanged(nameof(Mnemonics)));

			this.ValidateProperty(x => x.Mnemonics, ValidateMnemonics);

			AdvancedRecoveryOptionsDialogCommand = ReactiveCommand.CreateFromTask(
				async () =>
				{
					var (accountKeyPathIn, minGapLimitIn) = await AdvancedOptionsInteraction
<<<<<<< HEAD
						.Handle((AccountKeyPath!, (int)MinGapLimit!)).ToTask();
=======
						.Handle((AccountKeyPath, MinGapLimit)).ToTask();
>>>>>>> faa99bfc

					if (accountKeyPathIn is { } && minGapLimitIn is { })
					{
						AccountKeyPath = accountKeyPathIn;
						MinGapLimit = (int)minGapLimitIn;
					}
				});

			FinishCommandCanExecute =
				this.WhenAnyValue(x => x.CurrentMnemonics)
					.Select(currentMnemonics => currentMnemonics is { } && !Validations.Any);

			NextCommand = ReactiveCommand.CreateFromTask(
				async () =>
				{
					try
					{
<<<<<<< HEAD
						var enterPassword = new EnterPasswordViewModel(
							navigationState,
							NavigationTarget.DialogScreen,
							"Type the password of the wallet to be able to recover and click Continue.");

						navigationState.DialogScreen?.Invoke().Router.Navigate.Execute(enterPassword);

						var password = await enterPassword.GetDialogResultAsync();
=======
						var password = await PasswordInteraction
							.Handle("Type the password of the wallet to be able to recover and click Continue.").ToTask() ?? "";
>>>>>>> faa99bfc

						var walletFilePath = walletManager.WalletDirectories.GetWalletFilePaths(walletName)
							.walletFilePath;

						var keyManager = KeyManager.Recover(
							CurrentMnemonics!,
							password,
							walletFilePath,
<<<<<<< HEAD
							AccountKeyPath!,
							(int)MinGapLimit!);
=======
							AccountKeyPath,
							MinGapLimit);
>>>>>>> faa99bfc
						keyManager.SetNetwork(network);
						walletManager.AddWallet(keyManager);

						navigationState.DialogScreen.Invoke().Router.NavigationStack.Clear();
					}
					catch (Exception ex)
					{
						Logger.LogError(ex);
					}
				},
				FinishCommandCanExecute);

			AdvancedOptionsInteraction = new Interaction<(KeyPath, int), (KeyPath?, int?)>();

			AdvancedOptionsInteraction.RegisterHandler(
				async interaction =>
					interaction.SetOutput(
						await new AdvancedRecoveryOptionsViewModel(navigationState, NavigationTarget.DialogHost, interaction.Input).ShowDialogAsync()));
		}

		public IObservable<bool> FinishCommandCanExecute { get; }

		public ICommand AdvancedRecoveryOptionsDialogCommand { get; }

		public ICommand NextCommand { get; }

		private KeyPath AccountKeyPath { get; set; } = KeyPath.Parse("m/84'/0'/0'");

		private int MinGapLimit { get; set; } = 63;

		private Interaction<(KeyPath, int), (KeyPath?, int?)> AdvancedOptionsInteraction { get; }

		public ObservableCollection<string> Mnemonics { get; } = new ObservableCollection<string>();

		public IEnumerable<string>? Suggestions
		{
			get => _suggestions;
			set => this.RaiseAndSetIfChanged(ref _suggestions, value);
		}

		public string? SelectedTag
		{
			get => _selectedTag;
			set => this.RaiseAndSetIfChanged(ref _selectedTag, value);
		}

		private Mnemonic? CurrentMnemonics
		{
			get => _currentMnemonics;
			set => this.RaiseAndSetIfChanged(ref _currentMnemonics, value);
		}

		private void ValidateMnemonics(IValidationErrors errors)
		{
			if (CurrentMnemonics is { } && !CurrentMnemonics.IsValidChecksum)
			{
				errors.Add(ErrorSeverity.Error, "Recovery words are not valid.");
			}
		}

		private void AddMnemonic(string? tagString)
		{
			if (!string.IsNullOrWhiteSpace(tagString) && Mnemonics.Count + 1 <= 12)
			{
				Mnemonics.Add(tagString);
			}

			SelectedTag = string.Empty;
		}

		private string GetTagsAsConcatString()
		{
			return string.Join(' ', Mnemonics);
		}
	}
}<|MERGE_RESOLUTION|>--- conflicted
+++ resolved
@@ -48,11 +48,7 @@
 				async () =>
 				{
 					var (accountKeyPathIn, minGapLimitIn) = await AdvancedOptionsInteraction
-<<<<<<< HEAD
-						.Handle((AccountKeyPath!, (int)MinGapLimit!)).ToTask();
-=======
 						.Handle((AccountKeyPath, MinGapLimit)).ToTask();
->>>>>>> faa99bfc
 
 					if (accountKeyPathIn is { } && minGapLimitIn is { })
 					{
@@ -70,7 +66,6 @@
 				{
 					try
 					{
-<<<<<<< HEAD
 						var enterPassword = new EnterPasswordViewModel(
 							navigationState,
 							NavigationTarget.DialogScreen,
@@ -79,10 +74,6 @@
 						navigationState.DialogScreen?.Invoke().Router.Navigate.Execute(enterPassword);
 
 						var password = await enterPassword.GetDialogResultAsync();
-=======
-						var password = await PasswordInteraction
-							.Handle("Type the password of the wallet to be able to recover and click Continue.").ToTask() ?? "";
->>>>>>> faa99bfc
 
 						var walletFilePath = walletManager.WalletDirectories.GetWalletFilePaths(walletName)
 							.walletFilePath;
@@ -91,13 +82,8 @@
 							CurrentMnemonics!,
 							password,
 							walletFilePath,
-<<<<<<< HEAD
-							AccountKeyPath!,
-							(int)MinGapLimit!);
-=======
 							AccountKeyPath,
 							MinGapLimit);
->>>>>>> faa99bfc
 						keyManager.SetNetwork(network);
 						walletManager.AddWallet(keyManager);
 
