using ReactiveUI;
using System.Collections.Generic;
using System.Linq;
using System.Reactive.Disposables;
using System.Threading.Tasks;
using System.Windows.Input;
using WalletWasabi.Fluent.Models.Wallets;
using WalletWasabi.Fluent.ViewModels.Dialogs.Base;

namespace WalletWasabi.Fluent.ViewModels.CoinJoinProfiles;

[NavigationMetaData(Title = "Coinjoin Strategy")]
public partial class CoinJoinProfilesViewModel : DialogViewModelBase<bool>
{
	[AutoNotify] private CoinJoinProfileViewModelBase? _selectedProfile;

	private CoinJoinProfilesViewModel(IWalletSettingsModel walletSettings)
	{
		NextCommand = ReactiveCommand.Create(() => OnNext(walletSettings));
		EnableBack = true;

		Profiles = DefaultProfiles.ToList();

		ManualSetupCommand = ReactiveCommand.CreateFromTask(OnManualSetupAsync);

		_selectedProfile = walletSettings.IsNewWallet ? Profiles[1] : IdentifySelectedProfile(walletSettings);
	}

	private static CoinJoinProfileViewModelBase[] DefaultProfiles { get; } = new CoinJoinProfileViewModelBase[]
	{
			new EconomicCoinJoinProfileViewModel(),
			new SpeedyCoinJoinProfileViewModel(),
			new PrivateCoinJoinProfileViewModel()
	};

	public static CoinJoinProfileViewModelBase IdentifySelectedProfile(IWalletSettingsModel walletSettings)
	{
		var currentProfile = new ManualCoinJoinProfileViewModel(walletSettings);
		var result = DefaultProfiles.FirstOrDefault(x => x == currentProfile) ?? currentProfile;

		// Edge case: Update the PrivateCJProfile anonscore target, otherwise the randomly selected value will be displayed all time.
		if (result is PrivateCoinJoinProfileViewModel)
		{
			result = new PrivateCoinJoinProfileViewModel(walletSettings.AnonScoreTarget);
		}

		return result;
	}

	public ICommand ManualSetupCommand { get; }

	public List<CoinJoinProfileViewModelBase> Profiles { get; }

	public ManualCoinJoinProfileViewModel? SelectedManualProfile { get; private set; }

	private async Task OnManualSetupAsync()
	{
		var current = SelectedProfile ?? SelectedManualProfile ?? Profiles.First();
		var result = await Navigate().To().ManualCoinJoinProfileDialog(current).GetResultAsync();

		if (result is { } && result.Profile != current)
		{
			SelectedProfile = null;
			SelectedManualProfile = result.Profile;
		}
	}

	private void OnNext(IWalletSettingsModel walletSettings)
	{
		var selected = SelectedProfile ?? SelectedManualProfile ?? Profiles.First();
		var isNewWallet = walletSettings.IsNewWallet;

		walletSettings.RedCoinIsolation = selected.RedCoinIsolation;
		walletSettings.AnonScoreTarget = selected.AnonScoreTarget;
		walletSettings.FeeRateMedianTimeFrameHours = selected.FeeRateMedianTimeFrameHours;
		walletSettings.IsCoinjoinProfileSelected = true;

<<<<<<< HEAD
		var wallet = UiContext.WalletRepository.SaveWallet(walletSettings);

=======
>>>>>>> d243c67c
		if (isNewWallet)
		{
			Navigate().To().AddedWalletPage(walletSettings);
		}
		else
		{
			walletSettings.Save();
			Close(DialogResultKind.Normal, true);
		}
	}

	protected override void OnNavigatedTo(bool isInHistory, CompositeDisposable disposables)
	{
		base.OnNavigatedTo(isInHistory, disposables);

		var enableCancel = UiContext.WalletRepository.HasWallet;
		SetupCancel(enableCancel: false, enableCancelOnEscape: enableCancel, enableCancelOnPressed: false, escapeGoesBack: true);
	}
}<|MERGE_RESOLUTION|>--- conflicted
+++ resolved
@@ -75,11 +75,8 @@
 		walletSettings.FeeRateMedianTimeFrameHours = selected.FeeRateMedianTimeFrameHours;
 		walletSettings.IsCoinjoinProfileSelected = true;
 
-<<<<<<< HEAD
 		var wallet = UiContext.WalletRepository.SaveWallet(walletSettings);
 
-=======
->>>>>>> d243c67c
 		if (isNewWallet)
 		{
 			Navigate().To().AddedWalletPage(walletSettings);
