--- conflicted
+++ resolved
@@ -45,14 +45,12 @@
 				NavigateTo(new RecoverWalletViewModel(navigationState, WalletName, network, walletManager), NavigationTarget.DialogScreen);
 			});
 
-<<<<<<< HEAD
+			ImportWalletCommand = ReactiveCommand.Create(() => new ImportWalletViewModel(navigationState, WalletName, walletManager));
+			
 			ConnectHardwareWalletCommand = ReactiveCommand.CreateFromTask(async () =>
 			{
 				NavigateTo(new ConnectHardwareWalletViewModel(navigationState, WalletName, network, walletManager), NavigationTarget.DialogScreen);
 			});
-=======
-			ImportWalletCommand = ReactiveCommand.Create(() => new ImportWalletViewModel(navigationState, WalletName, walletManager));
->>>>>>> 1215f4a0
 
 			CreateWalletCommand = ReactiveCommand.CreateFromTask(
 				async () =>
@@ -141,10 +139,7 @@
 
 		public ICommand CreateWalletCommand { get; }
 		public ICommand RecoverWalletCommand { get; }
-<<<<<<< HEAD
+		public ICommand ImportWalletCommand { get; }
 		public ICommand ConnectHardwareWalletCommand { get; }
-=======
-		public ICommand ImportWalletCommand { get; }
->>>>>>> 1215f4a0
 	}
 }