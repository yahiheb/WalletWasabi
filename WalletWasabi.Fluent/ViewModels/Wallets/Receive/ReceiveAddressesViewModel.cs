--- conflicted
+++ resolved
@@ -19,24 +19,14 @@
 	[NavigationMetaData(Title = "Receive Addresses")]
 	public partial class ReceiveAddressesViewModel : RoutableViewModel
 	{
-<<<<<<< HEAD
-		[AutoNotify] private ObservableCollection<AddressViewModel> _addresses;
-		[AutoNotify] private AddressViewModel? _selectedAddress;
-
-		public ReceiveAddressesViewModel(Wallet wallet)
-		{
-=======
-		private readonly UiConfig _uiConfig;
 		private readonly HashSet<string> _suggestions;
 
 		[AutoNotify] private ObservableCollection<AddressViewModel> _addresses;
 		[AutoNotify] private AddressViewModel? _selectedAddress;
 
-		public ReceiveAddressesViewModel(Wallet wallet, UiConfig uiConfig, HashSet<string> suggestions)
+		public ReceiveAddressesViewModel(Wallet wallet, HashSet<string> suggestions)
 		{
-			_uiConfig = uiConfig;
 			_suggestions = suggestions;
->>>>>>> 5865c585
 			Wallet = wallet;
 			Network = wallet.Network;
 			_addresses = new ObservableCollection<AddressViewModel>();
