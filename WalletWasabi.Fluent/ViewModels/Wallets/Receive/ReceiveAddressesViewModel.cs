using System.Threading.Tasks;
using Avalonia.Controls;
<<<<<<< HEAD
using DynamicData;
using WalletWasabi.Fluent.Models.Wallets;
using WalletWasabi.Fluent.ViewModels.Dialogs.Base;
=======
using Avalonia.Controls.Models.TreeDataGrid;
using Avalonia.Controls.Templates;
using NBitcoin;
using ReactiveUI;
using WalletWasabi.Blockchain.Keys;
using WalletWasabi.Fluent.Helpers;
using WalletWasabi.Fluent.ViewModels.Dialogs;
>>>>>>> daffb544
using WalletWasabi.Fluent.ViewModels.Navigation;

namespace WalletWasabi.Fluent.ViewModels.Wallets.Receive;

[NavigationMetaData(Title = "Addresses Awaiting Payment")]
public partial class ReceiveAddressesViewModel : RoutableViewModel
{
	private readonly IWalletModel _wallet;

<<<<<<< HEAD
	private ReceiveAddressesViewModel(IWalletModel wallet)
=======
	private ReceiveAddressesViewModel(Wallet wallet)
>>>>>>> daffb544
	{
		_wallet = wallet;

		Source = CreateSource();

		Source.RowSelection!.SingleSelect = true;
		EnableBack = true;
		SetupCancel(true, true, true);
	}

	public FlatTreeDataGridSource<AddressViewModel> Source { get; }

<<<<<<< HEAD
	private FlatTreeDataGridSource<AddressViewModel> CreateSource()
	{
		_wallet
			.UnusedAddresses()
			.Transform(CreateAddressViewModel)
			.Bind(out var addresses)
			.Subscribe();
=======
	private static IColumn<AddressViewModel> ActionsColumn()
	{
		return new TemplateColumn<AddressViewModel>(
			null,
			new FuncDataTemplate<AddressViewModel>((node, ns) => new ActionsColumnView(), true),
			options: new ColumnOptions<AddressViewModel>
			{
				CanUserResizeColumn = false,
				CanUserSortColumn = false
			},
			width: new GridLength(90, GridUnitType.Pixel));
	}

	private static IColumn<AddressViewModel> AddressColumn()
	{
		return new TemplateColumn<AddressViewModel>(
			"Address",
			new FuncDataTemplate<AddressViewModel>((node, ns) => new AddressColumnView(), true),
			options: new ColumnOptions<AddressViewModel>
			{
				CanUserResizeColumn = false,
				CanUserSortColumn = true,
				CompareAscending = Sort<AddressViewModel>.Ascending(x => x.Address),
				CompareDescending = Sort<AddressViewModel>.Descending(x => x.Address)
			},
			width: new GridLength(2, GridUnitType.Star));
	}

	private static IColumn<AddressViewModel> LabelsColumn()
	{
		return new TemplateColumn<AddressViewModel>(
			"Labels",
			new FuncDataTemplate<AddressViewModel>((node, ns) => new LabelsColumnView(), true),
			options: new ColumnOptions<AddressViewModel>
			{
				CanUserResizeColumn = false,
				CanUserSortColumn = true,
				CompareAscending = Sort<AddressViewModel>.Ascending(x => x.Label),
				CompareDescending = Sort<AddressViewModel>.Descending(x => x.Label)
			},
			width: new GridLength(210, GridUnitType.Pixel));
	}

	protected override void OnNavigatedTo(bool isInHistory, CompositeDisposable disposables)
	{
		base.OnNavigatedTo(isInHistory, disposables);
>>>>>>> daffb544

		var source = ReceiveAddressesDataGridSource.Create(addresses);
		return source;
	}

	private AddressViewModel CreateAddressViewModel(IAddress address)
	{
<<<<<<< HEAD
		return new AddressViewModel(UiContext, NavigateToAddressEditAsync, NavigateToAddressAsync, address);
=======
		try
		{
			_addresses.Clear();

			IEnumerable<HdPubKey> keys = Wallet.KeyManager.GetKeys(x => !x.Label.IsEmpty && !x.IsInternal && x.KeyState == KeyState.Clean).Reverse();

			foreach (HdPubKey key in keys)
			{
				_addresses.Add(new AddressViewModel(UiContext, this, Wallet, key, Network));
			}
		}
		catch (Exception ex)
		{
			Logger.LogError(ex);
		}
>>>>>>> daffb544
	}

	private async Task NavigateToAddressEditAsync(IAddress address)
	{
		var result = await NavigateDialogAsync(new AddressLabelEditViewModel(_wallet, address), NavigationTarget.CompactDialogScreen);
		if (result is { Kind: DialogResultKind.Normal, Result: not null })
		{
			address.SetLabels(result.Result);
		}
	}

	private async Task NavigateToAddressAsync(IAddress address)
	{
		UiContext.Navigate().To(new ReceiveAddressViewModel(UiContext, _wallet, address, Services.UiConfig.Autocopy));
	}
}<|MERGE_RESOLUTION|>--- conflicted
+++ resolved
@@ -1,10 +1,5 @@
 using System.Threading.Tasks;
 using Avalonia.Controls;
-<<<<<<< HEAD
-using DynamicData;
-using WalletWasabi.Fluent.Models.Wallets;
-using WalletWasabi.Fluent.ViewModels.Dialogs.Base;
-=======
 using Avalonia.Controls.Models.TreeDataGrid;
 using Avalonia.Controls.Templates;
 using NBitcoin;
@@ -12,7 +7,9 @@
 using WalletWasabi.Blockchain.Keys;
 using WalletWasabi.Fluent.Helpers;
 using WalletWasabi.Fluent.ViewModels.Dialogs;
->>>>>>> daffb544
+using DynamicData;
+using WalletWasabi.Fluent.Models.Wallets;
+using WalletWasabi.Fluent.ViewModels.Dialogs.Base;
 using WalletWasabi.Fluent.ViewModels.Navigation;
 
 namespace WalletWasabi.Fluent.ViewModels.Wallets.Receive;
@@ -22,11 +19,7 @@
 {
 	private readonly IWalletModel _wallet;
 
-<<<<<<< HEAD
 	private ReceiveAddressesViewModel(IWalletModel wallet)
-=======
-	private ReceiveAddressesViewModel(Wallet wallet)
->>>>>>> daffb544
 	{
 		_wallet = wallet;
 
@@ -39,7 +32,6 @@
 
 	public FlatTreeDataGridSource<AddressViewModel> Source { get; }
 
-<<<<<<< HEAD
 	private FlatTreeDataGridSource<AddressViewModel> CreateSource()
 	{
 		_wallet
@@ -47,54 +39,6 @@
 			.Transform(CreateAddressViewModel)
 			.Bind(out var addresses)
 			.Subscribe();
-=======
-	private static IColumn<AddressViewModel> ActionsColumn()
-	{
-		return new TemplateColumn<AddressViewModel>(
-			null,
-			new FuncDataTemplate<AddressViewModel>((node, ns) => new ActionsColumnView(), true),
-			options: new ColumnOptions<AddressViewModel>
-			{
-				CanUserResizeColumn = false,
-				CanUserSortColumn = false
-			},
-			width: new GridLength(90, GridUnitType.Pixel));
-	}
-
-	private static IColumn<AddressViewModel> AddressColumn()
-	{
-		return new TemplateColumn<AddressViewModel>(
-			"Address",
-			new FuncDataTemplate<AddressViewModel>((node, ns) => new AddressColumnView(), true),
-			options: new ColumnOptions<AddressViewModel>
-			{
-				CanUserResizeColumn = false,
-				CanUserSortColumn = true,
-				CompareAscending = Sort<AddressViewModel>.Ascending(x => x.Address),
-				CompareDescending = Sort<AddressViewModel>.Descending(x => x.Address)
-			},
-			width: new GridLength(2, GridUnitType.Star));
-	}
-
-	private static IColumn<AddressViewModel> LabelsColumn()
-	{
-		return new TemplateColumn<AddressViewModel>(
-			"Labels",
-			new FuncDataTemplate<AddressViewModel>((node, ns) => new LabelsColumnView(), true),
-			options: new ColumnOptions<AddressViewModel>
-			{
-				CanUserResizeColumn = false,
-				CanUserSortColumn = true,
-				CompareAscending = Sort<AddressViewModel>.Ascending(x => x.Label),
-				CompareDescending = Sort<AddressViewModel>.Descending(x => x.Label)
-			},
-			width: new GridLength(210, GridUnitType.Pixel));
-	}
-
-	protected override void OnNavigatedTo(bool isInHistory, CompositeDisposable disposables)
-	{
-		base.OnNavigatedTo(isInHistory, disposables);
->>>>>>> daffb544
 
 		var source = ReceiveAddressesDataGridSource.Create(addresses);
 		return source;
@@ -102,25 +46,7 @@
 
 	private AddressViewModel CreateAddressViewModel(IAddress address)
 	{
-<<<<<<< HEAD
 		return new AddressViewModel(UiContext, NavigateToAddressEditAsync, NavigateToAddressAsync, address);
-=======
-		try
-		{
-			_addresses.Clear();
-
-			IEnumerable<HdPubKey> keys = Wallet.KeyManager.GetKeys(x => !x.Label.IsEmpty && !x.IsInternal && x.KeyState == KeyState.Clean).Reverse();
-
-			foreach (HdPubKey key in keys)
-			{
-				_addresses.Add(new AddressViewModel(UiContext, this, Wallet, key, Network));
-			}
-		}
-		catch (Exception ex)
-		{
-			Logger.LogError(ex);
-		}
->>>>>>> daffb544
 	}
 
 	private async Task NavigateToAddressEditAsync(IAddress address)
