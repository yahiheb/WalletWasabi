--- conflicted
+++ resolved
@@ -4,12 +4,7 @@
 using System.Windows.Input;
 using ReactiveUI;
 using WalletWasabi.Blockchain.Analysis.Clustering;
-<<<<<<< HEAD
-using WalletWasabi.Blockchain.Keys;
-using WalletWasabi.Fluent.Helpers;
-=======
 using WalletWasabi.Fluent.Models.UI;
->>>>>>> aca622fb
 using WalletWasabi.Fluent.Models.Wallets;
 using WalletWasabi.Fluent.ViewModels.Dialogs;
 using AddressFunc = System.Func<WalletWasabi.Fluent.Models.Wallets.IAddress, System.Threading.Tasks.Task>;
@@ -30,29 +25,10 @@
 
 		this.WhenAnyValue(x => x.Address.Labels).BindTo(this, viewModel => viewModel.Labels);
 
-<<<<<<< HEAD
-		CopyAddressCommand =
-			ReactiveCommand.CreateFromTask(async () =>
-			{
-				if (ApplicationHelper.Clipboard is { } clipboard)
-				{
-					await clipboard.SetTextAsync(Address);
-				}
-			});
-
-		HideAddressCommand =
-			ReactiveCommand.CreateFromTask(async () => await parent.HideAddressAsync(model, Address));
-
-		EditLabelCommand =
-			ReactiveCommand.Create(() => parent.NavigateToAddressEdit(model, parent.Wallet.KeyManager));
-
-		NavigateCommand = ReactiveCommand.Create(() => parent.Navigate().To(new ReceiveAddressViewModel(UiContext, new WalletModel(wallet), new Address(wallet.KeyManager, model), Services.UiConfig.Autocopy)));
-=======
 		CopyAddressCommand = ReactiveCommand.CreateFromTask(() => UiContext.Clipboard.SetTextAsync(AddressText));
 		HideAddressCommand = ReactiveCommand.CreateFromTask(PromptHideAddressAsync);
 		EditLabelCommand = ReactiveCommand.CreateFromTask(() => onEdit(address));
 		NavigateCommand = ReactiveCommand.Create(() => onShow(address));
->>>>>>> aca622fb
 	}
 
 	private IAddress Address { get; }
