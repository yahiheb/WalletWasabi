using System.Collections.Generic;
using System.Linq;
using System.Reactive;
using System.Threading.Tasks;
using System.Windows.Input;
using ReactiveUI;
using WalletWasabi.Fluent.Models.UI;
using WalletWasabi.Fluent.Models.Wallets;
using WalletWasabi.Fluent.ViewModels.Dialogs;
using AddressAction = System.Func<WalletWasabi.Fluent.Models.Wallets.IAddress, System.Threading.Tasks.Task>;

namespace WalletWasabi.Fluent.ViewModels.Wallets.Receive;

public partial class AddressViewModel : ViewModelBase
{
	private IAddress Address { get; }
	[AutoNotify] private string _addressText;
	[AutoNotify] private IEnumerable<string> _label = Enumerable.Empty<string>();

	public AddressViewModel(UiContext context, AddressAction onEdit, AddressAction onShow, IAddress address)
	{
		UiContext = context;
		Address = address;
		_addressText = address.Text;

<<<<<<< HEAD
		this.WhenAnyValue(x => x.Address.Labels).BindTo(this, viewModel => viewModel.Label);
=======
		Labels = model.Labels;
>>>>>>> 5bf66dea

		CopyAddressCommand = ReactiveCommand.CreateFromTask(() => UiContext.Clipboard.SetTextAsync(AddressText));
		HideAddressCommand = ReactiveCommand.CreateFromTask(PromptHideAddressAsync);
		EditLabelCommand = ReactiveCommand.CreateFromTask(() => onEdit(address));
		NavigateCommand = ReactiveCommand.CreateFromTask(() => onShow(address));
	}

	public ICommand CopyAddressCommand { get; }

	public ICommand HideAddressCommand { get; }

	public ICommand EditLabelCommand { get; }

	public ReactiveCommand<Unit, Unit> NavigateCommand { get; }

<<<<<<< HEAD
	private async Task PromptHideAddressAsync()
	{
		var result = await UiContext.Navigate().NavigateDialogAsync(new ConfirmHideAddressViewModel(Address));

		if (result.Result == false)
		{
			return;
		}

		Address.Hide();

		var isAddressCopied = await UiContext.Clipboard.GetTextAsync() == Address.Text;

		if (isAddressCopied)
		{
			await UiContext.Clipboard.ClearAsync();
		}
	}
=======
	public LabelsArray Labels { get; }
>>>>>>> 5bf66dea
}<|MERGE_RESOLUTION|>--- conflicted
+++ resolved
@@ -1,9 +1,9 @@
 using System.Collections.Generic;
-using System.Linq;
 using System.Reactive;
 using System.Threading.Tasks;
 using System.Windows.Input;
 using ReactiveUI;
+using WalletWasabi.Blockchain.Analysis.Clustering;
 using WalletWasabi.Fluent.Models.UI;
 using WalletWasabi.Fluent.Models.Wallets;
 using WalletWasabi.Fluent.ViewModels.Dialogs;
@@ -15,7 +15,7 @@
 {
 	private IAddress Address { get; }
 	[AutoNotify] private string _addressText;
-	[AutoNotify] private IEnumerable<string> _label = Enumerable.Empty<string>();
+	[AutoNotify] private IEnumerable<string> _labels = new LabelsArray();
 
 	public AddressViewModel(UiContext context, AddressAction onEdit, AddressAction onShow, IAddress address)
 	{
@@ -23,11 +23,7 @@
 		Address = address;
 		_addressText = address.Text;
 
-<<<<<<< HEAD
-		this.WhenAnyValue(x => x.Address.Labels).BindTo(this, viewModel => viewModel.Label);
-=======
-		Labels = model.Labels;
->>>>>>> 5bf66dea
+		this.WhenAnyValue(x => x.Address.Labels).BindTo(this, viewModel => viewModel.Labels);
 
 		CopyAddressCommand = ReactiveCommand.CreateFromTask(() => UiContext.Clipboard.SetTextAsync(AddressText));
 		HideAddressCommand = ReactiveCommand.CreateFromTask(PromptHideAddressAsync);
@@ -43,10 +39,9 @@
 
 	public ReactiveCommand<Unit, Unit> NavigateCommand { get; }
 
-<<<<<<< HEAD
 	private async Task PromptHideAddressAsync()
 	{
-		var result = await UiContext.Navigate().NavigateDialogAsync(new ConfirmHideAddressViewModel(Address));
+		var result = await UiContext.Navigate().NavigateDialogAsync(new ConfirmHideAddressViewModel(Address.Labels));
 
 		if (result.Result == false)
 		{
@@ -62,7 +57,4 @@
 			await UiContext.Clipboard.ClearAsync();
 		}
 	}
-=======
-	public LabelsArray Labels { get; }
->>>>>>> 5bf66dea
 }