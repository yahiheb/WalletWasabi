--- conflicted
+++ resolved
@@ -65,10 +65,6 @@
 				})
 				.DisposeWith(Disposables);
 
-<<<<<<< HEAD
-			History = new HistoryViewModel(wallet);
-			BalanceTile = new WalletBalanceTileViewModel(wallet);
-=======
 			TestDataPoints = new List<(string, double)>()
 			{
 				("#72BD81", 0.8d),
@@ -80,7 +76,8 @@
 				new (Money.Parse("0.77508"),"Private", "#F9DE7D", 0.2 ),
 				new (Money.Parse("3.10032"),"Not Private", "#72BD81", 0.8)
 			};
->>>>>>> d21969b5
+			History = new HistoryViewModel(wallet);
+			BalanceTile = new WalletBalanceTileViewModel(wallet);
 		}
 
 		private CompositeDisposable Disposables { get; set; }
