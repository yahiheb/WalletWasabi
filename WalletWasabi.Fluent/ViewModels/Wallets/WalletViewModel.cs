using System.Collections.Generic;
using System.Linq;
using System.Reactive.Concurrency;
using System.Reactive.Disposables;
using System.Reactive.Linq;
using System.Threading.Tasks;
using System.Windows.Input;
using NBitcoin;
using ReactiveUI;
using WalletWasabi.Fluent.Models.UI;
using WalletWasabi.Fluent.Models.Wallets;
using WalletWasabi.Fluent.ViewModels.Navigation;
using WalletWasabi.Fluent.ViewModels.Wallets.Home.History;
using WalletWasabi.Fluent.ViewModels.Wallets.Home.Tiles;
using WalletWasabi.Wallets;

namespace WalletWasabi.Fluent.ViewModels.Wallets;

public partial class WalletViewModel : RoutableViewModel, IWalletViewModel
{
	[AutoNotify] private bool _isPointerOver;
	[AutoNotify] private bool _isSelected;

	[AutoNotify(SetterModifier = AccessModifier.Private)] private bool _isWalletBalanceZero;
	[AutoNotify(SetterModifier = AccessModifier.Private)] private bool _isSendButtonVisible;

	[AutoNotify(SetterModifier = AccessModifier.Protected)] private bool _isLoading;
	[AutoNotify(SetterModifier = AccessModifier.Protected)] private bool _isCoinJoining;
	[AutoNotify(SetterModifier = AccessModifier.Protected)] private WalletState _walletState;
<<<<<<< HEAD
=======

	private string _title;
>>>>>>> f2b43033

	public WalletViewModel(UiContext uiContext, IWalletModel walletModel, Wallet wallet)
	{
		UiContext = uiContext;
		WalletModel = walletModel;
		Wallet = wallet;

		_title = WalletName;

		Settings = new WalletSettingsViewModel(UiContext, WalletModel);
		CoinJoinSettings = new CoinJoinSettingsViewModel(UiContext, WalletModel);
		History = new HistoryViewModel(UiContext, this, WalletModel);

		walletModel.HasBalance
				   .Select(x => !x)
				   .BindTo(this, x => x.IsWalletBalanceZero);

		walletModel.Coinjoin.IsRunning
			       .BindTo(this, x => x.IsCoinJoining);

		this.WhenAnyValue(x => x.IsWalletBalanceZero)
			.Subscribe(_ => IsSendButtonVisible = !IsWalletBalanceZero && (!WalletModel.IsWatchOnlyWallet || WalletModel.IsHardwareWallet));

		IsMusicBoxVisible =
			this.WhenAnyValue(x => x.IsSelected, x => x.IsWalletBalanceZero, x => x.CoinJoinStateViewModel.AreAllCoinsPrivate, x => x.IsPointerOver)
				.Throttle(TimeSpan.FromMilliseconds(200), RxApp.MainThreadScheduler)
				.Select(tuple =>
				{
					var (isSelected, isWalletBalanceZero, areAllCoinsPrivate, pointerOver) = tuple;
					return (isSelected && !isWalletBalanceZero && (!areAllCoinsPrivate || pointerOver)) && !WalletModel.IsWatchOnlyWallet;
				});

		SendCommand = ReactiveCommand.Create(() => Navigate().To().Send(this));

		ReceiveCommand = ReactiveCommand.Create(() => Navigate().To().Receive(WalletModel));

		WalletInfoCommand = ReactiveCommand.CreateFromTask(async () =>
		{
			if (await AuthorizeForPasswordAsync())
			{
				Navigate().To().WalletInfo(WalletModel);
			}
		});

		WalletStatsCommand = ReactiveCommand.Create(() => Navigate().To().WalletStats(WalletModel));

		WalletSettingsCommand = ReactiveCommand.Create(() => Navigate(NavigationTarget.DialogScreen).To(Settings));

		WalletCoinsCommand = ReactiveCommand.Create(() => Navigate(NavigationTarget.DialogScreen).To().WalletCoins(WalletModel));

		CoinJoinSettingsCommand = ReactiveCommand.Create(() => Navigate(NavigationTarget.DialogScreen).To(CoinJoinSettings), Observable.Return(!WalletModel.IsWatchOnlyWallet));

		CoinJoinStateViewModel = new CoinJoinStateViewModel(uiContext, WalletModel);

		Tiles = GetTiles().ToList();

		this.WhenAnyValue(x => x.Settings.PreferPsbtWorkflow)
			.Do(x => this.RaisePropertyChanged(nameof(PreferPsbtWorkflow)))
			.Subscribe();
	}

	// TODO: Remove this
	public Wallet Wallet { get; }

	public IWalletModel WalletModel { get; }

	public string WalletName => WalletModel.Name;

	public bool IsLoggedIn => WalletModel.Auth.IsLoggedIn;

	public bool PreferPsbtWorkflow => WalletModel.Settings.PreferPsbtWorkflow;

	public CoinJoinSettingsViewModel CoinJoinSettings { get; private set; }

	public bool IsWatchOnly => WalletModel.IsWatchOnlyWallet;

	public IObservable<bool> IsMusicBoxVisible { get; }

	public CoinJoinStateViewModel CoinJoinStateViewModel { get; private set; }

	public WalletSettingsViewModel Settings { get; private set; }

	public HistoryViewModel History { get; }

	public IEnumerable<ActivatableViewModel> Tiles { get; }

	public ICommand SendCommand { get; private set; }

	public ICommand? BroadcastPsbtCommand { get; set; }

	public ICommand ReceiveCommand { get; private set; }

	public ICommand WalletInfoCommand { get; private set; }

	public ICommand WalletSettingsCommand { get; private set; }

	public ICommand WalletStatsCommand { get; private set; }

	public ICommand WalletCoinsCommand { get; private set; }

	public ICommand CoinJoinSettingsCommand { get; private set; }

<<<<<<< HEAD
=======
	public override string Title
	{
		get => _title;
		protected set => this.RaiseAndSetIfChanged(ref _title, value);
	}

	public override string ToString() => WalletName;

>>>>>>> f2b43033
	public void NavigateAndHighlight(uint256 txid)
	{
		Navigate().To(this, NavigationMode.Clear);

		SelectTransaction(txid);
	}

	protected override void OnNavigatedTo(bool isInHistory, CompositeDisposable disposables)
	{
		History.Activate(disposables);

		foreach (var tile in Tiles)
		{
			tile.Activate(disposables);
		}

		WalletModel.State
				   .BindTo(this, x => x.WalletState)
				   .DisposeWith(disposables);
	}

	public void SelectTransaction(uint256 txid)
	{
		RxApp.MainThreadScheduler.Schedule(async () =>
		{
			await Task.Delay(500);
			History.SelectTransaction(txid);
		});
	}

	private IEnumerable<ActivatableViewModel> GetTiles()
	{
		yield return new WalletBalanceTileViewModel(WalletModel.Balances);

		if (!IsWatchOnly)
		{
			yield return new PrivacyControlTileViewModel(UiContext, WalletModel);
		}

		yield return new BtcPriceTileViewModel(UiContext.AmountProvider);
	}

	private async Task<bool> AuthorizeForPasswordAsync()
	{
		if (WalletModel.Auth.HasPassword)
		{
			return await Navigate().To().PasswordAuthDialog(WalletModel).GetResultAsync();
		}

		return true;
	}
}<|MERGE_RESOLUTION|>--- conflicted
+++ resolved
@@ -27,11 +27,8 @@
 	[AutoNotify(SetterModifier = AccessModifier.Protected)] private bool _isLoading;
 	[AutoNotify(SetterModifier = AccessModifier.Protected)] private bool _isCoinJoining;
 	[AutoNotify(SetterModifier = AccessModifier.Protected)] private WalletState _walletState;
-<<<<<<< HEAD
-=======
 
 	private string _title;
->>>>>>> f2b43033
 
 	public WalletViewModel(UiContext uiContext, IWalletModel walletModel, Wallet wallet)
 	{
@@ -134,8 +131,6 @@
 
 	public ICommand CoinJoinSettingsCommand { get; private set; }
 
-<<<<<<< HEAD
-=======
 	public override string Title
 	{
 		get => _title;
@@ -144,7 +139,6 @@
 
 	public override string ToString() => WalletName;
 
->>>>>>> f2b43033
 	public void NavigateAndHighlight(uint256 txid)
 	{
 		Navigate().To(this, NavigationMode.Clear);
