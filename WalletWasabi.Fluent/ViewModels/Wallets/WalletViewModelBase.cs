--- conflicted
+++ resolved
@@ -17,12 +17,7 @@
 		private CompositeDisposable? _disposables;
 		private bool _disposedValue;
 
-<<<<<<< HEAD
-		protected WalletViewModelBase(NavigationStateViewModel navigationState, Wallet wallet)
-			: base(navigationState, NavigationTarget.HomeScreen, NavBarItemSelectionMode.Selected)
-=======
-		protected WalletViewModelBase(Wallet wallet)
->>>>>>> 9f554cb8
+		protected WalletViewModelBase(Wallet wallet) : base(NavBarItemSelectionMode.Selected)
 		{
 			Wallet = Guard.NotNull(nameof(wallet), wallet);
 
