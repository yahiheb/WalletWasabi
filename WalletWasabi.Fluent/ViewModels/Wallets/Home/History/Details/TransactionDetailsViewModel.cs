using System.Linq;
using System.Reactive.Disposables;
using System.Threading.Tasks;
using NBitcoin;
using ReactiveUI;
using WalletWasabi.Blockchain.Analysis.Clustering;
using WalletWasabi.Blockchain.Transactions;
using WalletWasabi.Fluent.Extensions;
using WalletWasabi.Fluent.Models.Wallets;
using WalletWasabi.Fluent.ViewModels.Navigation;
using WalletWasabi.Models;

namespace WalletWasabi.Fluent.ViewModels.Wallets.Home.History.Details;

[NavigationMetaData(Title = "Transaction Details")]
public partial class TransactionDetailsViewModel : RoutableViewModel
{
	private readonly WalletViewModel _walletVm;

	[AutoNotify] private bool _isConfirmed;
	[AutoNotify] private int _confirmations;
	[AutoNotify] private int _blockHeight;
<<<<<<< HEAD
	[AutoNotify] private DateTimeOffset _date;
	[AutoNotify] private Money? _amount;
=======
	[AutoNotify] private string _dateString;
	[AutoNotify] private string? _amount;
>>>>>>> c79b1777
	[AutoNotify] private SmartLabel? _labels;
	[AutoNotify] private string? _transactionId;
	[AutoNotify] private string? _blockHash;
	[AutoNotify] private string? _amountText = "";

	public TransactionDetailsViewModel(TransactionSummary transactionSummary, WalletViewModel walletVm)
	{
		_walletVm = walletVm;

		NextCommand = ReactiveCommand.Create(OnNext);
		var model = TransactionModel.Create(transactionSummary);

		Fee = model.Fee();

		SetupCancel(enableCancel: false, enableCancelOnEscape: true, enableCancelOnPressed: true);

		UpdateValues(transactionSummary);
	}

	public Money? Fee { get; set; }

	private void UpdateValues(TransactionSummary transactionSummary)
	{
		DateString = transactionSummary.DateTime.ToLocalTime().ToUserFacingString();
		TransactionId = transactionSummary.TransactionId.ToString();
		Labels = transactionSummary.Label;
		BlockHeight = transactionSummary.Height.Type == HeightType.Chain ? transactionSummary.Height.Value : 0;
		Confirmations = transactionSummary.GetConfirmations();
		IsConfirmed = Confirmations > 0;
		Amount = transactionSummary.Amount.Abs();
		AmountText = transactionSummary.Amount < Money.Zero ? "Outgoing" : "Incoming";
		BlockHash = transactionSummary.BlockHash?.ToString();
	}

	private void OnNext()
	{
		Navigate().Clear();
	}

	protected override void OnNavigatedTo(bool isInHistory, CompositeDisposable disposables)
	{
		base.OnNavigatedTo(isInHistory, disposables);

		_walletVm.UiTriggers.TransactionsUpdateTrigger
			.DoAsync(async _ => await UpdateCurrentTransactionAsync())
			.Subscribe()
			.DisposeWith(disposables);
	}

	private async Task UpdateCurrentTransactionAsync()
	{
		var historyBuilder = new TransactionHistoryBuilder(_walletVm.Wallet);
		var txRecordList = await Task.Run(historyBuilder.BuildHistorySummary);

		var currentTransaction = txRecordList.FirstOrDefault(x => x.TransactionId.ToString() == TransactionId);

		if (currentTransaction is { })
		{
			UpdateValues(currentTransaction);
		}
	}
}<|MERGE_RESOLUTION|>--- conflicted
+++ resolved
@@ -20,13 +20,8 @@
 	[AutoNotify] private bool _isConfirmed;
 	[AutoNotify] private int _confirmations;
 	[AutoNotify] private int _blockHeight;
-<<<<<<< HEAD
-	[AutoNotify] private DateTimeOffset _date;
-	[AutoNotify] private Money? _amount;
-=======
 	[AutoNotify] private string _dateString;
-	[AutoNotify] private string? _amount;
->>>>>>> c79b1777
+    [AutoNotify] private Money? _amount;
 	[AutoNotify] private SmartLabel? _labels;
 	[AutoNotify] private string? _transactionId;
 	[AutoNotify] private string? _blockHash;
