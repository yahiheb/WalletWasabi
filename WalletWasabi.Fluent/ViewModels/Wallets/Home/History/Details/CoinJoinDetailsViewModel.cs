using System.Reactive;
using System.Reactive.Disposables;
using NBitcoin;
using WalletWasabi.Fluent.Extensions;
using WalletWasabi.Fluent.Models.UI;
using WalletWasabi.Fluent.Models.Wallets;
using WalletWasabi.Fluent.ViewModels.Navigation;
using WalletWasabi.Fluent.ViewModels.Wallets.Home.History.HistoryItems;

namespace WalletWasabi.Fluent.ViewModels.Wallets.Home.History.Details;

[NavigationMetaData(Title = "Coinjoin Details")]
public partial class CoinJoinDetailsViewModel : RoutableViewModel
{
	private readonly CoinJoinHistoryItemViewModel _coinJoin;
	private readonly IObservable<Unit> _updateTrigger;

	[AutoNotify] private string _date = "";
	[AutoNotify] private Amount? _coinJoinFeeAmount;
	[AutoNotify] private uint256? _transactionId;
	[AutoNotify] private bool _isConfirmed;
	[AutoNotify] private int _confirmations;

	public CoinJoinDetailsViewModel(UiContext uiContext, CoinJoinHistoryItemViewModel coinJoin, IObservable<Unit> updateTrigger)
	{
		UiContext = uiContext;
		_coinJoin = coinJoin;
		_updateTrigger = updateTrigger;

		SetupCancel(enableCancel: false, enableCancelOnEscape: true, enableCancelOnPressed: true);
		NextCommand = CancelCommand;

<<<<<<< HEAD
        ConfirmationTime = TimeSpan.Zero; // TODO: Calculate confirmation time
        IsConfirmationTimeVisible = ConfirmationTime.HasValue && ConfirmationTime != TimeSpan.Zero;

=======
		ConfirmationTime = TimeSpan.Zero; // TODO: Calculate confirmation time
		IsConfirmationTimeVisible = ConfirmationTime.HasValue && ConfirmationTime != TimeSpan.Zero;
>>>>>>> 70e47d85
		Update();
	}

	public TimeSpan? ConfirmationTime { get; set; }

	public bool IsConfirmationTimeVisible { get; set; }

	protected override void OnNavigatedTo(bool isInHistory, CompositeDisposable disposables)
	{
		base.OnNavigatedTo(isInHistory, disposables);

		_updateTrigger
			.Subscribe(_ => Update())
			.DisposeWith(disposables);
	}

	private void Update()
	{
		Date = _coinJoin.DateString;
		CoinJoinFeeAmount = UiContext.AmountProvider.Create(_coinJoin.OutgoingAmount);
		Confirmations = _coinJoin.CoinJoinTransaction.GetConfirmations();
		IsConfirmed = Confirmations > 0;

		TransactionId = _coinJoin.CoinJoinTransaction.GetHash();
	}
}<|MERGE_RESOLUTION|>--- conflicted
+++ resolved
@@ -30,14 +30,9 @@
 		SetupCancel(enableCancel: false, enableCancelOnEscape: true, enableCancelOnPressed: true);
 		NextCommand = CancelCommand;
 
-<<<<<<< HEAD
-        ConfirmationTime = TimeSpan.Zero; // TODO: Calculate confirmation time
-        IsConfirmationTimeVisible = ConfirmationTime.HasValue && ConfirmationTime != TimeSpan.Zero;
-
-=======
 		ConfirmationTime = TimeSpan.Zero; // TODO: Calculate confirmation time
 		IsConfirmationTimeVisible = ConfirmationTime.HasValue && ConfirmationTime != TimeSpan.Zero;
->>>>>>> 70e47d85
+
 		Update();
 	}
 
