using System.Collections.Generic;
using System.Collections.ObjectModel;
using System.Collections.Immutable;
using System.Linq;
using NBitcoin;
using ReactiveUI;
using WalletWasabi.Blockchain.Transactions;
using WalletWasabi.Fluent.Extensions;
using WalletWasabi.Fluent.ViewModels.Navigation;
using WalletWasabi.Fluent.ViewModels.Wallets.Home.History.Details;

namespace WalletWasabi.Fluent.ViewModels.Wallets.Home.History.HistoryItems;

public class CoinJoinsHistoryItemViewModel : HistoryItemViewModelBase
{
	private readonly WalletViewModel _walletVm;

	public CoinJoinsHistoryItemViewModel(
		int orderIndex,
		TransactionSummary firstItem,
		WalletViewModel walletVm)
		: base(orderIndex, firstItem)
	{
		_walletVm = walletVm;

		CoinJoinTransactions = new List<TransactionSummary>();
		IsCoinJoin = true;
		IsCoinJoinGroup = true;

		ShowDetailsCommand = ReactiveCommand.Create(() =>
<<<<<<< HEAD
			UIContext.Navigate(NavigationTarget.DialogScreen).To(
=======
			UiContext.Navigate(NavigationTarget.DialogScreen).To(
>>>>>>> fe4c9863
				new CoinJoinsDetailsViewModel(this, walletVm.UiTriggers.TransactionsUpdateTrigger)));

		Add(firstItem);
	}

	public List<TransactionSummary> CoinJoinTransactions { get; private set; }

	protected override ObservableCollection<HistoryItemViewModelBase> LoadChildren()
	{
		var result = new ObservableCollection<HistoryItemViewModelBase>();

		var balance = Balance ?? Money.Zero;

		for (var i = 0; i < CoinJoinTransactions.Count; i++)
		{
			var item = CoinJoinTransactions[i];

			var transaction = new CoinJoinHistoryItemViewModel(
				i,
				item,
				_walletVm,
				balance,
				false);

			balance -= item.Amount;

			result.Add(transaction);
		}

		return result;
	}

	public override bool HasChildren()
	{
		if (CoinJoinTransactions.Count > 1)
		{
			return true;
		}

		return false;
	}

	public void Add(TransactionSummary item)
	{
		if (!item.IsOwnCoinjoin)
		{
			throw new InvalidOperationException("Not a coinjoin item!");
		}

		CoinJoinTransactions.Insert(0, item);
		Refresh();
	}

	private void Refresh()
	{
		IsConfirmed = CoinJoinTransactions.All(x => x.IsConfirmed());
		Date = CoinJoinTransactions.Select(tx => tx.DateTime).Max().ToLocalTime();
		SetAmount(CoinJoinTransactions.Sum(x => x.Amount));

		UpdateDateString();
	}

	protected void UpdateDateString()
	{
		var dates = CoinJoinTransactions.Select(tx => tx.DateTime).ToImmutableArray();
		var firstDate = dates.Min().ToLocalTime();
		var lastDate = dates.Max().ToLocalTime();

		DateString = firstDate.Day == lastDate.Day
			? $"{firstDate:MM/dd/yyyy}"
			: $"{firstDate:MM/dd/yyyy} - {lastDate:MM/dd/yyyy}";
	}

	public void SetBalance(Money balance)
	{
		Balance = balance;
	}
}<|MERGE_RESOLUTION|>--- conflicted
+++ resolved
@@ -28,11 +28,7 @@
 		IsCoinJoinGroup = true;
 
 		ShowDetailsCommand = ReactiveCommand.Create(() =>
-<<<<<<< HEAD
-			UIContext.Navigate(NavigationTarget.DialogScreen).To(
-=======
 			UiContext.Navigate(NavigationTarget.DialogScreen).To(
->>>>>>> fe4c9863
 				new CoinJoinsDetailsViewModel(this, walletVm.UiTriggers.TransactionsUpdateTrigger)));
 
 		Add(firstItem);
