--- conflicted
+++ resolved
@@ -165,47 +165,19 @@
 
 				if (range <= TimeSpan.FromDays(1))
 				{
-<<<<<<< HEAD
 					stringFormatOption = "t";
 				}
 				else if (range <= TimeSpan.FromDays(7))
 				{
 					stringFormatOption = "ddd MMM-d";
-=======
-					Animator.XLabels = new List<string>
-					{
-						DateTimeOffset.FromUnixTimeMilliseconds((long) minX).DateTime.ToString("t"),
-						DateTimeOffset.FromUnixTimeMilliseconds((long) halfX).DateTime.ToString("t"),
-						DateTimeOffset.FromUnixTimeMilliseconds((long) maxX).DateTime.ToString("t"),
-					};
-				}
-				else if (range <= TimeSpan.FromDays(7))
-				{
-					Animator.XLabels = new List<string>
-					{
-						DateTimeOffset.FromUnixTimeMilliseconds((long) minX).DateTime.ToString("ddd MMM-d"),
-						DateTimeOffset.FromUnixTimeMilliseconds((long) halfX).DateTime.ToString("ddd MMM-d"),
-						DateTimeOffset.FromUnixTimeMilliseconds((long) maxX).DateTime.ToString("ddd MMM-d"),
-					};
->>>>>>> affca753
 				}
 
-				XLabels = new List<string>
+				Animator.XLabels = new List<string>
 				{
-<<<<<<< HEAD
 					DateTimeOffset.FromUnixTimeMilliseconds((long)minX).ToLocalTime().ToString(stringFormatOption),
 					DateTimeOffset.FromUnixTimeMilliseconds((long)halfX).ToLocalTime().ToString(stringFormatOption),
 					DateTimeOffset.FromUnixTimeMilliseconds((long)maxX).ToLocalTime().ToString(stringFormatOption),
 				};
-=======
-					Animator.XLabels = new List<string>
-					{
-						DateTimeOffset.FromUnixTimeMilliseconds((long) minX).DateTime.ToString("MMM-d"),
-						DateTimeOffset.FromUnixTimeMilliseconds((long) halfX).DateTime.ToString("MMM-d"),
-						DateTimeOffset.FromUnixTimeMilliseconds((long) maxX).DateTime.ToString("MMM-d"),
-					};
-				}
->>>>>>> affca753
 			}
 			else
 			{
