using System;
using System.Collections.ObjectModel;
using System.Linq;
using System.Reactive.Disposables;
using System.Threading.Tasks;
using DynamicData;
using DynamicData.Aggregation;
using NBitcoin;
using ReactiveUI;
using WalletWasabi.Blockchain.TransactionBroadcasting;
using WalletWasabi.Exceptions;
using WalletWasabi.Fluent.Helpers;
using WalletWasabi.Fluent.Model;
using WalletWasabi.Fluent.ViewModels.Dialogs;
using WalletWasabi.Fluent.ViewModels.Navigation;
using WalletWasabi.Logging;
using WalletWasabi.Wallets;

namespace WalletWasabi.Fluent.ViewModels.Wallets.Send
{
	[NavigationMetaData(Title = "Privacy Control")]
	public partial class PrivacyControlViewModel : RoutableViewModel
	{
		private readonly Wallet _wallet;
		private readonly SourceList<PocketViewModel> _pocketSource;
		private readonly ReadOnlyObservableCollection<PocketViewModel> _pockets;

		[AutoNotify] private decimal _stillNeeded;
		[AutoNotify] private bool _enoughSelected;

		public PrivacyControlViewModel(Wallet wallet, TransactionInfo transactionInfo, TransactionBroadcaster broadcaster)
		{
			_wallet = wallet;

			_pocketSource = new SourceList<PocketViewModel>();

			_pocketSource.Connect()
				.Bind(out _pockets)
				.Subscribe();

			var selected = _pocketSource.Connect()
				.AutoRefresh()
				.Filter(x => x.IsSelected);

			var selectedList = selected.AsObservableList();

			selected.Sum(x => x.TotalBtc)
				.Subscribe(x =>
				{
					StillNeeded = transactionInfo.Amount.ToDecimal(MoneyUnit.BTC) - x;
					EnoughSelected = StillNeeded <= 0;
				});

			StillNeeded = transactionInfo.Amount.ToDecimal(MoneyUnit.BTC);

			NextCommand = ReactiveCommand.CreateFromTask(
				async () =>
				{
					var coins = selectedList.Items.SelectMany(x => x.Coins).ToArray();

					try
					{
						try
						{
							var transactionResult = await Task.Run(() => TransactionHelpers.BuildTransaction(_wallet, transactionInfo.Address, transactionInfo.Amount, transactionInfo.Labels, transactionInfo.FeeRate, coins, subtractFee: false));
							Navigate().To(new TransactionPreviewViewModel(wallet, transactionInfo, broadcaster, transactionResult));
						}
						catch (InsufficientBalanceException)
						{
							var transactionResult = TransactionHelpers.BuildTransaction(_wallet, transactionInfo.Address, transactionInfo.Amount, transactionInfo.Labels, transactionInfo.FeeRate, coins, subtractFee: true);
							var dialog = new InsufficientBalanceDialogViewModel(BalanceType.Pocket, transactionResult);
							var result = await NavigateDialog(dialog, NavigationTarget.DialogScreen);

							if (result.Result)
							{
<<<<<<< HEAD
=======
								var transactionResult = await Task.Run(() => TransactionHelpers.BuildTransaction(_wallet, transactionInfo.Address, transactionInfo.Amount, transactionInfo.Labels, transactionInfo.FeeRate, coins, subtractFee: true));
>>>>>>> 9a9a37f4
								Navigate().To(new TransactionPreviewViewModel(wallet, transactionInfo, broadcaster, transactionResult));
							}
							else
							{
								Navigate().BackTo<SendViewModel>();
							}
						}
					}
					catch (Exception ex)
					{
						Logger.LogError(ex);
						await ShowErrorAsync("Transaction Building", ex.ToUserFriendlyString(), "Wasabi was unable to create your transaction.");
						Navigate().BackTo<SendViewModel>();
					}
				},
				this.WhenAnyValue(x => x.EnoughSelected));

			EnableAutoBusyOn(NextCommand);
		}

		public ReadOnlyObservableCollection<PocketViewModel> Pockets => _pockets;

		protected override void OnNavigatedTo(bool isInHistory, CompositeDisposable disposables)
		{
			base.OnNavigatedTo(isInHistory, disposables);

			if (!isInHistory)
			{
				var pockets = _wallet.Coins.GetPockets(_wallet.ServiceConfiguration.GetMixUntilAnonymitySetValue());

				foreach (var pocket in pockets)
				{
					_pocketSource.Add(new PocketViewModel(pocket));
				}

				if (_pocketSource.Count == 1)
				{
					_pocketSource.Items.First().IsSelected = true;
				}
			}
		}
	}
}<|MERGE_RESOLUTION|>--- conflicted
+++ resolved
@@ -73,10 +73,6 @@
 
 							if (result.Result)
 							{
-<<<<<<< HEAD
-=======
-								var transactionResult = await Task.Run(() => TransactionHelpers.BuildTransaction(_wallet, transactionInfo.Address, transactionInfo.Amount, transactionInfo.Labels, transactionInfo.FeeRate, coins, subtractFee: true));
->>>>>>> 9a9a37f4
 								Navigate().To(new TransactionPreviewViewModel(wallet, transactionInfo, broadcaster, transactionResult));
 							}
 							else
