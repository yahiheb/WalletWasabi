using System;
using System.Collections.Generic;
using System.Collections.ObjectModel;
using System.Linq;
using System.Reactive.Disposables;
using System.Reactive.Linq;
using System.Threading.Tasks;
using System.Windows.Input;
using Avalonia;
using Avalonia.Threading;
using DynamicData;
using DynamicData.Binding;
using NBitcoin;
using NBitcoin.Payment;
using ReactiveUI;
using WalletWasabi.Blockchain.Analysis.Clustering;
using WalletWasabi.Blockchain.TransactionBroadcasting;
using WalletWasabi.Blockchain.TransactionBuilding;
using WalletWasabi.Exceptions;
using WalletWasabi.Fluent.MathNet;
using WalletWasabi.Fluent.Validation;
using WalletWasabi.Fluent.ViewModels.NavBar;
using WalletWasabi.Gui.Converters;
using WalletWasabi.Helpers;
using WalletWasabi.Models;
using WalletWasabi.Userfacing;

namespace WalletWasabi.Fluent.ViewModels.Wallets.Send
{
	[NavigationMetaData(
		Title = "Send",
		Caption = "",
		IconName = "wallet_action_send",
		NavBarPosition = NavBarPosition.None,
		Searchable = false,
		NavigationTarget = NavigationTarget.HomeScreen)]
	public partial class SendViewModel : NavBarItemViewModel
	{
		private readonly WalletViewModel _owner;
		private readonly TransactionInfo _transactionInfo;
		[AutoNotify] private string _to;
		[AutoNotify] private decimal _amountBtc;
		[AutoNotify] private decimal _exchangeRate;
		[AutoNotify] private bool _isFixedAmount;
		[AutoNotify] private ObservableCollection<string> _priorLabels;
		[AutoNotify] private ObservableCollection<string> _labels;
		[AutoNotify] private bool _isPayJoin;
		[AutoNotify] private double[] _xAxisValues;
		[AutoNotify] private double[] _yAxisValues;
		[AutoNotify] private string[] _xAxisLabels;
		[AutoNotify] private double  _xAxisCurrentValue = 36;
		[AutoNotify] private int  _xAxisCurrentValueIndex;
		[AutoNotify(SetterModifier = AccessModifier.Private)] private int _xAxisMinValue = 0;
		[AutoNotify(SetterModifier = AccessModifier.Private)] private int _xAxisMaxValue = 9;

		private string? _payJoinEndPoint;
		private bool _parsingUrl;
		private bool _updatingCurrentValue;

		public SendViewModel(WalletViewModel walletVm, TransactionBroadcaster broadcaster)
		{
			_to = "";
			_owner = walletVm;
			_transactionInfo = new TransactionInfo();
			_labels = new ObservableCollection<string>();

			ExchangeRate = walletVm.Wallet.Synchronizer.UsdExchangeRate;
			PriorLabels = new();

			this.ValidateProperty(x => x.To, ValidateToField);
			this.ValidateProperty(x => x.AmountBtc, ValidateAmount);

			this.WhenAnyValue(x => x.To)
				.Subscribe(ParseToField);

			this.WhenAnyValue(x => x.AmountBtc)
				.Subscribe(x => _transactionInfo.Amount = new Money(x, MoneyUnit.BTC));

			this.WhenAnyValue(x => x.XAxisCurrentValue)
				.Subscribe(x =>
				{
					if (x > 0)
					{
						_transactionInfo.FeeRate = new FeeRate(GetYAxisValueFromXAxisCurrentValue(x));
						SetXAxisCurrentValueIndex(x);
					}
				});

			this.WhenAnyValue(x => x.XAxisCurrentValueIndex)
				.Subscribe(SetXAxisCurrentValue);

			Labels.ToObservableChangeSet().Subscribe(x =>
			{
				_transactionInfo.Labels = new SmartLabel(_labels.ToArray());
			});

			PasteCommand = ReactiveCommand.CreateFromTask(async () => await PasteExecute());

			NextCommand = ReactiveCommand.Create(
				() => NextExecute(broadcaster),
				this.WhenAnyValue(x=>x.Labels.Count).Any());
		}

		private async Task PasteExecute()
		{
			var text = await Application.Current.Clipboard.GetTextAsync();

			_parsingUrl = true;

			if (!TryParseUrl(text))
			{
				To = text;
				// todo validation errors.
			}

			_parsingUrl = false;
		}

<<<<<<< HEAD
		private void NextExecute(TransactionBroadcaster broadcaster)
		{
			var transactionInfo = _transactionInfo;
			var wallet = _owner.Wallet;
			var targetAnonymitySet = wallet.ServiceConfiguration.GetMixUntilAnonymitySetValue();
			var mixedCoins = wallet.Coins.Where(x => x.HdPubKey.AnonymitySet >= targetAnonymitySet).ToList();

			if (mixedCoins.Any())
			{
				var intent = new PaymentIntent(
					destination: transactionInfo.Address,
					amount: transactionInfo.Amount,
					subtractFee: false,
					label: transactionInfo.Labels);

				try
				{
					var txRes = wallet.BuildTransaction(
						wallet.Kitchen.SaltSoup(),
						intent,
						FeeStrategy.CreateFromFeeRate(transactionInfo.FeeRate),
						allowUnconfirmed: true,
						mixedCoins.Select(x => x.OutPoint));

					// Private coins are enough.
					Navigate().To(new OptimisePrivacyViewModel(wallet, transactionInfo, broadcaster, txRes));
					return;
=======
					try
					{
						var txRes = wallet.BuildTransaction(
							wallet.Kitchen.SaltSoup(),
							intent,
							FeeStrategy.CreateFromFeeRate(transactionInfo.FeeRate),
							allowUnconfirmed: true,
							mixedCoins.Select(x => x.OutPoint));

						// Private coins are enough.
						Navigate().To(new OptimisePrivacyViewModel(wallet, transactionInfo, broadcaster, txRes));
						return;
					}
					catch (InsufficientBalanceException)
					{
						// Do Nothing
					}
>>>>>>> 8e61f732
				}
				catch (NotEnoughFundsException)
				{
					// Do Nothing
				}
			}

<<<<<<< HEAD
			Navigate().To(new PrivacyControlViewModel());
=======
				Navigate().To(new PrivacyControlViewModel(wallet, transactionInfo, broadcaster));
			}, this.WhenAnyValue(x=>x.Labels.Count).Any());
>>>>>>> 8e61f732
		}

		private void SetXAxisCurrentValueIndex(double xAxisCurrentValue)
		{
			if (!_updatingCurrentValue)
			{
				_updatingCurrentValue = true;
				if (_xAxisValues is not null)
				{
					XAxisCurrentValueIndex = GetCurrentValueIndex(xAxisCurrentValue, _xAxisValues);
				}
				_updatingCurrentValue = false;
			}
		}

		private void SetXAxisCurrentValue(int xAxisCurrentValueIndex)
		{
			if (_xAxisValues is not null)
			{
				if (!_updatingCurrentValue)
				{
					_updatingCurrentValue = true;
					var index = _xAxisValues.Length - xAxisCurrentValueIndex - 1;
					XAxisCurrentValue = _xAxisValues[index];
					_updatingCurrentValue = false;
				}
			}
		}

		private void ValidateAmount(IValidationErrors errors)
		{
			if (AmountBtc > Constants.MaximumNumberOfBitcoins)
			{
				errors.Add(ErrorSeverity.Error, "Amount must be less than the total supply of BTC.");
			}
			else if (AmountBtc > _owner.Wallet.Coins.TotalAmount().ToDecimal(MoneyUnit.BTC))
			{
				errors.Add(ErrorSeverity.Error, "Insufficient funds to cover the amount requested.");
			}
			else if (AmountBtc <= 0)
			{
				errors.Add(ErrorSeverity.Error, "Amount must be more than 0 BTC");
			}
		}

		private void ValidateToField(IValidationErrors errors)
		{
			if (!string.IsNullOrWhiteSpace(To) &&
				!AddressStringParser.TryParse(To, _owner.Wallet.Network, out BitcoinUrlBuilder? url))
			{
				errors.Add(ErrorSeverity.Error, "Input a valid BTC address or URL.");
			}
		}

		private void ParseToField(string s)
		{
			if (_parsingUrl)
			{
				return;
			}

			_parsingUrl = true;

			Dispatcher.UIThread.Post(() =>
			{
				TryParseUrl(s);

				_parsingUrl = false;
			});
		}

		private bool TryParseUrl(string text)
		{
			bool result = false;

			var wallet = _owner.Wallet;

			if (AddressStringParser.TryParse(text, wallet.Network, out BitcoinUrlBuilder? url))
			{
				result = true;
				SmartLabel label = url.Label;

				if (!label.IsEmpty)
				{
					Labels.Clear();

					foreach (var labelString in label.Labels)
					{
						Labels.Add(labelString);
					}
				}

				if (url.Address is { })
				{
					_transactionInfo.Address = url.Address;
					To = url.Address.ToString();
				}

				if (url.Amount is { })
				{
					AmountBtc = url.Amount.ToDecimal(MoneyUnit.BTC);
					IsFixedAmount = true;
				}
				else
				{
					IsFixedAmount = false;
				}

				if (url.UnknowParameters.TryGetValue("pj", out var endPoint))
				{
					if (!wallet.KeyManager.IsHardwareWallet)
					{
						_payJoinEndPoint = endPoint;
					}
					else
					{
						// Validation error... "Payjoin not available! for hw wallets."
					}
				}
				else
				{
					_payJoinEndPoint = null;
				}
			}
			else
			{
				IsFixedAmount = false;
				_payJoinEndPoint = null;
			}

			IsPayJoin = _payJoinEndPoint is { };

			return result;
		}

		protected override void OnNavigatedTo(bool inHistory, CompositeDisposable disposables)
		{
			if (!inHistory)
			{
				To = "";
				AmountBtc = 0;
				Labels.Clear();
				ClearValidations();
			}

			_owner.Wallet.Synchronizer.WhenAnyValue(x => x.UsdExchangeRate)
				.ObserveOn(RxApp.MainThreadScheduler)
				.Subscribe(x => ExchangeRate = x)
				.DisposeWith(disposables);

			_owner.Wallet.TransactionProcessor.WhenAnyValue(x => x.Coins)
				.ObserveOn(RxApp.MainThreadScheduler)
				.Subscribe(x =>
				{
					PriorLabels.Clear();
					PriorLabels.AddRange(x.SelectMany(coin => coin.HdPubKey.Label.Labels).Distinct());
				})
				.DisposeWith(disposables);

			_owner.Wallet.Synchronizer.WhenAnyValue(x => x.AllFeeEstimate)
				.Where(x => x is { })
				.Select(x => x!.Estimations)
				.ObserveOn(RxApp.MainThreadScheduler)
				.Subscribe(UpdateFeeEstimates)
				.DisposeWith(disposables);

			if (_owner.Wallet.Synchronizer.AllFeeEstimate is { })
			{
				UpdateFeeEstimates(_owner.Wallet.Synchronizer.AllFeeEstimate.Estimations);
			}

			base.OnNavigatedTo(inHistory, disposables);
		}

		private static readonly string[] TestNetXAxisLabels =
		{
			"1w",
			"3d",
			"1d",
			"12h",
			"6h",
			"3h",
			"1h",
			"30m",
			"20m",
			"fastest"
		};

		private static readonly double[] TestNetXAxisValues =
		{
			1,
			2,
			3,
			6,
			18,
			36,
			72,
			144,
			432,
			1008
		};

		private static readonly double[] TestNetYAxisValues =
		{
			185,
			123,
			123,
			102,
			97,
			57,
			22,
			7,
			4,
			4
		};

		private void UpdateFeeEstimates(Dictionary<int, int> feeEstimates)
		{
			string[] xAxisLabels;
			double[] xAxisValues;
			double[] yAxisValues;

			if (_owner.Wallet.Network != Network.TestNet)
			{
				var labels = feeEstimates.Select(x => x.Key)
					.Select(x => FeeTargetTimeConverter.Convert(x, "m", "h", "h", "d", "d"))
					.Reverse()
					.ToArray();

				var xs = feeEstimates.Select(x => (double)x.Key).ToArray();
				var ys = feeEstimates.Select(x => (double)x.Value).ToArray();
#if true
				// GetSmoothValues(xs, ys, out var ts, out var xts);
				GetSmoothValuesSubdivide(xs, ys, out var ts, out var xts);
				xAxisValues = ts.ToArray();
				yAxisValues = xts.ToArray();
#else
				xAxisValues = xs.Reverse().ToArray();
				yAxisValues = ys.Reverse().ToArray();
#endif
				xAxisLabels = labels;
			}
			else
			{
#if true
				// GetSmoothValues(TestNetXAxisValues, TestNetYAxisValues, out var ts, out var xts);
				GetSmoothValuesSubdivide(TestNetXAxisValues, TestNetYAxisValues, out var ts, out var xts);
				xAxisValues = ts.ToArray();
				yAxisValues = xts.ToArray();
#else
				xAxisValues = xs.Reverse().ToArray();
				yAxisValues = ys.Reverse().ToArray();
#endif
				xAxisLabels = TestNetXAxisLabels;
			}

			_updatingCurrentValue = true;
			XAxisLabels = xAxisLabels;
			XAxisValues = xAxisValues;
			YAxisValues = yAxisValues;
			XAxisMinValue = 0;
			XAxisMaxValue = xAxisValues.Length - 1;
			XAxisCurrentValue = Math.Clamp(XAxisCurrentValue, XAxisMinValue, XAxisMaxValue);
			XAxisCurrentValueIndex = GetCurrentValueIndex(XAxisCurrentValue, XAxisValues);
			_updatingCurrentValue = false;
		}

		private int GetCurrentValueIndex(double xAxisCurrentValue, double[] xAxisValues)
		{
			for (var i = 0; i < xAxisValues.Length; i++)
			{
				if (xAxisValues[i] <= xAxisCurrentValue)
				{
					var index = xAxisValues.Length - i - 1;
					return index;
				}
			}

			return 0;
		}

		private void GetSmoothValuesSubdivide(double[] xs, double[] ys, out List<double> ts, out List<double> xts)
		{
			const int Divisions = 256;

			ts = new List<double>();
			xts = new List<double>();

			if (xs.Length > 2)
			{
				var spline = CubicSpline.InterpolatePchipSorted(xs, ys);

				for (var i = 0; i < xs.Length - 1; i++)
				{
					var a = xs[i];
					var b = xs[i + 1];
					var range = b - a;
					var step = range / Divisions;

					var t0 = xs[i];
					ts.Add(t0);
					var xt0 = spline.Interpolate(xs[i]);
					xts.Add(xt0);

					for (var t = a + step; t < b; t += step)
					{
						var xt = spline.Interpolate(t);
						ts.Add(t);
						xts.Add(xt);
					}
				}

				var tn = xs[^1];
				ts.Add(tn);
				var xtn = spline.Interpolate(xs[^1]);
				xts.Add(xtn);
			}
			else
			{
				for (var i = 0; i < xs.Length; i++)
				{
					ts.Add(xs[i]);
					xts.Add(ys[i]);
				}
			}

			ts.Reverse();
			xts.Reverse();
		}

		private void GetSmoothValues(double[] xs, double[] ys, out List<double> ts, out List<double> xts)
		{
			var min = xs.Min();
			var max = xs.Max();
			var spline = CubicSpline.InterpolatePchipSorted(xs, ys);

			ts = new List<double>();
			xts = new List<double>();

			for (double t = min; t <= max; t += 1)
			{
				var xt = spline.Interpolate(t);
				ts.Add(t);
				xts.Add(xt);
			}

			ts.Reverse();
			xts.Reverse();
		}

		private decimal GetYAxisValueFromXAxisCurrentValue(double xValue)
		{
			if (_xAxisValues is { } && _yAxisValues is { })
			{
				var x = _xAxisValues.Reverse().ToArray();
				var y = _yAxisValues.Reverse().ToArray();
				double t = xValue;
				var spline = CubicSpline.InterpolatePchipSorted(x, y);
				var interpolated = (decimal) spline.Interpolate(t);
				return Math.Clamp(interpolated, (decimal)y[^1], (decimal)y[0]);
			}

			return (decimal)XAxisMaxValue;
		}

		public ICommand PasteCommand { get; }
	}
}<|MERGE_RESOLUTION|>--- conflicted
+++ resolved
@@ -116,35 +116,6 @@
 			_parsingUrl = false;
 		}
 
-<<<<<<< HEAD
-		private void NextExecute(TransactionBroadcaster broadcaster)
-		{
-			var transactionInfo = _transactionInfo;
-			var wallet = _owner.Wallet;
-			var targetAnonymitySet = wallet.ServiceConfiguration.GetMixUntilAnonymitySetValue();
-			var mixedCoins = wallet.Coins.Where(x => x.HdPubKey.AnonymitySet >= targetAnonymitySet).ToList();
-
-			if (mixedCoins.Any())
-			{
-				var intent = new PaymentIntent(
-					destination: transactionInfo.Address,
-					amount: transactionInfo.Amount,
-					subtractFee: false,
-					label: transactionInfo.Labels);
-
-				try
-				{
-					var txRes = wallet.BuildTransaction(
-						wallet.Kitchen.SaltSoup(),
-						intent,
-						FeeStrategy.CreateFromFeeRate(transactionInfo.FeeRate),
-						allowUnconfirmed: true,
-						mixedCoins.Select(x => x.OutPoint));
-
-					// Private coins are enough.
-					Navigate().To(new OptimisePrivacyViewModel(wallet, transactionInfo, broadcaster, txRes));
-					return;
-=======
 					try
 					{
 						var txRes = wallet.BuildTransaction(
@@ -162,7 +133,6 @@
 					{
 						// Do Nothing
 					}
->>>>>>> 8e61f732
 				}
 				catch (NotEnoughFundsException)
 				{
@@ -170,12 +140,8 @@
 				}
 			}
 
-<<<<<<< HEAD
-			Navigate().To(new PrivacyControlViewModel());
-=======
 				Navigate().To(new PrivacyControlViewModel(wallet, transactionInfo, broadcaster));
 			}, this.WhenAnyValue(x=>x.Labels.Count).Any());
->>>>>>> 8e61f732
 		}
 
 		private void SetXAxisCurrentValueIndex(double xAxisCurrentValue)
