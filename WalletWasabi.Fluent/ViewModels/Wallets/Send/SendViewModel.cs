--- conflicted
+++ resolved
@@ -60,12 +60,8 @@
 			_to = "";
 			_wallet = wallet;
 			_transactionInfo = new TransactionInfo();
-<<<<<<< HEAD
 			_suggestionLabels = new SuggestionLabelsViewModel(3);
 
-=======
-			_labels = new ObservableCollection<string>();
->>>>>>> 24c4505c
 			ExchangeRate = _wallet.Synchronizer.UsdExchangeRate;
 
 			SetupCancel(enableCancel: true, enableCancelOnEscape: true, enableCancelOnPressed: true);
