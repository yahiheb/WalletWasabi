using System;
using System.Collections.ObjectModel;
using System.Linq;
using System.Reactive;
using System.Reactive.Concurrency;
using System.Reactive.Disposables;
using System.Reactive.Linq;
using System.Threading.Tasks;
using System.Windows.Input;
using Avalonia;
using Avalonia.Threading;
using Avalonia.Media.Imaging;
using DynamicData;
using DynamicData.Binding;
using NBitcoin;
using NBitcoin.Payment;
using ReactiveUI;
using WalletWasabi.Blockchain.Analysis.Clustering;
using WalletWasabi.Fluent.Models;
using WalletWasabi.Fluent.Validation;
using WalletWasabi.Fluent.ViewModels.Navigation;
using WalletWasabi.Logging;
using WalletWasabi.Models;
using WalletWasabi.Tor.Http;
using WalletWasabi.Tor.Socks5.Pool.Circuits;
using WalletWasabi.Userfacing;
using WalletWasabi.Wallets;
using WalletWasabi.WebClients.PayJoin;
using Constants = WalletWasabi.Helpers.Constants;
using System.Reactive.Concurrency;

namespace WalletWasabi.Fluent.ViewModels.Wallets.Send
{
	[NavigationMetaData(
		Title = "Send",
		Caption = "",
		IconName = "wallet_action_send",
		NavBarPosition = NavBarPosition.None,
		Searchable = false,
		NavigationTarget = NavigationTarget.DialogScreen)]
	public partial class SendViewModel : RoutableViewModel
	{
		private readonly Wallet _wallet;
		private readonly TransactionInfo _transactionInfo;
		[AutoNotify] private string _to;
		[AutoNotify] private decimal _amountBtc;
		[AutoNotify] private decimal _exchangeRate;
		[AutoNotify] private bool _isFixedAmount;
		[AutoNotify] private ObservableCollection<string> _priorLabels;
		[AutoNotify] private ObservableCollection<string> _labels;
		[AutoNotify] private bool _isPayJoin;
		[AutoNotify] private string? _payJoinEndPoint;
		[AutoNotify] private WriteableBitmap? _qrImage;
		[AutoNotify] private bool _isQrPanelVisible;
		[AutoNotify] private bool _isCameraLoadingAnimationVisible;

		private WebcamQrReader _qrReader;
		private bool _parsingUrl;

		public SendViewModel(Wallet wallet)
		{
			_to = "";
			_wallet = wallet;
			_transactionInfo = new TransactionInfo();
			_labels = new ObservableCollection<string>();
			_isQrPanelVisible = false;
			_isCameraLoadingAnimationVisible = false;
			_qrReader = new(_wallet.Network);
			ExchangeRate = _wallet.Synchronizer.UsdExchangeRate;
			PriorLabels = new();

			Observable.FromEventPattern<WriteableBitmap>(_qrReader, nameof(_qrReader.NewImageArrived))
				.ObserveOn(RxApp.MainThreadScheduler)
				.Subscribe(args =>
				{
					if (IsCameraLoadingAnimationVisible == true)
					{
						IsCameraLoadingAnimationVisible = false;
					}
					QrImage = args.EventArgs;
				});

			Observable.FromEventPattern<string>(_qrReader, nameof(_qrReader.CorrectAddressFound))
				.ObserveOn(RxApp.MainThreadScheduler)
				.Subscribe(async args =>
				{
					To = args.EventArgs;
					await _qrReader.StopScanningAsync();
					IsQrPanelVisible = false;
				});

			Observable.FromEventPattern<string>(_qrReader, nameof(_qrReader.InvalidAddressFound))
				.ObserveOn(RxApp.MainThreadScheduler)
				.Subscribe(args => To = args.EventArgs);

			Observable.FromEventPattern<Exception>(_qrReader, nameof(_qrReader.ErrorOccured))
				.ObserveOn(RxApp.MainThreadScheduler)
				.Subscribe(async args =>
			   {
				   IsCameraLoadingAnimationVisible = false;
				   IsQrPanelVisible = false;
				   await _qrReader.StopScanningAsync();
				   await ShowErrorAsync(Title, args.EventArgs.Message, "Something went wrong");
			   });

			this.ValidateProperty(x => x.To, ValidateToField);
			this.ValidateProperty(x => x.AmountBtc, ValidateAmount);

			this.WhenAnyValue(x => x.To)
				.Subscribe(ParseToField);

			this.WhenAnyValue(x => x.AmountBtc)
				.Subscribe(x => _transactionInfo.Amount = new Money(x, MoneyUnit.BTC));

			this.WhenAnyValue(x => x.PayJoinEndPoint)
				.Subscribe(endPoint =>
				{
					if (endPoint is { })
					{
						_transactionInfo.PayJoinClient = GetPayjoinClient(endPoint);
						IsPayJoin = true;
					}
					else
					{
						IsPayJoin = false;
					}
				});

			Labels.ToObservableChangeSet().Subscribe(x => _transactionInfo.UserLabels = new SmartLabel(_labels.ToArray()));

			SetupCancel(enableCancel: false, enableCancelOnEscape: true, enableCancelOnPressed: false);
			EnableBack = true;

			PasteCommand = ReactiveCommand.CreateFromTask(async () => await OnPasteAsync());
			AutoPasteCommand = ReactiveCommand.CreateFromTask(async () => await OnAutoPasteAsync());
			QRCommand = ReactiveCommand.Create(async () =>
			{
				if (!_qrReader.IsRunning)
				{
					IsCameraLoadingAnimationVisible = true;
					IsQrPanelVisible = true;
					await _qrReader.StartScanningAsync();
				}
			});

			var nextCommandCanExecute =
				this.WhenAnyValue(x => x.Labels, x => x.AmountBtc, x => x.To).Select(_ => Unit.Default)
					.Merge(Observable.FromEventPattern(Labels, nameof(Labels.CollectionChanged)).Select(_ => Unit.Default))
					.Select(_ =>
					{
						var allFilled = !string.IsNullOrEmpty(To) && AmountBtc > 0 && Labels.Any();
						var hasError = Validations.Any;

						return allFilled && !hasError;
					});

			NextCommand = ReactiveCommand.Create(() =>
			{
				Navigate().To(new SendFeeViewModel(_wallet, _transactionInfo));
			}, nextCommandCanExecute);

			EnableAutoBusyOn(NextCommand);
		}

		public ICommand PasteCommand { get; }

		public ICommand AutoPasteCommand { get; }

		public ICommand QRCommand { get; }

		private async Task OnAutoPasteAsync()
		{
			var isAutoPasteEnabled = Services.UiConfig.Autocopy;

			if (string.IsNullOrEmpty(To) && isAutoPasteEnabled)
			{
				await OnPasteAsync(pasteIfInvalid: false);
			}
		}

		private async Task OnPasteAsync(bool pasteIfInvalid = true)
		{
			var text = await Application.Current.Clipboard.GetTextAsync();

			_parsingUrl = true;

			if (!TryParseUrl(text) && pasteIfInvalid)
			{
				To = text;
			}

			_parsingUrl = false;
		}

		private IPayjoinClient? GetPayjoinClient(string endPoint)
		{
			if (!string.IsNullOrWhiteSpace(endPoint) &&
				Uri.IsWellFormedUriString(endPoint, UriKind.Absolute))
			{
				var payjoinEndPointUri = new Uri(endPoint);
				if (!Services.Config.UseTor)
				{
					if (payjoinEndPointUri.DnsSafeHost.EndsWith(".onion", StringComparison.OrdinalIgnoreCase))
					{
						Logger.LogWarning("PayJoin server is an onion service but Tor is disabled. Ignoring...");
						return null;
					}

					if (Services.Config.Network == Network.Main && payjoinEndPointUri.Scheme != Uri.UriSchemeHttps)
					{
						Logger.LogWarning("PayJoin server is not exposed as an onion service nor https. Ignoring...");
						return null;
					}
				}

				IHttpClient httpClient =
					Services.ExternalHttpClientFactory.NewHttpClient(() => payjoinEndPointUri, Mode.DefaultCircuit);
				return new PayjoinClient(payjoinEndPointUri, httpClient);
			}

			return null;
		}

		private void ValidateAmount(IValidationErrors errors)
		{
			if (AmountBtc > Constants.MaximumNumberOfBitcoins)
			{
				errors.Add(ErrorSeverity.Error, "Amount must be less than the total supply of BTC.");
			}
			else if (AmountBtc > _wallet.Coins.TotalAmount().ToDecimal(MoneyUnit.BTC))
			{
				errors.Add(ErrorSeverity.Error, "Insufficient funds to cover the amount requested.");
			}
			else if (AmountBtc <= 0)
			{
				errors.Add(ErrorSeverity.Error, "Amount must be more than 0 BTC");
			}
		}

		private void ValidateToField(IValidationErrors errors)
		{
			if (!string.IsNullOrWhiteSpace(To) &&
				!AddressStringParser.TryParse(To, _wallet.Network, out _))
			{
				errors.Add(ErrorSeverity.Error, "Input a valid BTC address or URL.");
			}
			else if (IsPayJoin && _wallet.KeyManager.IsHardwareWallet)
			{
				errors.Add(ErrorSeverity.Error, "PayJoin is not possible with hardware wallets.");
			}
		}

		private void ParseToField(string s)
		{
			if (_parsingUrl)
			{
				return;
			}

			_parsingUrl = true;

			Dispatcher.UIThread.Post(() =>
			{
				TryParseUrl(s);

				_parsingUrl = false;
			});
		}

		private bool TryParseUrl(string text)
		{
			bool result = false;

			if (AddressStringParser.TryParse(text, _wallet.Network, out BitcoinUrlBuilder? url))
			{
				result = true;
				SmartLabel label = url.Label;

				if (!label.IsEmpty)
				{
					Labels.Clear();

					foreach (var labelString in label.Labels)
					{
						Labels.Add(labelString);
					}
				}

				if (url.UnknowParameters.TryGetValue("pj", out var endPoint))
				{
					PayJoinEndPoint = endPoint;
				}
				else
				{
					PayJoinEndPoint = null;
				}

				if (url.Address is { })
				{
					_transactionInfo.Address = url.Address;
					To = url.Address.ToString();
				}

				if (url.Amount is { })
				{
					AmountBtc = url.Amount.ToDecimal(MoneyUnit.BTC);
					IsFixedAmount = true;
				}
				else
				{
					IsFixedAmount = false;
				}
			}
			else
			{
				IsFixedAmount = false;
				PayJoinEndPoint = null;
			}

			return result;
		}

		protected override void OnNavigatedTo(bool inHistory, CompositeDisposable disposables)
		{
			if (!inHistory)
			{
				To = "";
				AmountBtc = 0;
				Labels.Clear();
				ClearValidations();
			}

			_wallet.Synchronizer.WhenAnyValue(x => x.UsdExchangeRate)
				.ObserveOn(RxApp.MainThreadScheduler)
				.Subscribe(x => ExchangeRate = x)
				.DisposeWith(disposables);

			_wallet.TransactionProcessor.WhenAnyValue(x => x.Coins).Select(_ => Unit.Default)
				.Merge(this.WhenAnyValue(x => x.Labels.Count).Select(_ => Unit.Default))
				.ObserveOn(RxApp.MainThreadScheduler)
				.Subscribe(_ => UpdateSuggestedLabels())
				.DisposeWith(disposables);

			RxApp.MainThreadScheduler.Schedule(async () => await OnAutoPasteAsync());

			base.OnNavigatedTo(inHistory, disposables);
		}

<<<<<<< HEAD
		protected override void OnNavigatedFrom(bool isInHistory)
		{
			try
			{
				RxApp.MainThreadScheduler.Schedule(async () => await _qrReader.StopScanningAsync());
				base.OnNavigatedFrom(isInHistory);
			}
			catch (Exception exc)
			{
				Logger.LogError(exc);
			}
=======
		private void UpdateSuggestedLabels()
		{
			var enteredLabels = Labels;
			var allLabels = WalletHelpers.GetLabels();
			var newSuggestedLabels = allLabels.Except(enteredLabels).Distinct();

			PriorLabels = new ObservableCollection<string>(newSuggestedLabels);
>>>>>>> 07cc02e4
		}
	}
}<|MERGE_RESOLUTION|>--- conflicted
+++ resolved
@@ -346,7 +346,6 @@
 			base.OnNavigatedTo(inHistory, disposables);
 		}
 
-<<<<<<< HEAD
 		protected override void OnNavigatedFrom(bool isInHistory)
 		{
 			try
@@ -358,7 +357,7 @@
 			{
 				Logger.LogError(exc);
 			}
-=======
+
 		private void UpdateSuggestedLabels()
 		{
 			var enteredLabels = Labels;
@@ -366,7 +365,6 @@
 			var newSuggestedLabels = allLabels.Except(enteredLabels).Distinct();
 
 			PriorLabels = new ObservableCollection<string>(newSuggestedLabels);
->>>>>>> 07cc02e4
 		}
 	}
 }