using System;
using System.Collections.Generic;
using System.Collections.ObjectModel;
using System.Linq;
using System.Reactive.Disposables;
using System.Reactive.Linq;
using System.Windows.Input;
using Avalonia;
using Avalonia.Threading;
using DynamicData;
using DynamicData.Binding;
using NBitcoin;
using NBitcoin.Payment;
using ReactiveUI;
using WalletWasabi.Blockchain.Analysis.Clustering;
using WalletWasabi.Blockchain.TransactionBuilding;
using WalletWasabi.Fluent.MathNet;
using WalletWasabi.Fluent.Validation;
using WalletWasabi.Fluent.ViewModels.NavBar;
using WalletWasabi.Gui.Converters;
using WalletWasabi.Helpers;
using WalletWasabi.Models;
using WalletWasabi.Userfacing;

namespace WalletWasabi.Fluent.ViewModels.Wallets.Send
{
	[NavigationMetaData(
		Title = "Send",
		Caption = "",
		IconName = "wallet_action_send",
		NavBarPosition = NavBarPosition.None,
		Searchable = false,
		NavigationTarget = NavigationTarget.HomeScreen)]
	public partial class SendViewModel : NavBarItemViewModel
	{
		private readonly WalletViewModel _owner;
		private readonly TransactionInfo _transactionInfo;
		[AutoNotify] private string _to;
		[AutoNotify] private decimal _amountBtc;
		[AutoNotify] private decimal _exchangeRate;
		[AutoNotify] private bool _isFixedAmount;
		[AutoNotify] private ObservableCollection<string> _priorLabels;
		[AutoNotify] private ObservableCollection<string> _labels;
		[AutoNotify] private bool _isPayJoin;
		[AutoNotify] private double[] _xAxisValues;
		[AutoNotify] private double[] _yAxisValues;
		[AutoNotify] private string[] _xAxisLabels;
		[AutoNotify] private double  _xAxisCurrentValue = 36;

		private string? _payJoinEndPoint;
		private bool _parsingUrl;

		public SendViewModel(WalletViewModel walletVm)
		{
			_to = "";
			_owner = walletVm;
			_transactionInfo = new TransactionInfo();
			_labels = new ObservableCollection<string>();

			ExchangeRate = walletVm.Wallet.Synchronizer.UsdExchangeRate;
			PriorLabels = new();

			this.ValidateProperty(x => x.To, ValidateToField);
			this.ValidateProperty(x => x.AmountBtc, ValidateAmount);

			this.WhenAnyValue(x => x.To)
				.Subscribe(ParseToField);

			this.WhenAnyValue(x => x.AmountBtc)
				.Subscribe(x => _transactionInfo.Amount = new Money(x, MoneyUnit.BTC));

			this.WhenAnyValue(x => x.XAxisCurrentValue)
				.Subscribe(x =>
				{
					if (x > 0)
					{
						_transactionInfo.FeeRate = new FeeRate(GetYAxisValueFromXAxisCurrentValue(x));
					}
				});

			Labels.ToObservableChangeSet().Subscribe(x =>
			{
				_transactionInfo.Labels = new SmartLabel(_labels.ToArray());
			});

			PasteCommand = ReactiveCommand.CreateFromTask(async () =>
			{
				var text = await Application.Current.Clipboard.GetTextAsync();

				_parsingUrl = true;

				if (!TryParseUrl(text))
				{
					To = text;
					// todo validation errors.
				}

				_parsingUrl = false;
			});

			NextCommand = ReactiveCommand.Create(() =>
			{
<<<<<<< HEAD
				Navigate().To(new PrivacyControlViewModel());
				return;

				var password = "foo";
=======
>>>>>>> 0eca5fd2
				var transactionInfo = _transactionInfo;
				var wallet = _owner.Wallet;
				var targetAnonymitySet = wallet.ServiceConfiguration.GetMixUntilAnonymitySetValue();
				var mixedCoins = wallet.Coins.Where(x => x.HdPubKey.AnonymitySet >= targetAnonymitySet).ToList();

				if (mixedCoins.Any())
				{
					var intent = new PaymentIntent(
						destination: transactionInfo.Address,
						amount: transactionInfo.Amount,
						subtractFee: false,
						label: transactionInfo.Labels);

					try
					{
						var txRes = wallet.BuildTransaction(
							wallet.Kitchen.SaltSoup(),
							intent,
							FeeStrategy.CreateFromFeeRate(transactionInfo.FeeRate),
							allowUnconfirmed: true,
							mixedCoins.Select(x => x.OutPoint));

						// Private coins are enough.
						Navigate().To(new OptimisePrivacyViewModel(wallet, transactionInfo, txRes));
						return;
					}
					catch (NotEnoughFundsException)
					{
						// Do Nothing
					}
				}

				Navigate().To(new PrivacyControlViewModel());
			});
		}

		private void ValidateAmount(IValidationErrors errors)
		{
			if (AmountBtc > Constants.MaximumNumberOfBitcoins)
			{
				errors.Add(ErrorSeverity.Error, "Amount must be less than the total supply of BTC.");
			}
			else if (AmountBtc > _owner.Wallet.Coins.TotalAmount().ToDecimal(MoneyUnit.BTC))
			{
				errors.Add(ErrorSeverity.Error, "Insufficient funds to cover the amount requested.");
			}
			else if (AmountBtc <= 0)
			{
				errors.Add(ErrorSeverity.Error, "Amount must be more than 0 BTC");
			}
		}

		private void ValidateToField(IValidationErrors errors)
		{
			if (!string.IsNullOrWhiteSpace(To) &&
				!AddressStringParser.TryParse(To, _owner.Wallet.Network, out BitcoinUrlBuilder? url))
			{
				errors.Add(ErrorSeverity.Error, "Input a valid BTC address or URL.");
			}
		}

		private void ParseToField(string s)
		{
			if (_parsingUrl)
			{
				return;
			}

			_parsingUrl = true;

			Dispatcher.UIThread.Post(() =>
			{
				TryParseUrl(s);

				_parsingUrl = false;
			});
		}

		private bool TryParseUrl(string text)
		{
			bool result = false;

			var wallet = _owner.Wallet;

			if (AddressStringParser.TryParse(text, wallet.Network, out BitcoinUrlBuilder? url))
			{
				result = true;
				SmartLabel label = url.Label;

				if (!label.IsEmpty)
				{
					Labels.Clear();

					foreach (var labelString in label.Labels)
					{
						Labels.Add(labelString);
					}
				}

				if (url.Address is { })
				{
					_transactionInfo.Address = url.Address;
					To = url.Address.ToString();
				}

				if (url.Amount is { })
				{
					AmountBtc = url.Amount.ToDecimal(MoneyUnit.BTC);
					IsFixedAmount = true;
				}
				else
				{
					IsFixedAmount = false;
				}

				if (url.UnknowParameters.TryGetValue("pj", out var endPoint))
				{
					if (!wallet.KeyManager.IsHardwareWallet)
					{
						_payJoinEndPoint = endPoint;
					}
					else
					{
						// Validation error... "Payjoin not available! for hw wallets."
					}
				}
				else
				{
					_payJoinEndPoint = null;
				}
			}
			else
			{
				IsFixedAmount = false;
				_payJoinEndPoint = null;
			}

			IsPayJoin = _payJoinEndPoint is { };

			return result;
		}

		protected override void OnNavigatedTo(bool isInHistory, CompositeDisposable disposables)
		{
			_owner.Wallet.Synchronizer.WhenAnyValue(x => x.UsdExchangeRate)
				.ObserveOn(RxApp.MainThreadScheduler)
				.Subscribe(x => ExchangeRate = x)
				.DisposeWith(disposables);

			_owner.Wallet.TransactionProcessor.WhenAnyValue(x => x.Coins)
				.ObserveOn(RxApp.MainThreadScheduler)
				.Subscribe(x =>
				{
					PriorLabels.Clear();
					PriorLabels.AddRange(x.SelectMany(coin => coin.HdPubKey.Label.Labels).Distinct());
				})
				.DisposeWith(disposables);

			_owner.Wallet.Synchronizer.WhenAnyValue(x => x.AllFeeEstimate)
				.Where(x => x is { })
				.Select(x => x!.Estimations)
				.ObserveOn(RxApp.MainThreadScheduler)
				.Subscribe(UpdateFeeEstimates)
				.DisposeWith(disposables);

			if (_owner.Wallet.Synchronizer.AllFeeEstimate is { })
			{
				UpdateFeeEstimates(_owner.Wallet.Synchronizer.AllFeeEstimate.Estimations);
			}

			base.OnNavigatedTo(isInHistory, disposables);
		}

		private static readonly string[] TestNetXAxisLabels =
		{
			"1w",
			"3d",
			"1d",
			"12h",
			"6h",
			"3h",
			"1h",
			"30m",
			"20m",
			"fastest"
		};

		private static readonly double[] TestNetXAxisValues =
		{
			1,
			2,
			3,
			6,
			18,
			36,
			72,
			144,
			432,
			1008
		};

		private static readonly double[] TestNetYAxisValues =
		{
			185,
			123,
			123,
			102,
			97,
			57,
			22,
			7,
			4,
			4
		};

		private void UpdateFeeEstimates(Dictionary<int, int> feeEstimates)
		{
			string[] xAxisLabels;
			double[] xAxisValues;
			double[] yAxisValues;

			if (_owner.Wallet.Network != Network.TestNet)
			{
				var labels = feeEstimates.Select(x => x.Key)
					.Select(x => FeeTargetTimeConverter.Convert(x, "m", "h", "h", "d", "d"))
					.Reverse()
					.ToArray();

				var xs = feeEstimates.Select(x => (double)x.Key).ToArray();
				var ys = feeEstimates.Select(x => (double)x.Value).ToArray();
#if true
				// GetSmoothValues(xs, ys, out var ts, out var xts);
				GetSmoothValuesSubdivide(xs, ys, out var ts, out var xts);
				xAxisValues = ts.ToArray();
				yAxisValues = xts.ToArray();
#else
				xAxisValues = xs.Reverse().ToArray();
				yAxisValues = ys.Reverse().ToArray();
#endif
				xAxisLabels = labels;
			}
			else
			{
#if true
				// GetSmoothValues(TestNetXAxisValues, TestNetYAxisValues, out var ts, out var xts);
				GetSmoothValuesSubdivide(TestNetXAxisValues, TestNetYAxisValues, out var ts, out var xts);
				xAxisValues = ts.ToArray();
				yAxisValues = xts.ToArray();
#else
				xAxisValues = xs.Reverse().ToArray();
				yAxisValues = ys.Reverse().ToArray();
#endif
				xAxisLabels = TestNetXAxisLabels;
			}

			XAxisLabels = xAxisLabels;
			XAxisValues = xAxisValues;
			YAxisValues = yAxisValues;
		}

		private void GetSmoothValuesSubdivide(double[] xs, double[] ys, out List<double> ts, out List<double> xts)
		{
			const int Divisions = 256;

			ts = new List<double>();
			xts = new List<double>();

			if (xs.Length > 2)
			{
				var spline = CubicSpline.InterpolatePchipSorted(xs, ys);

				for (var i = 0; i < xs.Length - 1; i++)
				{
					var a = xs[i];
					var b = xs[i + 1];
					var range = b - a;
					var step = range / Divisions;

					var t0 = xs[i];
					ts.Add(t0);
					var xt0 = spline.Interpolate(xs[i]);
					xts.Add(xt0);

					for (var t = a + step; t < b; t += step)
					{
						var xt = spline.Interpolate(t);
						ts.Add(t);
						xts.Add(xt);
					}
				}

				var tn = xs[^1];
				ts.Add(tn);
				var xtn = spline.Interpolate(xs[^1]);
				xts.Add(xtn);
			}
			else
			{
				for (var i = 0; i < xs.Length; i++)
				{
					ts.Add(xs[i]);
					xts.Add(ys[i]);
				}
			}

			ts.Reverse();
			xts.Reverse();
		}

		private void GetSmoothValues(double[] xs, double[] ys, out List<double> ts, out List<double> xts)
		{
			var min = xs.Min();
			var max = xs.Max();
			var spline = CubicSpline.InterpolatePchipSorted(xs, ys);

			ts = new List<double>();
			xts = new List<double>();

			for (double t = min; t <= max; t += 1)
			{
				var xt = spline.Interpolate(t);
				ts.Add(t);
				xts.Add(xt);
			}

			ts.Reverse();
			xts.Reverse();
		}

		private decimal GetYAxisValueFromXAxisCurrentValue(double xValue)
		{
			if (_xAxisValues is { } && _yAxisValues is { })
			{
				var x = _xAxisValues.Reverse().ToArray();
				var y = _yAxisValues.Reverse().ToArray();
				double t = xValue;
				var spline = CubicSpline.InterpolatePchipSorted(x, y);
				var interpolated = (decimal) spline.Interpolate(t);
				return Math.Clamp(interpolated, (decimal)y[^1], (decimal)y[0]);
			}

			return (decimal)XAxisMaxValue;
		}

		public ICommand PasteCommand { get; }

		public double XAxisMinValue { get; set; } = 1;

		public double XAxisMaxValue { get; set; } = 1008;
	}
}<|MERGE_RESOLUTION|>--- conflicted
+++ resolved
@@ -100,13 +100,6 @@
 
 			NextCommand = ReactiveCommand.Create(() =>
 			{
-<<<<<<< HEAD
-				Navigate().To(new PrivacyControlViewModel());
-				return;
-
-				var password = "foo";
-=======
->>>>>>> 0eca5fd2
 				var transactionInfo = _transactionInfo;
 				var wallet = _owner.Wallet;
 				var targetAnonymitySet = wallet.ServiceConfiguration.GetMixUntilAnonymitySetValue();
