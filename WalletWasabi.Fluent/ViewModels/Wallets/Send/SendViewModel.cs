--- conflicted
+++ resolved
@@ -54,12 +54,7 @@
 	public SendViewModel(WalletViewModel walletVm)
 	{
 		_to = "";
-<<<<<<< HEAD
 		_wallet = walletVm.Wallet;
-		_transactionInfo = new TransactionInfo(_wallet.KeyManager.AnonScoreTarget);
-=======
-		_wallet = wallet;
->>>>>>> 08615560
 		_coinJoinManager = Services.HostedServices.GetOrDefault<CoinJoinManager>();
 
 		_conversionReversed = Services.UiConfig.SendAmountConversionReversed;
@@ -109,23 +104,14 @@
 
 		NextCommand = ReactiveCommand.CreateFromTask(async () =>
 		{
-<<<<<<< HEAD
-			var address = BitcoinAddress.Create(To, _wallet.Network);
-
-			_transactionInfo.Reset();
-			_transactionInfo.Amount = new Money(AmountBtc, MoneyUnit.BTC);
-
-			var labelDialog = new LabelEntryDialogViewModel(_wallet, _transactionInfo);
-=======
 			var labelDialog = new LabelEntryDialogViewModel(_wallet, _parsedLabel);
->>>>>>> 08615560
 			var result = await NavigateDialogAsync(labelDialog, NavigationTarget.CompactDialogScreen);
 			if (result.Result is not { } label)
 			{
 				return;
 			}
 
-			var transactionInfo = new TransactionInfo(BitcoinAddress.Create(To, wallet.Network), wallet.AnonScoreTarget)
+			var transactionInfo = new TransactionInfo(BitcoinAddress.Create(To, _wallet.Network), _wallet.AnonScoreTarget)
 			{
 				Amount = new Money(AmountBtc, MoneyUnit.BTC),
 				UserLabels = label,
@@ -133,11 +119,7 @@
 				IsFixedAmount = _isFixedAmount
 			};
 
-<<<<<<< HEAD
-			Navigate().To(new TransactionPreviewViewModel(_wallet, _transactionInfo, address, _isFixedAmount));
-=======
-			Navigate().To(new TransactionPreviewViewModel(wallet, transactionInfo));
->>>>>>> 08615560
+			Navigate().To(new TransactionPreviewViewModel(_wallet, transactionInfo));
 		}, nextCommandCanExecute);
 
 		this.WhenAnyValue(x => x.ConversionReversed)
