--- conflicted
+++ resolved
@@ -154,13 +154,8 @@
 					}
 				}
 
-<<<<<<< HEAD
-				Navigate().To(new PrivacyControlViewModel());
+				Navigate().To(new PrivacyControlViewModel(wallet, transactionInfo, broadcaster));
 			}, nextCommandCanExecute);
-=======
-				Navigate().To(new PrivacyControlViewModel(wallet, transactionInfo, broadcaster));
-			}, this.WhenAnyValue(x=>x.Labels.Count).Any());
->>>>>>> 8e61f732
 		}
 
 		private void SetXAxisCurrentValueIndex(double xAxisCurrentValue)
