--- conflicted
+++ resolved
@@ -59,12 +59,7 @@
 			_transactionInfo.UserDidntRequestOptimisation =
 				_requestedTransaction == SelectedPrivacySuggestion!.TransactionResult;
 
-<<<<<<< HEAD
-			Navigate().To(new TransactionPreviewViewModel(_wallet, transactionInfo,
-				SelectedPrivacySuggestion!.TransactionResult));
-=======
 			Close(DialogResultKind.Normal, SelectedPrivacySuggestion!.TransactionResult);
->>>>>>> 32573825
 		}
 
 		protected override void OnNavigatedTo(bool inHistory, CompositeDisposable disposables)
@@ -73,13 +68,6 @@
 
 			if (!inHistory)
 			{
-				if (_transactionInfo.UserDidntRequestOptimisation)
-				{
-					Navigate().To(new TransactionPreviewViewModel(_wallet, _transactionInfo, _requestedTransaction));
-
-					return;
-				}
-
 				RxApp.MainThreadScheduler.Schedule(async () =>
 				{
 					IsBusy = true;
