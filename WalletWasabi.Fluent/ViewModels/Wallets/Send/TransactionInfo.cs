using System.Collections.Generic;
using System.Linq;
using NBitcoin;
using ReactiveUI;
using WalletWasabi.Blockchain.Analysis.Clustering;
using WalletWasabi.Blockchain.TransactionOutputs;
using WalletWasabi.WebClients.PayJoin;

namespace WalletWasabi.Fluent.ViewModels.Wallets.Send
{
	public partial class TransactionInfo
	{
		private readonly int _privateCoinThreshold;

		[AutoNotify] private Money _amount = Money.Zero;

		public TransactionInfo()
		{
			_privateCoinThreshold = Services.Config.MixUntilAnonymitySetValue;

			this.WhenAnyValue(x => x.Amount)
				.Subscribe(_ => OnAmountChanged());
		}

		public SmartLabel UserLabels { get; set; } = SmartLabel.Empty;

		public BitcoinAddress Address { get; set; }

		public FeeRate FeeRate { get; set; } = FeeRate.Zero;

		public FeeRate? MaximumPossibleFeeRate { get; set; }

		public TimeSpan ConfirmationTimeSpan { get; set; }

		public IEnumerable<SmartCoin> Coins { get; set; } = Enumerable.Empty<SmartCoin>();

		public IEnumerable<SmartCoin> ChangelessCoins { get; set; } = Enumerable.Empty<SmartCoin>();

		public IPayjoinClient? PayJoinClient { get; set; }

		public bool IsPayJoin => PayJoinClient is { };

		public bool IsOptimized => ChangelessCoins.Any();

		public bool IsPrivatePocketUsed => Coins.All(x => x.HdPubKey.AnonymitySet >= _privateCoinThreshold);

		public bool IsCustomFeeUsed { get; set; }

		public bool SubtractFee { get; set; }

		private void OnAmountChanged()
		{
			SubtractFee = default;
<<<<<<< HEAD
			ChangelessCoins = Enumerable.Empty<SmartCoin>();
=======
			MaximumPossibleFeeRate = null;
>>>>>>> 5f7c3351

			if (!IsCustomFeeUsed)
			{
				FeeRate = FeeRate.Zero;
			}

			if (Coins.Sum(x => x.Amount) < Amount) // Reset coins if the selected cluster is not enough for the new amount
			{
				Coins = Enumerable.Empty<SmartCoin>();
			}
		}
	}
}<|MERGE_RESOLUTION|>--- conflicted
+++ resolved
@@ -51,11 +51,8 @@
 		private void OnAmountChanged()
 		{
 			SubtractFee = default;
-<<<<<<< HEAD
 			ChangelessCoins = Enumerable.Empty<SmartCoin>();
-=======
 			MaximumPossibleFeeRate = null;
->>>>>>> 5f7c3351
 
 			if (!IsCustomFeeUsed)
 			{
