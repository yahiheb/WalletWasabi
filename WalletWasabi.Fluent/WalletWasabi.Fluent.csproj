<Project Sdk="Microsoft.NET.Sdk">
  <PropertyGroup>
<<<<<<< HEAD
    <TargetFramework>netstandard2.0</TargetFramework>
    <LangVersion>latest</LangVersion>
=======
    <TargetFramework>netcoreapp3.1</TargetFramework>
>>>>>>> f9f90902
  </PropertyGroup>
  <ItemGroup>
    <Compile Update="**\*.xaml.cs">
      <DependentUpon>%(Filename)</DependentUpon>
    </Compile>
    <AvaloniaResource Include="**\*.xaml">
      <SubType>Designer</SubType>
    </AvaloniaResource>
    <AvaloniaResource Include="Assets\**" />
  </ItemGroup>
  <ItemGroup>    
    <PackageReference Include="Avalonia.ReactiveUI" Version="0.10.999-cibuild0010848-beta" />
		<PackageReference Include="Avalonia.Xaml.Behaviors" Version="0.10.0-preview5" />
		<PackageReference Include="Avalonia.Xaml.Interactions.Custom" Version="0.10.0-preview5" />
		<PackageReference Include="Avalonia.Xaml.Interactivity" Version="0.10.0-preview5" />
  </ItemGroup>
  <ItemGroup>
    <ProjectReference Include="..\WalletWasabi.Gui\WalletWasabi.Gui.csproj" />
    <ProjectReference Include="..\WalletWasabi\WalletWasabi.csproj" />
  </ItemGroup>
</Project><|MERGE_RESOLUTION|>--- conflicted
+++ resolved
@@ -1,11 +1,6 @@
 <Project Sdk="Microsoft.NET.Sdk">
   <PropertyGroup>
-<<<<<<< HEAD
-    <TargetFramework>netstandard2.0</TargetFramework>
-    <LangVersion>latest</LangVersion>
-=======
     <TargetFramework>netcoreapp3.1</TargetFramework>
->>>>>>> f9f90902
   </PropertyGroup>
   <ItemGroup>
     <Compile Update="**\*.xaml.cs">
