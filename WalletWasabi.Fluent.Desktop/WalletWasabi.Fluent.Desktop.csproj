<Project Sdk="Microsoft.NET.Sdk">

	<PropertyGroup Condition="'$(Configuration)|$(Platform)'=='Debug|AnyCPU'">
		<OutputType>Exe</OutputType>
	</PropertyGroup>

	<PropertyGroup Condition="'$(Configuration)|$(Platform)'=='Release|AnyCPU'">
		<OutputType>WinExe</OutputType>
	</PropertyGroup>

	<PropertyGroup>
		<TargetFramework>net6.0</TargetFramework>
		<DisableImplicitNamespaceImports>true</DisableImplicitNamespaceImports>
		<AnalysisLevel>latest</AnalysisLevel>
		<LangVersion>latest</LangVersion>
		<NoWarn>1701;1702;1705;1591;1573;CA1031;CA1822</NoWarn>
		<Nullable>enable</Nullable>
		<TreatWarningsAsErrors>true</TreatWarningsAsErrors>
		<RestorePackagesWithLockFile>true</RestorePackagesWithLockFile>
		<DisableImplicitNuGetFallbackFolder>true</DisableImplicitNuGetFallbackFolder>
		<InvariantGlobalization>true</InvariantGlobalization>
		<RuntimeIdentifiers>win7-x64;linux-x64;osx-x64</RuntimeIdentifiers>
		<PathMap>$(MSBuildProjectDirectory)\=WalletWasabi.Fluent.Desktop</PathMap>
	</PropertyGroup>

	<PropertyGroup>
		<Authors>nopara73;lontivero;danwalmsley</Authors>
		<Company>zkSNACKs</Company>
		<NeutralLanguage>en-US</NeutralLanguage>
		<AssemblyTitle>Wasabi Wallet Fluent</AssemblyTitle>
		<Description>
<<<<<<< HEAD
			Open-source, non-custodial, privacy focused Bitcoin wallet for Windows, Linux, and Mac. Built-in Tor, CoinJoin, payjoin and coin control features.
=======
			Open-source, non-custodial, privacy focused Bitcoin wallet for Windows, Linux, and Mac. Built-in Tor, coinjoin, PayJoin and coin control features.
>>>>>>> bb73c5b5
		</Description>
		<Copyright>MIT</Copyright>
		<PackageId>Wasabi Wallet Fluent</PackageId>
		<AssemblyTitle>Privacy focused Bitcoin wallet.</AssemblyTitle>
		<Company>zkSNACKs</Company>
		<PackageTags>bitcoin-wallet;privacy;bitcoin;dotnet;nbitcoin;cross-platform;zerolink;wallet;tumbler;coin;tor</PackageTags>
		<PackageProjectUrl>https://github.com/zkSNACKs/WalletWasabi/</PackageProjectUrl>
		<PackageLicenseUrl>https://github.com/zkSNACKs/WalletWasabi/blob/master/LICENSE.md</PackageLicenseUrl>
		<RepositoryType>git</RepositoryType>
		<RepositoryUrl>https://github.com/zkSNACKs/WalletWasabi/</RepositoryUrl>
		<ApplicationIcon>Assets\WasabiLogo.ico</ApplicationIcon>
		<PackageIcon>Assets\WasabiLogo.ico</PackageIcon>
		<Product>Wasabi Wallet Fluent</Product>
		<!-- owners is not supported in MSBuild -->
		<AvaloniaVersion>0.10.11</AvaloniaVersion>
	</PropertyGroup>

	<ItemGroup>
		<AvaloniaResource Include="Assets\**" />
	</ItemGroup>
	<ItemGroup>
		<PackageReference Include="Avalonia.Desktop" Version="$(AvaloniaVersion)" />
		<PackageReference Include="Avalonia.ReactiveUI" Version="$(AvaloniaVersion)" />
	</ItemGroup>
	<ItemGroup>
		<ProjectReference Include="..\WalletWasabi.Fluent\WalletWasabi.Fluent.csproj" />
		<ProjectReference Include="..\WalletWasabi\WalletWasabi.csproj" />
	</ItemGroup>

	<ItemGroup>
		<RuntimeHostConfigurationOption Include="System.Globalization.Invariant" Value="true" />
	</ItemGroup>
</Project><|MERGE_RESOLUTION|>--- conflicted
+++ resolved
@@ -29,11 +29,7 @@
 		<NeutralLanguage>en-US</NeutralLanguage>
 		<AssemblyTitle>Wasabi Wallet Fluent</AssemblyTitle>
 		<Description>
-<<<<<<< HEAD
-			Open-source, non-custodial, privacy focused Bitcoin wallet for Windows, Linux, and Mac. Built-in Tor, CoinJoin, payjoin and coin control features.
-=======
-			Open-source, non-custodial, privacy focused Bitcoin wallet for Windows, Linux, and Mac. Built-in Tor, coinjoin, PayJoin and coin control features.
->>>>>>> bb73c5b5
+			Open-source, non-custodial, privacy focused Bitcoin wallet for Windows, Linux, and Mac. Built-in Tor, coinjoin, payjoin and coin control features.
 		</Description>
 		<Copyright>MIT</Copyright>
 		<PackageId>Wasabi Wallet Fluent</PackageId>
