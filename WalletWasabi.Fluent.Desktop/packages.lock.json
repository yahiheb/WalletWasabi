{
  "version": 1,
  "dependencies": {
    "net6.0": {
      "Avalonia.Desktop": {
        "type": "Direct",
        "requested": "[0.10.11, )",
        "resolved": "0.10.11",
        "contentHash": "PQTl4lm7IZidzltMwC7RSNaoz7TYNznU8SKa/WaAI6ycMzC0On2DsqiL1dXr6WhYzMazyMJj6kBhiQzHIc1lIQ==",
        "dependencies": {
          "Avalonia": "0.10.11",
          "Avalonia.Native": "0.10.11",
          "Avalonia.Skia": "0.10.11",
          "Avalonia.Win32": "0.10.11",
          "Avalonia.X11": "0.10.11"
        }
      },
      "Avalonia.ReactiveUI": {
        "type": "Direct",
        "requested": "[0.10.11, )",
        "resolved": "0.10.11",
        "contentHash": "I/++/4Halsx9HIp99nBwB2nIMrI9zw2M8wDcK1HaYVMKU+m3KFA9w+DfV7g/wEceWSMeX7yAvUjRnaUYtBO08Q==",
        "dependencies": {
          "Avalonia": "0.10.11",
          "ReactiveUI": "13.2.10",
          "System.Reactive": "5.0.0"
        }
      },
      "Avalonia": {
        "type": "Transitive",
        "resolved": "0.10.11",
        "contentHash": "2PSE+dB4vGJfG+1M+y+Hwaxiqze5mbBTTG9hjwc2Z3U/9yJE/GThBEst2WwI0yBt13hsfAfbABzt1PA3mtbFdw==",
        "dependencies": {
          "Avalonia.Remote.Protocol": "0.10.11",
          "JetBrains.Annotations": "10.3.0",
          "System.ComponentModel.Annotations": "4.5.0",
          "System.Memory": "4.5.3",
          "System.Reactive": "5.0.0",
          "System.Runtime.CompilerServices.Unsafe": "4.6.0",
          "System.ValueTuple": "4.5.0"
        }
      },
      "Avalonia.Angle.Windows.Natives": {
        "type": "Transitive",
        "resolved": "2.1.0.2020091801",
        "contentHash": "nGsCPI8FuUknU/e6hZIqlsKRDxClXHZyztmgM8vuwslFC/BIV3LqM2wKefWbr6SORX4Lct4nivhSMkdF/TrKgg=="
      },
      "Avalonia.Controls.DataGrid": {
        "type": "Transitive",
        "resolved": "0.10.11",
        "contentHash": "zvt6QA2uwe18gJ/XdnSMTHG6L/2usvjoaAdPC+Lgg+DmUPNTjqN+Hm1l0AjUtNNId6G+4iIkysiZ2WiHPqGsEA==",
        "dependencies": {
          "Avalonia": "0.10.11",
          "Avalonia.Remote.Protocol": "0.10.11",
          "JetBrains.Annotations": "10.3.0",
          "System.Reactive": "5.0.0"
        }
      },
      "Avalonia.Diagnostics": {
        "type": "Transitive",
        "resolved": "0.10.11",
        "contentHash": "xBvBkF2DBKjddAfQbExd660zQ5RaDEXH1JgAdMyYOdu3qFL6d+QHyZdVHVeQFilNYE03F6C8AbMWrmj6dBUNlg==",
        "dependencies": {
          "Avalonia": "0.10.11",
          "Avalonia.Controls.DataGrid": "0.10.11",
          "Microsoft.CodeAnalysis.CSharp.Scripting": "3.4.0",
          "System.Reactive": "5.0.0"
        }
      },
      "Avalonia.FreeDesktop": {
        "type": "Transitive",
        "resolved": "0.10.11",
        "contentHash": "cj8T11WQ5/opR2IPttb1Bo89aHclkuvHYsCB7HzZU/F7l/cKXbKUOhyo60p44BdFzrCqjNXDnKQbxeRv+OSF7A==",
        "dependencies": {
          "Avalonia": "0.10.11",
          "Tmds.DBus": "0.9.0"
        }
      },
      "Avalonia.Native": {
        "type": "Transitive",
        "resolved": "0.10.11",
        "contentHash": "9fBC9UArVXEmsxL2Nd0KHGoZUCqcTo06NTlOTAeM3qdEWzE8a0qRVYiR2WeYfADXpKR1D/fQz5zWUZcebFYFIA==",
        "dependencies": {
          "Avalonia": "0.10.11"
        }
      },
      "Avalonia.Remote.Protocol": {
        "type": "Transitive",
        "resolved": "0.10.11",
        "contentHash": "kID2N/cXg7KCGFYFTOWCvSLt+oMFRApLfLcbLU35keC/jwDi9tFk33CEdo81hBEg15lAtTtCfvHhNPyVyIYijQ=="
      },
      "Avalonia.Skia": {
        "type": "Transitive",
        "resolved": "0.10.11",
        "contentHash": "4bP5V3BpnZ+If2/ZrZofeRsINeZ6gemLjfNyElt7vNF4HZaRfot03anO3Y+Z7mTELjuol6n/5lAL4+kQUN/O/w==",
        "dependencies": {
          "Avalonia": "0.10.11",
          "HarfBuzzSharp": "2.8.2-preview.178",
          "HarfBuzzSharp.NativeAssets.Linux": "2.8.2-preview.178",
          "HarfBuzzSharp.NativeAssets.WebAssembly": "2.8.2-preview.178",
          "SkiaSharp": "2.88.0-preview.178",
          "SkiaSharp.NativeAssets.Linux": "2.88.0-preview.178",
          "SkiaSharp.NativeAssets.WebAssembly": "2.88.0-preview.178"
        }
      },
      "Avalonia.Win32": {
        "type": "Transitive",
        "resolved": "0.10.11",
        "contentHash": "bckqh8rnQ4+l2kdU4njO3cBKaT4l1HQkxdVYJLAgl44uMtoCpaN7EidrBTnuM40DXa0cpvOh97A+G8jpZgte6Q==",
        "dependencies": {
          "Avalonia": "0.10.11",
          "Avalonia.Angle.Windows.Natives": "2.1.0.2020091801",
          "System.Drawing.Common": "4.5.0",
          "System.Numerics.Vectors": "4.5.0"
        }
      },
      "Avalonia.X11": {
        "type": "Transitive",
        "resolved": "0.10.11",
        "contentHash": "joPVaMmPy4bC1STSk5+fAn5zZOT3gz4m/YSv6io3p2q68kEbc+d5KaYk/KcqA/WGiBBQx4a0ViPW/IRomI94kw==",
        "dependencies": {
          "Avalonia": "0.10.11",
          "Avalonia.FreeDesktop": "0.10.11",
          "Avalonia.Skia": "0.10.11"
        }
      },
      "Avalonia.Xaml.Behaviors": {
        "type": "Transitive",
        "resolved": "0.10.11.5",
        "contentHash": "XHU7/hRYWEdaJOs+weT9ml9/GYqroPrAtePjGzUzUrMoHESbqmkLXmW+fHkaAeXRMJAOAFD1LQUHQu+B6ThF3w==",
        "dependencies": {
          "Avalonia": "0.10.11",
          "Avalonia.Xaml.Interactions": "0.10.11.5",
          "Avalonia.Xaml.Interactivity": "0.10.11.5"
        }
      },
      "Avalonia.Xaml.Interactions": {
        "type": "Transitive",
        "resolved": "0.10.11.5",
        "contentHash": "MpqS1t1zypDNEW2Pyg113W4AwmfaWai5LfA/K22sDbygXII+KuACaHt2ZPHJWnvKGHgasLEEFhEOGfF5cB9NPA==",
        "dependencies": {
          "Avalonia": "0.10.11",
          "Avalonia.Xaml.Interactivity": "0.10.11.5"
        }
      },
      "Avalonia.Xaml.Interactivity": {
        "type": "Transitive",
        "resolved": "0.10.11.5",
        "contentHash": "MOM6lcPenJZu9LPhai3n67GssBUx3MjoCVLyR2GEJ6lywKQgk4MKOIAC0gLWgy7x1e540oy4lCpeX8jMsqe7mA==",
        "dependencies": {
          "Avalonia": "0.10.11"
        }
      },
      "DataBox": {
        "type": "Transitive",
        "resolved": "0.10.11.1",
        "contentHash": "cEAKQ6gEDLY8NVHl8HX6cZUpk+SVZyvozxK9KaXhmU+I0jg62E0FecXK/p768lPUpyCqsD0aX2NtzDpgaVV7Mg==",
        "dependencies": {
          "Avalonia": "0.10.11"
        }
      },
      "DynamicData": {
        "type": "Transitive",
        "resolved": "7.1.1",
        "contentHash": "Pc6J5bFnSxEa64PV2V67FMcLlDdpv6m+zTBKSnRN3aLon/WtWWy8kuDpHFbJlgXHtqc6Nxloj9ItuvDlvKC/8w==",
        "dependencies": {
          "System.Reactive": "5.0.0"
        }
      },
      "HarfBuzzSharp": {
        "type": "Transitive",
        "resolved": "2.8.2-preview.178",
        "contentHash": "OUir5qn95QRtlc8RWKfU/63xYwtuAbylL2oAj3eBWgAsVoWnFrEv+Oh1sj0xjW7mogFGaeGtY40lqAD1srWJcQ==",
        "dependencies": {
          "HarfBuzzSharp.NativeAssets.Win32": "2.8.2-preview.178",
          "HarfBuzzSharp.NativeAssets.macOS": "2.8.2-preview.178",
          "System.Memory": "4.5.3"
        }
      },
      "HarfBuzzSharp.NativeAssets.Linux": {
        "type": "Transitive",
        "resolved": "2.8.2-preview.178",
        "contentHash": "4scihdELcRpCEubBsUMHUJn93Xvx6ASj596WfO9y8CEuFNW0LBMDL71HBCyq5zXsn8HyGjLtoBLW0PpXbVnpjQ==",
        "dependencies": {
          "HarfBuzzSharp": "2.8.2-preview.178"
        }
      },
      "HarfBuzzSharp.NativeAssets.macOS": {
        "type": "Transitive",
        "resolved": "2.8.2-preview.178",
        "contentHash": "QtmAs62il4vFtt3fFOXhhPDl7TX+NGu4tFB5qmnqUn+EnSJW7mxqNk1n9I7+Z2ORym0nTP4dhcRNtOpOS7Oenw=="
      },
      "HarfBuzzSharp.NativeAssets.WebAssembly": {
        "type": "Transitive",
        "resolved": "2.8.2-preview.178",
        "contentHash": "+S8qtBAVTrt+E85jZXPxYthUgSUq7iB6UZ0v0WFsy9gWhZ/hVE3hZJpcgeywT9H/SRX3ZIX+qzpKJlOM+mUcNA=="
      },
      "HarfBuzzSharp.NativeAssets.Win32": {
        "type": "Transitive",
        "resolved": "2.8.2-preview.178",
        "contentHash": "EgeF5uCZcAriIHmWq3hKNxz/jBJLeP/PKU4yI87UNkJCt4hYignOMjY0irl/rGVZtTL/G05xxf7TB6sjisi8sQ=="
      },
      "JetBrains.Annotations": {
        "type": "Transitive",
        "resolved": "10.3.0",
        "contentHash": "0GLU9lwGVXjUNlr9ZIdAgjqLI2Zm/XFGJFaqJ1T1sU+kwfeMLhm68+rblUrNUP9psRl4i8yM7Ghb4ia4oI2E5g==",
        "dependencies": {
          "System.Runtime": "4.1.0"
        }
      },
      "Microsoft.AspNetCore.JsonPatch": {
        "type": "Transitive",
        "resolved": "6.0.0",
        "contentHash": "SUiwg0XQ5NtmnELHXSdX4mAwawFnAOwSx2Zz6NIhQnEN1tZDoAWEHc8dS/S7y8cE52+9bHj+XbYZuLGF7OrQPA==",
        "dependencies": {
          "Microsoft.CSharp": "4.7.0",
          "Newtonsoft.Json": "13.0.1"
        }
      },
      "Microsoft.AspNetCore.Mvc.NewtonsoftJson": {
        "type": "Transitive",
        "resolved": "6.0.0",
        "contentHash": "YMwSWgBuwkVn9k4/2wWxfwEbx8T5Utj13UH/zmUm5lbkKcY+tJyt9w9P4rY5pO1XtCitoh1+L+Feqz9qxG/CvA==",
        "dependencies": {
          "Microsoft.AspNetCore.JsonPatch": "6.0.0",
          "Newtonsoft.Json": "13.0.1",
          "Newtonsoft.Json.Bson": "1.0.2"
        }
      },
      "Microsoft.CodeAnalysis.Analyzers": {
        "type": "Transitive",
        "resolved": "2.9.6",
        "contentHash": "Kmms3TxGQMNb95Cu/3K+0bIcMnV4qf/phZBLAB0HUi65rBPxP4JO3aM2LoAcb+DFS600RQJMZ7ZLyYDTbLwJOQ=="
      },
      "Microsoft.CodeAnalysis.Common": {
        "type": "Transitive",
        "resolved": "3.4.0",
        "contentHash": "3ncA7cV+iXGA1VYwe2UEZXcvWyZSlbexWjM9AvocP7sik5UD93qt9Hq0fMRGk0jFRmvmE4T2g+bGfXiBVZEhLw==",
        "dependencies": {
          "Microsoft.CodeAnalysis.Analyzers": "2.9.6",
          "System.Collections.Immutable": "1.5.0",
          "System.Memory": "4.5.3",
          "System.Reflection.Metadata": "1.6.0",
          "System.Runtime.CompilerServices.Unsafe": "4.5.2",
          "System.Text.Encoding.CodePages": "4.5.1",
          "System.Threading.Tasks.Extensions": "4.5.3"
        }
      },
      "Microsoft.CodeAnalysis.CSharp": {
        "type": "Transitive",
        "resolved": "3.4.0",
        "contentHash": "/LsTtgcMN6Tu1oo7/WYbRAHL4/ubXC/miEakwTpcZKJKtFo7D0AK95Hw0dbGxul6C8WJu60v6NP2435TDYZM+Q==",
        "dependencies": {
          "Microsoft.CodeAnalysis.Common": "[3.4.0]"
        }
      },
      "Microsoft.CodeAnalysis.CSharp.Scripting": {
        "type": "Transitive",
        "resolved": "3.4.0",
        "contentHash": "tLgqc76qXHmONUhWhxo7z3TcL/LmGFWIUJm1exbQmVJohuQvJnejUMxmVkdxDfMuMZU1fIyJXPZ6Fkp4FEneAg==",
        "dependencies": {
          "Microsoft.CSharp": "4.3.0",
          "Microsoft.CodeAnalysis.CSharp": "[3.4.0]",
          "Microsoft.CodeAnalysis.Common": "[3.4.0]",
          "Microsoft.CodeAnalysis.Scripting.Common": "[3.4.0]"
        }
      },
      "Microsoft.CodeAnalysis.Scripting.Common": {
        "type": "Transitive",
        "resolved": "3.4.0",
        "contentHash": "+b6I3DZL2zvck+B/E/aiOveakj5U2G2BcYODQxcGh2IDbatNU3XXxGT1HumkWB5uIZI2Leu0opBgBpjScmjGMA==",
        "dependencies": {
          "Microsoft.CodeAnalysis.Common": "[3.4.0]"
        }
      },
      "Microsoft.CSharp": {
        "type": "Transitive",
        "resolved": "4.7.0",
        "contentHash": "pTj+D3uJWyN3My70i2Hqo+OXixq3Os2D1nJ2x92FFo6sk8fYS1m1WLNTs0Dc1uPaViH0YvEEwvzddQ7y4rhXmA=="
      },
      "Microsoft.Extensions.Logging.Abstractions": {
        "type": "Transitive",
        "resolved": "1.0.0",
        "contentHash": "wHT6oY50q36mAXBRKtFaB7u07WxKC5u2M8fi3PqHOOnHyUo9gD0u1TlCNR8UObHQxKMYwqlgI8TLcErpt29n8A==",
        "dependencies": {
          "System.Collections": "4.0.11",
          "System.Collections.Concurrent": "4.0.12",
          "System.Diagnostics.Debug": "4.0.11",
          "System.Globalization": "4.0.11",
          "System.Linq": "4.1.0",
          "System.Reflection": "4.1.0",
          "System.Resources.ResourceManager": "4.0.1",
          "System.Runtime.Extensions": "4.1.0",
          "System.Runtime.InteropServices": "4.1.0"
        }
      },
      "Microsoft.NETCore.Platforms": {
        "type": "Transitive",
        "resolved": "2.1.2",
        "contentHash": "mOJy3M0UN+LUG21dLGMxaWZEP6xYpQEpLuvuEQBaownaX4YuhH6NmNUlN9si+vNkAS6dwJ//N1O4DmLf2CikVg=="
      },
      "Microsoft.NETCore.Targets": {
        "type": "Transitive",
        "resolved": "1.1.3",
        "contentHash": "3Wrmi0kJDzClwAC+iBdUBpEKmEle8FQNsCs77fkiOIw/9oYA07bL1EZNX0kQ2OMN3xpwvl0vAtOCYY3ndDNlhQ=="
      },
      "Microsoft.Win32.SystemEvents": {
        "type": "Transitive",
        "resolved": "6.0.0",
        "contentHash": "hqTM5628jSsQiv+HGpiq3WKBl2c8v1KZfby2J6Pr7pEPlK9waPdgEO6b8A/+/xn/yZ9ulv8HuqK71ONy2tg67A=="
      },
      "NBitcoin": {
        "type": "Transitive",
        "resolved": "6.0.8",
        "contentHash": "s9NPG+BWuylHXi6AkQILTPYP9613PoHWTZzBxfBrhnooJuUt9hT+bAs8EPNyzZAZ33SjW80nQgNtBM8gxLxVoQ==",
        "dependencies": {
          "Microsoft.Extensions.Logging.Abstractions": "1.0.0",
          "Newtonsoft.Json": "11.0.2"
        }
      },
      "NBitcoin.Secp256k1": {
        "type": "Transitive",
        "resolved": "1.0.10",
        "contentHash": "+CbOOtba1tv4p0G8uKRmwH4he5LXNtqfxdIrDi0RcVViR7HRTbaoDE7tJ7cAkg7pxuiNHGkpvtn+rFgkPxYgYw=="
      },
      "Newtonsoft.Json": {
        "type": "Transitive",
        "resolved": "13.0.1",
        "contentHash": "ppPFpBcvxdsfUonNcvITKqLl3bqxWbDCZIzDWHzjpdAHRFfZe0Dw9HmA0+za13IdyrgJwpkDTDA9fHaxOrt20A=="
      },
      "Newtonsoft.Json.Bson": {
        "type": "Transitive",
        "resolved": "1.0.2",
        "contentHash": "QYFyxhaABwmq3p/21VrZNYvCg3DaEoN/wUuw5nmfAf0X3HLjgupwhkEWdgfb9nvGAUIv3osmZoD3kKl4jxEmYQ==",
        "dependencies": {
          "Newtonsoft.Json": "12.0.1"
        }
      },
      "OpenCvSharp4": {
        "type": "Transitive",
        "resolved": "4.5.2.20210404",
        "contentHash": "NWoTTxAi5qmtI14DnXpw8Xq3bJWoIFLrMC3bbV9GVeWwfRMIWgv1i11ns2Aus0sve9pHREyzgVQm6nAL3S1/rw==",
        "dependencies": {
          "System.Drawing.Common": "5.0.2",
          "System.Memory": "4.5.4",
          "System.Runtime.CompilerServices.Unsafe": "5.0.0"
        }
      },
      "OpenCvSharp4.runtime.win": {
        "type": "Transitive",
        "resolved": "4.5.2.20210404",
        "contentHash": "44JNeD/dKlbdQEgwxLx+i2WL3DhIVvXjhsRLdBHe0c+2ZNWG/3FJ24Pp1IK7GIrB7KaE1vQk42tCNHJWAvJRRg=="
      },
      "ReactiveUI": {
        "type": "Transitive",
        "resolved": "13.2.10",
        "contentHash": "fOCbEZ+RsO2Jhv6vB8VX+ZEvczYJaC95atcSG7oXohJeL/sEwbbqvv9k+tbj2l4bRSj2j5CQvhwA3HNLaxlCAg==",
        "dependencies": {
          "DynamicData": "7.1.1",
          "Splat": "10.0.1",
          "System.Reactive": "5.0.0",
          "System.Runtime.Serialization.Primitives": "4.3.0"
        }
      },
      "SkiaSharp": {
        "type": "Transitive",
        "resolved": "2.88.0-preview.178",
        "contentHash": "arzd/44ykiBPqGWUuQqNTuJ49rhsXOg4Zw1p2Mm3B/5PZzV1wcTH4V+J+4ra8RS0KbIoy4KWeNF+zHAifNsiRg==",
        "dependencies": {
          "SkiaSharp.NativeAssets.Win32": "2.88.0-preview.178",
          "SkiaSharp.NativeAssets.macOS": "2.88.0-preview.178",
          "System.Memory": "4.5.3"
        }
      },
      "SkiaSharp.NativeAssets.Linux": {
        "type": "Transitive",
        "resolved": "2.88.0-preview.178",
        "contentHash": "nc9C8zGvL2G7p0lcTPhN4EOt2Mozv6KLJinMwjF97sYoI5cpkXCPZSRTcyf8k49gAZaOd+UMGaygCAz/8vaaWg==",
        "dependencies": {
          "SkiaSharp": "2.88.0-preview.178"
        }
      },
      "SkiaSharp.NativeAssets.macOS": {
        "type": "Transitive",
        "resolved": "2.88.0-preview.178",
        "contentHash": "+Hs3ku4buimzBHuc8FoyjOcE6eU5r98zcG7WH/s+doYQ1bFIjk+dKfqthgZ2o0NRAv8D3esq9rWrZTj12q+m1w=="
      },
      "SkiaSharp.NativeAssets.WebAssembly": {
        "type": "Transitive",
        "resolved": "2.88.0-preview.178",
        "contentHash": "u4Ss81oOlx0dhu5fxl4vK5f2Hm7psHDUSAoQValNV/BmixsW4TkETE3dOnHNRWwI56++tRG9dK33HimZDUrUpw=="
      },
      "SkiaSharp.NativeAssets.Win32": {
        "type": "Transitive",
        "resolved": "2.88.0-preview.178",
        "contentHash": "9og9GCkdZc/NYrmbsRzohmIBRlS1oFegJiBMsoG93qYjhh2o6q5QBYxd61zw5Mgeytl3qj4YM+6BNIF4tcF+6w=="
      },
      "Splat": {
        "type": "Transitive",
        "resolved": "10.0.1",
        "contentHash": "N8BMGVuUBnVLAHSVbna/st8XiLd8ulF3BfkKUSGCPqYpDCis3ELvM+aFaZQLBUIBEcweCYVLq3HFEBqHkCKFyA=="
      },
      "System.Collections": {
        "type": "Transitive",
        "resolved": "4.0.11",
        "contentHash": "YUJGz6eFKqS0V//mLt25vFGrrCvOnsXjlvFQs+KimpwNxug9x0Pzy4PlFMU3Q2IzqAa9G2L4LsK3+9vCBK7oTg==",
        "dependencies": {
          "Microsoft.NETCore.Platforms": "1.0.1",
          "Microsoft.NETCore.Targets": "1.0.1",
          "System.Runtime": "4.1.0"
        }
      },
      "System.Collections.Concurrent": {
        "type": "Transitive",
        "resolved": "4.0.12",
        "contentHash": "2gBcbb3drMLgxlI0fBfxMA31ec6AEyYCHygGse4vxceJan8mRIWeKJ24BFzN7+bi/NFTgdIgufzb94LWO5EERQ==",
        "dependencies": {
          "System.Collections": "4.0.11",
          "System.Diagnostics.Debug": "4.0.11",
          "System.Diagnostics.Tracing": "4.1.0",
          "System.Globalization": "4.0.11",
          "System.Reflection": "4.1.0",
          "System.Resources.ResourceManager": "4.0.1",
          "System.Runtime": "4.1.0",
          "System.Runtime.Extensions": "4.1.0",
          "System.Threading": "4.0.11",
          "System.Threading.Tasks": "4.0.11"
        }
      },
      "System.Collections.Immutable": {
        "type": "Transitive",
        "resolved": "1.5.0",
        "contentHash": "EXKiDFsChZW0RjrZ4FYHu9aW6+P4MCgEDCklsVseRfhoO0F+dXeMSsMRAlVXIo06kGJ/zv+2w1a2uc2+kxxSaQ=="
      },
      "System.ComponentModel.Annotations": {
        "type": "Transitive",
        "resolved": "4.5.0",
        "contentHash": "UxYQ3FGUOtzJ7LfSdnYSFd7+oEv6M8NgUatatIN2HxNtDdlcvFAf+VIq4Of9cDMJEJC0aSRv/x898RYhB4Yppg=="
      },
      "System.Diagnostics.Debug": {
        "type": "Transitive",
        "resolved": "4.0.11",
        "contentHash": "w5U95fVKHY4G8ASs/K5iK3J5LY+/dLFd4vKejsnI/ZhBsWS9hQakfx3Zr7lRWKg4tAw9r4iktyvsTagWkqYCiw==",
        "dependencies": {
          "Microsoft.NETCore.Platforms": "1.0.1",
          "Microsoft.NETCore.Targets": "1.0.1",
          "System.Runtime": "4.1.0"
        }
      },
      "System.Diagnostics.Tracing": {
        "type": "Transitive",
        "resolved": "4.1.0",
        "contentHash": "vDN1PoMZCkkdNjvZLql592oYJZgS7URcJzJ7bxeBgGtx5UtR5leNm49VmfHGqIffX4FKacHbI3H6UyNSHQknBg==",
        "dependencies": {
          "Microsoft.NETCore.Platforms": "1.0.1",
          "Microsoft.NETCore.Targets": "1.0.1",
          "System.Runtime": "4.1.0"
        }
      },
      "System.Drawing.Common": {
        "type": "Transitive",
        "resolved": "5.0.2",
        "contentHash": "rvr/M1WPf24ljpvvrVd74+NdjRUJu1bBkspkZcnzSZnmAUQWSvanlQ0k/hVHk+cHufZbZfu7vOh/vYc0q5Uu/A==",
        "dependencies": {
          "Microsoft.Win32.SystemEvents": "5.0.0"
        }
      },
      "System.Globalization": {
        "type": "Transitive",
        "resolved": "4.3.0",
        "contentHash": "kYdVd2f2PAdFGblzFswE4hkNANJBKRmsfa2X5LG2AcWE1c7/4t0pYae1L8vfZ5xvE2nK/R9JprtToA61OSHWIg==",
        "dependencies": {
          "Microsoft.NETCore.Platforms": "1.1.0",
          "Microsoft.NETCore.Targets": "1.1.0",
          "System.Runtime": "4.3.0"
        }
      },
      "System.IO": {
        "type": "Transitive",
        "resolved": "4.3.0",
        "contentHash": "3qjaHvxQPDpSOYICjUoTsmoq5u6QJAFRUITgeT/4gqkF1bajbSmb1kwSxEA8AHlofqgcKJcM8udgieRNhaJ5Cg==",
        "dependencies": {
          "Microsoft.NETCore.Platforms": "1.1.0",
          "Microsoft.NETCore.Targets": "1.1.0",
          "System.Runtime": "4.3.0",
          "System.Text.Encoding": "4.3.0",
          "System.Threading.Tasks": "4.3.0"
        }
      },
      "System.Linq": {
        "type": "Transitive",
        "resolved": "4.1.0",
        "contentHash": "bQ0iYFOQI0nuTnt+NQADns6ucV4DUvMdwN6CbkB1yj8i7arTGiTN5eok1kQwdnnNWSDZfIUySQY+J3d5KjWn0g==",
        "dependencies": {
          "System.Collections": "4.0.11",
          "System.Diagnostics.Debug": "4.0.11",
          "System.Resources.ResourceManager": "4.0.1",
          "System.Runtime": "4.1.0",
          "System.Runtime.Extensions": "4.1.0"
        }
      },
      "System.Memory": {
        "type": "Transitive",
        "resolved": "4.5.4",
        "contentHash": "1MbJTHS1lZ4bS4FmsJjnuGJOu88ZzTT2rLvrhW7Ygic+pC0NWA+3hgAen0HRdsocuQXCkUTdFn9yHJJhsijDXw=="
      },
      "System.Numerics.Vectors": {
        "type": "Transitive",
        "resolved": "4.5.0",
        "contentHash": "QQTlPTl06J/iiDbJCiepZ4H//BVraReU4O4EoRw1U02H5TLUIT7xn3GnDp9AXPSlJUDyFs4uWjWafNX6WrAojQ=="
      },
      "System.Reactive": {
        "type": "Transitive",
        "resolved": "5.0.0",
        "contentHash": "erBZjkQHWL9jpasCE/0qKAryzVBJFxGHVBAvgRN1bzM0q2s1S4oYREEEL0Vb+1kA/6BKb5FjUZMp5VXmy+gzkQ=="
      },
      "System.Reflection": {
        "type": "Transitive",
        "resolved": "4.3.0",
        "contentHash": "KMiAFoW7MfJGa9nDFNcfu+FpEdiHpWgTcS2HdMpDvt9saK3y/G4GwprPyzqjFH9NTaGPQeWNHU+iDlDILj96aQ==",
        "dependencies": {
          "Microsoft.NETCore.Platforms": "1.1.0",
          "Microsoft.NETCore.Targets": "1.1.0",
          "System.IO": "4.3.0",
          "System.Reflection.Primitives": "4.3.0",
          "System.Runtime": "4.3.0"
        }
      },
      "System.Reflection.Emit": {
        "type": "Transitive",
        "resolved": "4.7.0",
        "contentHash": "VR4kk8XLKebQ4MZuKuIni/7oh+QGFmZW3qORd1GvBq/8026OpW501SzT/oypwiQl4TvT8ErnReh/NzY9u+C6wQ=="
      },
      "System.Reflection.Metadata": {
        "type": "Transitive",
        "resolved": "1.6.0",
        "contentHash": "COC1aiAJjCoA5GBF+QKL2uLqEBew4JsCkQmoHKbN3TlOZKa2fKLz5CpiRQKDz0RsAOEGsVKqOD5bomsXq/4STQ=="
      },
      "System.Reflection.Primitives": {
        "type": "Transitive",
        "resolved": "4.3.0",
        "contentHash": "5RXItQz5As4xN2/YUDxdpsEkMhvw3e6aNveFXUn4Hl/udNTCNhnKp8lT9fnc3MhvGKh1baak5CovpuQUXHAlIA==",
        "dependencies": {
          "Microsoft.NETCore.Platforms": "1.1.0",
          "Microsoft.NETCore.Targets": "1.1.0",
          "System.Runtime": "4.3.0"
        }
      },
      "System.Resources.ResourceManager": {
        "type": "Transitive",
        "resolved": "4.3.0",
        "contentHash": "/zrcPkkWdZmI4F92gL/TPumP98AVDu/Wxr3CSJGQQ+XN6wbRZcyfSKVoPo17ilb3iOr0cCRqJInGwNMolqhS8A==",
        "dependencies": {
          "Microsoft.NETCore.Platforms": "1.1.0",
          "Microsoft.NETCore.Targets": "1.1.0",
          "System.Globalization": "4.3.0",
          "System.Reflection": "4.3.0",
          "System.Runtime": "4.3.0"
        }
      },
      "System.Runtime": {
        "type": "Transitive",
        "resolved": "4.3.1",
        "contentHash": "abhfv1dTK6NXOmu4bgHIONxHyEqFjW8HwXPmpY9gmll+ix9UNo4XDcmzJn6oLooftxNssVHdJC1pGT9jkSynQg==",
        "dependencies": {
          "Microsoft.NETCore.Platforms": "1.1.1",
          "Microsoft.NETCore.Targets": "1.1.3"
        }
      },
      "System.Runtime.CompilerServices.Unsafe": {
        "type": "Transitive",
        "resolved": "5.0.0",
        "contentHash": "ZD9TMpsmYJLrxbbmdvhwt9YEgG5WntEnZ/d1eH8JBX9LBp+Ju8BSBhUGbZMNVHHomWo2KVImJhTDl2hIgw/6MA=="
      },
      "System.Runtime.Extensions": {
        "type": "Transitive",
        "resolved": "4.1.0",
        "contentHash": "CUOHjTT/vgP0qGW22U4/hDlOqXmcPq5YicBaXdUR2UiUoLwBT+olO6we4DVbq57jeX5uXH2uerVZhf0qGj+sVQ==",
        "dependencies": {
          "Microsoft.NETCore.Platforms": "1.0.1",
          "Microsoft.NETCore.Targets": "1.0.1",
          "System.Runtime": "4.1.0"
        }
      },
      "System.Runtime.Handles": {
        "type": "Transitive",
        "resolved": "4.0.1",
        "contentHash": "nCJvEKguXEvk2ymk1gqj625vVnlK3/xdGzx0vOKicQkoquaTBJTP13AIYkocSUwHCLNBwUbXTqTWGDxBTWpt7g==",
        "dependencies": {
          "Microsoft.NETCore.Platforms": "1.0.1",
          "Microsoft.NETCore.Targets": "1.0.1",
          "System.Runtime": "4.1.0"
        }
      },
      "System.Runtime.InteropServices": {
        "type": "Transitive",
        "resolved": "4.1.0",
        "contentHash": "16eu3kjHS633yYdkjwShDHZLRNMKVi/s0bY8ODiqJ2RfMhDMAwxZaUaWVnZ2P71kr/or+X9o/xFWtNqz8ivieQ==",
        "dependencies": {
          "Microsoft.NETCore.Platforms": "1.0.1",
          "Microsoft.NETCore.Targets": "1.0.1",
          "System.Reflection": "4.1.0",
          "System.Reflection.Primitives": "4.0.1",
          "System.Runtime": "4.1.0",
          "System.Runtime.Handles": "4.0.1"
        }
      },
      "System.Runtime.Serialization.Primitives": {
        "type": "Transitive",
        "resolved": "4.3.0",
        "contentHash": "Wz+0KOukJGAlXjtKr+5Xpuxf8+c8739RI1C+A2BoQZT+wMCCoMDDdO8/4IRHfaVINqL78GO8dW8G2lW/e45Mcw==",
        "dependencies": {
          "System.Resources.ResourceManager": "4.3.0",
          "System.Runtime": "4.3.0"
        }
      },
      "System.Security.Principal.Windows": {
        "type": "Transitive",
        "resolved": "4.7.0",
        "contentHash": "ojD0PX0XhneCsUbAZVKdb7h/70vyYMDYs85lwEI+LngEONe/17A0cFaRFqZU+sOEidcVswYWikYOQ9PPfjlbtQ=="
      },
      "System.Text.Encoding": {
        "type": "Transitive",
        "resolved": "4.3.0",
        "contentHash": "BiIg+KWaSDOITze6jGQynxg64naAPtqGHBwDrLaCtixsa5bKiR8dpPOHA7ge3C0JJQizJE+sfkz1wV+BAKAYZw==",
        "dependencies": {
          "Microsoft.NETCore.Platforms": "1.1.0",
          "Microsoft.NETCore.Targets": "1.1.0",
          "System.Runtime": "4.3.0"
        }
      },
      "System.Text.Encoding.CodePages": {
        "type": "Transitive",
        "resolved": "4.5.1",
        "contentHash": "4J2JQXbftjPMppIHJ7IC+VXQ9XfEagN92vZZNoG12i+zReYlim5dMoXFC1Zzg7tsnKDM7JPo5bYfFK4Jheq44w==",
        "dependencies": {
          "Microsoft.NETCore.Platforms": "2.1.2",
          "System.Runtime.CompilerServices.Unsafe": "4.5.2"
        }
      },
      "System.Threading": {
        "type": "Transitive",
        "resolved": "4.0.11",
        "contentHash": "N+3xqIcg3VDKyjwwCGaZ9HawG9aC6cSDI+s7ROma310GQo8vilFZa86hqKppwTHleR/G0sfOzhvgnUxWCR/DrQ==",
        "dependencies": {
          "System.Runtime": "4.1.0",
          "System.Threading.Tasks": "4.0.11"
        }
      },
      "System.Threading.Tasks": {
        "type": "Transitive",
        "resolved": "4.3.0",
        "contentHash": "LbSxKEdOUhVe8BezB/9uOGGppt+nZf6e1VFyw6v3DN6lqitm0OSn2uXMOdtP0M3W4iMcqcivm2J6UgqiwwnXiA==",
        "dependencies": {
          "Microsoft.NETCore.Platforms": "1.1.0",
          "Microsoft.NETCore.Targets": "1.1.0",
          "System.Runtime": "4.3.0"
        }
      },
      "System.Threading.Tasks.Extensions": {
        "type": "Transitive",
        "resolved": "4.5.3",
        "contentHash": "+MvhNtcvIbqmhANyKu91jQnvIRVSTiaOiFNfKWwXGHG48YAb4I/TyH8spsySiPYla7gKal5ZnF3teJqZAximyQ=="
      },
      "System.ValueTuple": {
        "type": "Transitive",
        "resolved": "4.5.0",
        "contentHash": "okurQJO6NRE/apDIP23ajJ0hpiNmJ+f0BwOlB/cSqTLQlw5upkf+5+96+iG2Jw40G1fCVCyPz/FhIABUjMR+RQ=="
      },
      "Tmds.DBus": {
        "type": "Transitive",
        "resolved": "0.9.0",
        "contentHash": "KcTWL9aKuob9Qo2sOTTKFePs1rKGTwZrcBvMFuGVIVR5RojX3oIFj5UBLYfSGjYgrcImC7LjQI3DdCFwUnhNXw==",
        "dependencies": {
          "System.Reflection.Emit": "4.7.0",
          "System.Security.Principal.Windows": "4.7.0"
        }
      },
      "avalonia.controls.treedatagrid": {
        "type": "Project",
        "dependencies": {
          "Avalonia": "0.10.10"
        }
      },
      "walletwasabi": {
        "type": "Project",
        "dependencies": {
          "Microsoft.AspNetCore.Mvc.NewtonsoftJson": "6.0.0",
          "Microsoft.Win32.SystemEvents": "6.0.0",
          "NBitcoin": "6.0.8",
          "NBitcoin.Secp256k1": "1.0.10"
        }
      },
      "walletwasabi.fluent": {
        "type": "Project",
        "dependencies": {
<<<<<<< HEAD
          "Avalonia": "0.10.11-rc.2",
          "Avalonia.Controls.DataGrid": "0.10.11-rc.2",
          "Avalonia.Controls.TreeDataGrid": "1.0.0",
          "Avalonia.Diagnostics": "0.10.11-rc.2",
          "Avalonia.ReactiveUI": "0.10.11-rc.2",
          "Avalonia.Xaml.Behaviors": "0.10.11-rc.1",
          "DataBox": "0.10.10-beta5",
=======
          "Avalonia": "0.10.11",
          "Avalonia.Controls.DataGrid": "0.10.11",
          "Avalonia.Diagnostics": "0.10.11",
          "Avalonia.ReactiveUI": "0.10.11",
          "Avalonia.Xaml.Behaviors": "0.10.11.5",
          "DataBox": "0.10.11.1",
>>>>>>> 2e3a93dc
          "OpenCvSharp4": "4.5.2.20210404",
          "OpenCvSharp4.runtime.win": "4.5.2.20210404",
          "System.Reactive": "5.0.0",
          "System.Runtime": "4.3.1",
          "WalletWasabi": "1.0.0"
        }
      }
    },
    "net6.0/linux-x64": {
      "Avalonia.Angle.Windows.Natives": {
        "type": "Transitive",
        "resolved": "2.1.0.2020091801",
        "contentHash": "nGsCPI8FuUknU/e6hZIqlsKRDxClXHZyztmgM8vuwslFC/BIV3LqM2wKefWbr6SORX4Lct4nivhSMkdF/TrKgg=="
      },
      "Avalonia.Native": {
        "type": "Transitive",
        "resolved": "0.10.11",
        "contentHash": "9fBC9UArVXEmsxL2Nd0KHGoZUCqcTo06NTlOTAeM3qdEWzE8a0qRVYiR2WeYfADXpKR1D/fQz5zWUZcebFYFIA==",
        "dependencies": {
          "Avalonia": "0.10.11"
        }
      },
      "HarfBuzzSharp.NativeAssets.Linux": {
        "type": "Transitive",
        "resolved": "2.8.2-preview.178",
        "contentHash": "4scihdELcRpCEubBsUMHUJn93Xvx6ASj596WfO9y8CEuFNW0LBMDL71HBCyq5zXsn8HyGjLtoBLW0PpXbVnpjQ==",
        "dependencies": {
          "HarfBuzzSharp": "2.8.2-preview.178"
        }
      },
      "HarfBuzzSharp.NativeAssets.macOS": {
        "type": "Transitive",
        "resolved": "2.8.2-preview.178",
        "contentHash": "QtmAs62il4vFtt3fFOXhhPDl7TX+NGu4tFB5qmnqUn+EnSJW7mxqNk1n9I7+Z2ORym0nTP4dhcRNtOpOS7Oenw=="
      },
      "HarfBuzzSharp.NativeAssets.Win32": {
        "type": "Transitive",
        "resolved": "2.8.2-preview.178",
        "contentHash": "EgeF5uCZcAriIHmWq3hKNxz/jBJLeP/PKU4yI87UNkJCt4hYignOMjY0irl/rGVZtTL/G05xxf7TB6sjisi8sQ=="
      },
      "Microsoft.Win32.SystemEvents": {
        "type": "Transitive",
        "resolved": "6.0.0",
        "contentHash": "hqTM5628jSsQiv+HGpiq3WKBl2c8v1KZfby2J6Pr7pEPlK9waPdgEO6b8A/+/xn/yZ9ulv8HuqK71ONy2tg67A=="
      },
      "OpenCvSharp4.runtime.win": {
        "type": "Transitive",
        "resolved": "4.5.2.20210404",
        "contentHash": "44JNeD/dKlbdQEgwxLx+i2WL3DhIVvXjhsRLdBHe0c+2ZNWG/3FJ24Pp1IK7GIrB7KaE1vQk42tCNHJWAvJRRg=="
      },
      "runtime.any.System.Collections": {
        "type": "Transitive",
        "resolved": "4.3.0",
        "contentHash": "23g6rqftKmovn2cLeGsuHUYm0FD7pdutb0uQMJpZ3qTvq+zHkgmt6J65VtRry4WDGYlmkMa4xDACtaQ94alNag==",
        "dependencies": {
          "System.Runtime": "4.3.0"
        }
      },
      "runtime.any.System.Diagnostics.Tracing": {
        "type": "Transitive",
        "resolved": "4.3.0",
        "contentHash": "1lpifymjGDzoYIaam6/Hyqf8GhBI3xXYLK2TgEvTtuZMorG3Kb9QnMTIKhLjJYXIiu1JvxjngHvtVFQQlpQ3HQ=="
      },
      "runtime.any.System.Globalization": {
        "type": "Transitive",
        "resolved": "4.3.0",
        "contentHash": "sMDBnad4rp4t7GY442Jux0MCUuKL4otn5BK6Ni0ARTXTSpRNBzZ7hpMfKSvnVSED5kYJm96YOWsqV0JH0d2uuw=="
      },
      "runtime.any.System.IO": {
        "type": "Transitive",
        "resolved": "4.3.0",
        "contentHash": "SDZ5AD1DtyRoxYtEcqQ3HDlcrorMYXZeCt7ZhG9US9I5Vva+gpIWDGMkcwa5XiKL0ceQKRZIX2x0XEjLX7PDzQ=="
      },
      "runtime.any.System.Reflection": {
        "type": "Transitive",
        "resolved": "4.3.0",
        "contentHash": "hLC3A3rI8jipR5d9k7+f0MgRCW6texsAp0MWkN/ci18FMtQ9KH7E2vDn/DH2LkxsszlpJpOn9qy6Z6/69rH6eQ=="
      },
      "runtime.any.System.Reflection.Primitives": {
        "type": "Transitive",
        "resolved": "4.3.0",
        "contentHash": "Nrm1p3armp6TTf2xuvaa+jGTTmncALWFq22CpmwRvhDf6dE9ZmH40EbOswD4GnFLrMRS0Ki6Kx5aUPmKK/hZBg=="
      },
      "runtime.any.System.Resources.ResourceManager": {
        "type": "Transitive",
        "resolved": "4.3.0",
        "contentHash": "Lxb89SMvf8w9p9+keBLyL6H6x/TEmc6QVsIIA0T36IuyOY3kNvIdyGddA2qt35cRamzxF8K5p0Opq4G4HjNbhQ=="
      },
      "runtime.any.System.Runtime": {
        "type": "Transitive",
        "resolved": "4.3.0",
        "contentHash": "fRS7zJgaG9NkifaAxGGclDDoRn9HC7hXACl52Or06a/fxdzDajWb5wov3c6a+gVSlekRoexfjwQSK9sh5um5LQ==",
        "dependencies": {
          "System.Private.Uri": "4.3.0"
        }
      },
      "runtime.any.System.Runtime.Handles": {
        "type": "Transitive",
        "resolved": "4.3.0",
        "contentHash": "GG84X6vufoEzqx8PbeBKheE4srOhimv+yLtGb/JkR3Y2FmoqmueLNFU4Xx8Y67plFpltQSdK74x0qlEhIpv/CQ=="
      },
      "runtime.any.System.Runtime.InteropServices": {
        "type": "Transitive",
        "resolved": "4.3.0",
        "contentHash": "lBoFeQfxe/4eqjPi46E0LU/YaCMdNkQ8B4MZu/mkzdIAZh8RQ1NYZSj0egrQKdgdvlPFtP4STtob40r4o2DBAw=="
      },
      "runtime.any.System.Text.Encoding": {
        "type": "Transitive",
        "resolved": "4.3.0",
        "contentHash": "+ihI5VaXFCMVPJNstG4O4eo1CfbrByLxRrQQTqOTp1ttK0kUKDqOdBSTaCB2IBk/QtjDrs6+x4xuezyMXdm0HQ=="
      },
      "runtime.any.System.Threading.Tasks": {
        "type": "Transitive",
        "resolved": "4.3.0",
        "contentHash": "OhBAVBQG5kFj1S+hCEQ3TUHBAEtZ3fbEMgZMRNdN8A0Pj4x+5nTELEqL59DU0TjKVE6II3dqKw4Dklb3szT65w=="
      },
      "runtime.debian.8-x64.runtime.native.System.Security.Cryptography.OpenSsl": {
        "type": "Transitive",
        "resolved": "4.3.0",
        "contentHash": "HdSSp5MnJSsg08KMfZThpuLPJpPwE5hBXvHwoKWosyHHfe8Mh5WKT0ylEOf6yNzX6Ngjxe4Whkafh5q7Ymac4Q=="
      },
      "runtime.fedora.23-x64.runtime.native.System.Security.Cryptography.OpenSsl": {
        "type": "Transitive",
        "resolved": "4.3.0",
        "contentHash": "+yH1a49wJMy8Zt4yx5RhJrxO/DBDByAiCzNwiETI+1S4mPdCu0OY4djdciC7Vssk0l22wQaDLrXxXkp+3+7bVA=="
      },
      "runtime.fedora.24-x64.runtime.native.System.Security.Cryptography.OpenSsl": {
        "type": "Transitive",
        "resolved": "4.3.0",
        "contentHash": "c3YNH1GQJbfIPJeCnr4avseugSqPrxwIqzthYyZDN6EuOyNOzq+y2KSUfRcXauya1sF4foESTgwM5e1A8arAKw=="
      },
      "runtime.native.System": {
        "type": "Transitive",
        "resolved": "4.3.0",
        "contentHash": "c/qWt2LieNZIj1jGnVNsE2Kl23Ya2aSTBuXMD6V7k9KWr6l16Tqdwq+hJScEpWER9753NWC8h96PaVNY5Ld7Jw==",
        "dependencies": {
          "Microsoft.NETCore.Platforms": "1.1.0",
          "Microsoft.NETCore.Targets": "1.1.0"
        }
      },
      "runtime.native.System.Security.Cryptography.OpenSsl": {
        "type": "Transitive",
        "resolved": "4.3.0",
        "contentHash": "NS1U+700m4KFRHR5o4vo9DSlTmlCKu/u7dtE5sUHVIPB+xpXxYQvgBgA6wEIeCz6Yfn0Z52/72WYsToCEPJnrw==",
        "dependencies": {
          "runtime.debian.8-x64.runtime.native.System.Security.Cryptography.OpenSsl": "4.3.0",
          "runtime.fedora.23-x64.runtime.native.System.Security.Cryptography.OpenSsl": "4.3.0",
          "runtime.fedora.24-x64.runtime.native.System.Security.Cryptography.OpenSsl": "4.3.0",
          "runtime.opensuse.13.2-x64.runtime.native.System.Security.Cryptography.OpenSsl": "4.3.0",
          "runtime.opensuse.42.1-x64.runtime.native.System.Security.Cryptography.OpenSsl": "4.3.0",
          "runtime.osx.10.10-x64.runtime.native.System.Security.Cryptography.OpenSsl": "4.3.0",
          "runtime.rhel.7-x64.runtime.native.System.Security.Cryptography.OpenSsl": "4.3.0",
          "runtime.ubuntu.14.04-x64.runtime.native.System.Security.Cryptography.OpenSsl": "4.3.0",
          "runtime.ubuntu.16.04-x64.runtime.native.System.Security.Cryptography.OpenSsl": "4.3.0",
          "runtime.ubuntu.16.10-x64.runtime.native.System.Security.Cryptography.OpenSsl": "4.3.0"
        }
      },
      "runtime.opensuse.13.2-x64.runtime.native.System.Security.Cryptography.OpenSsl": {
        "type": "Transitive",
        "resolved": "4.3.0",
        "contentHash": "b3pthNgxxFcD+Pc0WSEoC0+md3MyhRS6aCEeenvNE3Fdw1HyJ18ZhRFVJJzIeR/O/jpxPboB805Ho0T3Ul7w8A=="
      },
      "runtime.opensuse.42.1-x64.runtime.native.System.Security.Cryptography.OpenSsl": {
        "type": "Transitive",
        "resolved": "4.3.0",
        "contentHash": "KeLz4HClKf+nFS7p/6Fi/CqyLXh81FpiGzcmuS8DGi9lUqSnZ6Es23/gv2O+1XVGfrbNmviF7CckBpavkBoIFQ=="
      },
      "runtime.osx.10.10-x64.runtime.native.System.Security.Cryptography.OpenSsl": {
        "type": "Transitive",
        "resolved": "4.3.0",
        "contentHash": "X7IdhILzr4ROXd8mI1BUCQMSHSQwelUlBjF1JyTKCjXaOGn2fB4EKBxQbCK2VjO3WaWIdlXZL3W6TiIVnrhX4g=="
      },
      "runtime.rhel.7-x64.runtime.native.System.Security.Cryptography.OpenSsl": {
        "type": "Transitive",
        "resolved": "4.3.0",
        "contentHash": "nyFNiCk/r+VOiIqreLix8yN+q3Wga9+SE8BCgkf+2BwEKiNx6DyvFjCgkfV743/grxv8jHJ8gUK4XEQw7yzRYg=="
      },
      "runtime.ubuntu.14.04-x64.runtime.native.System.Security.Cryptography.OpenSsl": {
        "type": "Transitive",
        "resolved": "4.3.0",
        "contentHash": "ytoewC6wGorL7KoCAvRfsgoJPJbNq+64k2SqW6JcOAebWsFUvCCYgfzQMrnpvPiEl4OrblUlhF2ji+Q1+SVLrQ=="
      },
      "runtime.ubuntu.16.04-x64.runtime.native.System.Security.Cryptography.OpenSsl": {
        "type": "Transitive",
        "resolved": "4.3.0",
        "contentHash": "I8bKw2I8k58Wx7fMKQJn2R8lamboCAiHfHeV/pS65ScKWMMI0+wJkLYlEKvgW1D/XvSl/221clBoR2q9QNNM7A=="
      },
      "runtime.ubuntu.16.10-x64.runtime.native.System.Security.Cryptography.OpenSsl": {
        "type": "Transitive",
        "resolved": "4.3.0",
        "contentHash": "VB5cn/7OzUfzdnC8tqAIMQciVLiq2epm2NrAm1E9OjNRyG4lVhfR61SMcLizejzQP8R8Uf/0l5qOIbUEi+RdEg=="
      },
      "runtime.unix.System.Diagnostics.Debug": {
        "type": "Transitive",
        "resolved": "4.3.0",
        "contentHash": "WV8KLRHWVUVUDduFnvGMHt0FsEt2wK6xPl1EgDKlaMx2KnZ43A/O0GzP8wIuvAC7mq4T9V1mm90r+PXkL9FPdQ==",
        "dependencies": {
          "runtime.native.System": "4.3.0"
        }
      },
      "runtime.unix.System.Private.Uri": {
        "type": "Transitive",
        "resolved": "4.3.0",
        "contentHash": "ooWzobr5RAq34r9uan1r/WPXJYG1XWy9KanrxNvEnBzbFdQbMG7Y3bVi4QxR7xZMNLOxLLTAyXvnSkfj5boZSg==",
        "dependencies": {
          "runtime.native.System": "4.3.0"
        }
      },
      "runtime.unix.System.Runtime.Extensions": {
        "type": "Transitive",
        "resolved": "4.3.0",
        "contentHash": "zQiTBVpiLftTQZW8GFsV0gjYikB1WMkEPIxF5O6RkUrSV/OgvRRTYgeFQha/0keBpuS0HYweraGRwhfhJ7dj7w==",
        "dependencies": {
          "System.Private.Uri": "4.3.0",
          "runtime.native.System": "4.3.0",
          "runtime.native.System.Security.Cryptography.OpenSsl": "4.3.0"
        }
      },
      "SkiaSharp.NativeAssets.Linux": {
        "type": "Transitive",
        "resolved": "2.88.0-preview.178",
        "contentHash": "nc9C8zGvL2G7p0lcTPhN4EOt2Mozv6KLJinMwjF97sYoI5cpkXCPZSRTcyf8k49gAZaOd+UMGaygCAz/8vaaWg==",
        "dependencies": {
          "SkiaSharp": "2.88.0-preview.178"
        }
      },
      "SkiaSharp.NativeAssets.macOS": {
        "type": "Transitive",
        "resolved": "2.88.0-preview.178",
        "contentHash": "+Hs3ku4buimzBHuc8FoyjOcE6eU5r98zcG7WH/s+doYQ1bFIjk+dKfqthgZ2o0NRAv8D3esq9rWrZTj12q+m1w=="
      },
      "SkiaSharp.NativeAssets.Win32": {
        "type": "Transitive",
        "resolved": "2.88.0-preview.178",
        "contentHash": "9og9GCkdZc/NYrmbsRzohmIBRlS1oFegJiBMsoG93qYjhh2o6q5QBYxd61zw5Mgeytl3qj4YM+6BNIF4tcF+6w=="
      },
      "System.Collections": {
        "type": "Transitive",
        "resolved": "4.0.11",
        "contentHash": "YUJGz6eFKqS0V//mLt25vFGrrCvOnsXjlvFQs+KimpwNxug9x0Pzy4PlFMU3Q2IzqAa9G2L4LsK3+9vCBK7oTg==",
        "dependencies": {
          "Microsoft.NETCore.Platforms": "1.0.1",
          "Microsoft.NETCore.Targets": "1.0.1",
          "System.Runtime": "4.1.0",
          "runtime.any.System.Collections": "4.3.0"
        }
      },
      "System.Diagnostics.Debug": {
        "type": "Transitive",
        "resolved": "4.0.11",
        "contentHash": "w5U95fVKHY4G8ASs/K5iK3J5LY+/dLFd4vKejsnI/ZhBsWS9hQakfx3Zr7lRWKg4tAw9r4iktyvsTagWkqYCiw==",
        "dependencies": {
          "Microsoft.NETCore.Platforms": "1.0.1",
          "Microsoft.NETCore.Targets": "1.0.1",
          "System.Runtime": "4.1.0",
          "runtime.unix.System.Diagnostics.Debug": "4.3.0"
        }
      },
      "System.Diagnostics.Tracing": {
        "type": "Transitive",
        "resolved": "4.1.0",
        "contentHash": "vDN1PoMZCkkdNjvZLql592oYJZgS7URcJzJ7bxeBgGtx5UtR5leNm49VmfHGqIffX4FKacHbI3H6UyNSHQknBg==",
        "dependencies": {
          "Microsoft.NETCore.Platforms": "1.0.1",
          "Microsoft.NETCore.Targets": "1.0.1",
          "System.Runtime": "4.1.0",
          "runtime.any.System.Diagnostics.Tracing": "4.3.0"
        }
      },
      "System.Drawing.Common": {
        "type": "Transitive",
        "resolved": "5.0.2",
        "contentHash": "rvr/M1WPf24ljpvvrVd74+NdjRUJu1bBkspkZcnzSZnmAUQWSvanlQ0k/hVHk+cHufZbZfu7vOh/vYc0q5Uu/A==",
        "dependencies": {
          "Microsoft.Win32.SystemEvents": "5.0.0"
        }
      },
      "System.Globalization": {
        "type": "Transitive",
        "resolved": "4.3.0",
        "contentHash": "kYdVd2f2PAdFGblzFswE4hkNANJBKRmsfa2X5LG2AcWE1c7/4t0pYae1L8vfZ5xvE2nK/R9JprtToA61OSHWIg==",
        "dependencies": {
          "Microsoft.NETCore.Platforms": "1.1.0",
          "Microsoft.NETCore.Targets": "1.1.0",
          "System.Runtime": "4.3.0",
          "runtime.any.System.Globalization": "4.3.0"
        }
      },
      "System.IO": {
        "type": "Transitive",
        "resolved": "4.3.0",
        "contentHash": "3qjaHvxQPDpSOYICjUoTsmoq5u6QJAFRUITgeT/4gqkF1bajbSmb1kwSxEA8AHlofqgcKJcM8udgieRNhaJ5Cg==",
        "dependencies": {
          "Microsoft.NETCore.Platforms": "1.1.0",
          "Microsoft.NETCore.Targets": "1.1.0",
          "System.Runtime": "4.3.0",
          "System.Text.Encoding": "4.3.0",
          "System.Threading.Tasks": "4.3.0",
          "runtime.any.System.IO": "4.3.0"
        }
      },
      "System.Private.Uri": {
        "type": "Transitive",
        "resolved": "4.3.0",
        "contentHash": "I4SwANiUGho1esj4V4oSlPllXjzCZDE+5XXso2P03LW2vOda2Enzh8DWOxwN6hnrJyp314c7KuVu31QYhRzOGg==",
        "dependencies": {
          "Microsoft.NETCore.Platforms": "1.1.0",
          "Microsoft.NETCore.Targets": "1.1.0",
          "runtime.unix.System.Private.Uri": "4.3.0"
        }
      },
      "System.Reflection": {
        "type": "Transitive",
        "resolved": "4.3.0",
        "contentHash": "KMiAFoW7MfJGa9nDFNcfu+FpEdiHpWgTcS2HdMpDvt9saK3y/G4GwprPyzqjFH9NTaGPQeWNHU+iDlDILj96aQ==",
        "dependencies": {
          "Microsoft.NETCore.Platforms": "1.1.0",
          "Microsoft.NETCore.Targets": "1.1.0",
          "System.IO": "4.3.0",
          "System.Reflection.Primitives": "4.3.0",
          "System.Runtime": "4.3.0",
          "runtime.any.System.Reflection": "4.3.0"
        }
      },
      "System.Reflection.Primitives": {
        "type": "Transitive",
        "resolved": "4.3.0",
        "contentHash": "5RXItQz5As4xN2/YUDxdpsEkMhvw3e6aNveFXUn4Hl/udNTCNhnKp8lT9fnc3MhvGKh1baak5CovpuQUXHAlIA==",
        "dependencies": {
          "Microsoft.NETCore.Platforms": "1.1.0",
          "Microsoft.NETCore.Targets": "1.1.0",
          "System.Runtime": "4.3.0",
          "runtime.any.System.Reflection.Primitives": "4.3.0"
        }
      },
      "System.Resources.ResourceManager": {
        "type": "Transitive",
        "resolved": "4.3.0",
        "contentHash": "/zrcPkkWdZmI4F92gL/TPumP98AVDu/Wxr3CSJGQQ+XN6wbRZcyfSKVoPo17ilb3iOr0cCRqJInGwNMolqhS8A==",
        "dependencies": {
          "Microsoft.NETCore.Platforms": "1.1.0",
          "Microsoft.NETCore.Targets": "1.1.0",
          "System.Globalization": "4.3.0",
          "System.Reflection": "4.3.0",
          "System.Runtime": "4.3.0",
          "runtime.any.System.Resources.ResourceManager": "4.3.0"
        }
      },
      "System.Runtime": {
        "type": "Transitive",
        "resolved": "4.3.1",
        "contentHash": "abhfv1dTK6NXOmu4bgHIONxHyEqFjW8HwXPmpY9gmll+ix9UNo4XDcmzJn6oLooftxNssVHdJC1pGT9jkSynQg==",
        "dependencies": {
          "Microsoft.NETCore.Platforms": "1.1.1",
          "Microsoft.NETCore.Targets": "1.1.3",
          "runtime.any.System.Runtime": "4.3.0"
        }
      },
      "System.Runtime.Extensions": {
        "type": "Transitive",
        "resolved": "4.1.0",
        "contentHash": "CUOHjTT/vgP0qGW22U4/hDlOqXmcPq5YicBaXdUR2UiUoLwBT+olO6we4DVbq57jeX5uXH2uerVZhf0qGj+sVQ==",
        "dependencies": {
          "Microsoft.NETCore.Platforms": "1.0.1",
          "Microsoft.NETCore.Targets": "1.0.1",
          "System.Runtime": "4.1.0",
          "runtime.unix.System.Runtime.Extensions": "4.3.0"
        }
      },
      "System.Runtime.Handles": {
        "type": "Transitive",
        "resolved": "4.0.1",
        "contentHash": "nCJvEKguXEvk2ymk1gqj625vVnlK3/xdGzx0vOKicQkoquaTBJTP13AIYkocSUwHCLNBwUbXTqTWGDxBTWpt7g==",
        "dependencies": {
          "Microsoft.NETCore.Platforms": "1.0.1",
          "Microsoft.NETCore.Targets": "1.0.1",
          "System.Runtime": "4.1.0",
          "runtime.any.System.Runtime.Handles": "4.3.0"
        }
      },
      "System.Runtime.InteropServices": {
        "type": "Transitive",
        "resolved": "4.1.0",
        "contentHash": "16eu3kjHS633yYdkjwShDHZLRNMKVi/s0bY8ODiqJ2RfMhDMAwxZaUaWVnZ2P71kr/or+X9o/xFWtNqz8ivieQ==",
        "dependencies": {
          "Microsoft.NETCore.Platforms": "1.0.1",
          "Microsoft.NETCore.Targets": "1.0.1",
          "System.Reflection": "4.1.0",
          "System.Reflection.Primitives": "4.0.1",
          "System.Runtime": "4.1.0",
          "System.Runtime.Handles": "4.0.1",
          "runtime.any.System.Runtime.InteropServices": "4.3.0"
        }
      },
      "System.Security.Principal.Windows": {
        "type": "Transitive",
        "resolved": "4.7.0",
        "contentHash": "ojD0PX0XhneCsUbAZVKdb7h/70vyYMDYs85lwEI+LngEONe/17A0cFaRFqZU+sOEidcVswYWikYOQ9PPfjlbtQ=="
      },
      "System.Text.Encoding": {
        "type": "Transitive",
        "resolved": "4.3.0",
        "contentHash": "BiIg+KWaSDOITze6jGQynxg64naAPtqGHBwDrLaCtixsa5bKiR8dpPOHA7ge3C0JJQizJE+sfkz1wV+BAKAYZw==",
        "dependencies": {
          "Microsoft.NETCore.Platforms": "1.1.0",
          "Microsoft.NETCore.Targets": "1.1.0",
          "System.Runtime": "4.3.0",
          "runtime.any.System.Text.Encoding": "4.3.0"
        }
      },
      "System.Text.Encoding.CodePages": {
        "type": "Transitive",
        "resolved": "4.5.1",
        "contentHash": "4J2JQXbftjPMppIHJ7IC+VXQ9XfEagN92vZZNoG12i+zReYlim5dMoXFC1Zzg7tsnKDM7JPo5bYfFK4Jheq44w==",
        "dependencies": {
          "Microsoft.NETCore.Platforms": "2.1.2",
          "System.Runtime.CompilerServices.Unsafe": "4.5.2"
        }
      },
      "System.Threading.Tasks": {
        "type": "Transitive",
        "resolved": "4.3.0",
        "contentHash": "LbSxKEdOUhVe8BezB/9uOGGppt+nZf6e1VFyw6v3DN6lqitm0OSn2uXMOdtP0M3W4iMcqcivm2J6UgqiwwnXiA==",
        "dependencies": {
          "Microsoft.NETCore.Platforms": "1.1.0",
          "Microsoft.NETCore.Targets": "1.1.0",
          "System.Runtime": "4.3.0",
          "runtime.any.System.Threading.Tasks": "4.3.0"
        }
      }
    },
    "net6.0/osx-x64": {
      "Avalonia.Angle.Windows.Natives": {
        "type": "Transitive",
        "resolved": "2.1.0.2020091801",
        "contentHash": "nGsCPI8FuUknU/e6hZIqlsKRDxClXHZyztmgM8vuwslFC/BIV3LqM2wKefWbr6SORX4Lct4nivhSMkdF/TrKgg=="
      },
      "Avalonia.Native": {
        "type": "Transitive",
        "resolved": "0.10.11",
        "contentHash": "9fBC9UArVXEmsxL2Nd0KHGoZUCqcTo06NTlOTAeM3qdEWzE8a0qRVYiR2WeYfADXpKR1D/fQz5zWUZcebFYFIA==",
        "dependencies": {
          "Avalonia": "0.10.11"
        }
      },
      "HarfBuzzSharp.NativeAssets.Linux": {
        "type": "Transitive",
        "resolved": "2.8.2-preview.178",
        "contentHash": "4scihdELcRpCEubBsUMHUJn93Xvx6ASj596WfO9y8CEuFNW0LBMDL71HBCyq5zXsn8HyGjLtoBLW0PpXbVnpjQ==",
        "dependencies": {
          "HarfBuzzSharp": "2.8.2-preview.178"
        }
      },
      "HarfBuzzSharp.NativeAssets.macOS": {
        "type": "Transitive",
        "resolved": "2.8.2-preview.178",
        "contentHash": "QtmAs62il4vFtt3fFOXhhPDl7TX+NGu4tFB5qmnqUn+EnSJW7mxqNk1n9I7+Z2ORym0nTP4dhcRNtOpOS7Oenw=="
      },
      "HarfBuzzSharp.NativeAssets.Win32": {
        "type": "Transitive",
        "resolved": "2.8.2-preview.178",
        "contentHash": "EgeF5uCZcAriIHmWq3hKNxz/jBJLeP/PKU4yI87UNkJCt4hYignOMjY0irl/rGVZtTL/G05xxf7TB6sjisi8sQ=="
      },
      "Microsoft.Win32.SystemEvents": {
        "type": "Transitive",
        "resolved": "6.0.0",
        "contentHash": "hqTM5628jSsQiv+HGpiq3WKBl2c8v1KZfby2J6Pr7pEPlK9waPdgEO6b8A/+/xn/yZ9ulv8HuqK71ONy2tg67A=="
      },
      "OpenCvSharp4.runtime.win": {
        "type": "Transitive",
        "resolved": "4.5.2.20210404",
        "contentHash": "44JNeD/dKlbdQEgwxLx+i2WL3DhIVvXjhsRLdBHe0c+2ZNWG/3FJ24Pp1IK7GIrB7KaE1vQk42tCNHJWAvJRRg=="
      },
      "runtime.any.System.Collections": {
        "type": "Transitive",
        "resolved": "4.3.0",
        "contentHash": "23g6rqftKmovn2cLeGsuHUYm0FD7pdutb0uQMJpZ3qTvq+zHkgmt6J65VtRry4WDGYlmkMa4xDACtaQ94alNag==",
        "dependencies": {
          "System.Runtime": "4.3.0"
        }
      },
      "runtime.any.System.Diagnostics.Tracing": {
        "type": "Transitive",
        "resolved": "4.3.0",
        "contentHash": "1lpifymjGDzoYIaam6/Hyqf8GhBI3xXYLK2TgEvTtuZMorG3Kb9QnMTIKhLjJYXIiu1JvxjngHvtVFQQlpQ3HQ=="
      },
      "runtime.any.System.Globalization": {
        "type": "Transitive",
        "resolved": "4.3.0",
        "contentHash": "sMDBnad4rp4t7GY442Jux0MCUuKL4otn5BK6Ni0ARTXTSpRNBzZ7hpMfKSvnVSED5kYJm96YOWsqV0JH0d2uuw=="
      },
      "runtime.any.System.IO": {
        "type": "Transitive",
        "resolved": "4.3.0",
        "contentHash": "SDZ5AD1DtyRoxYtEcqQ3HDlcrorMYXZeCt7ZhG9US9I5Vva+gpIWDGMkcwa5XiKL0ceQKRZIX2x0XEjLX7PDzQ=="
      },
      "runtime.any.System.Reflection": {
        "type": "Transitive",
        "resolved": "4.3.0",
        "contentHash": "hLC3A3rI8jipR5d9k7+f0MgRCW6texsAp0MWkN/ci18FMtQ9KH7E2vDn/DH2LkxsszlpJpOn9qy6Z6/69rH6eQ=="
      },
      "runtime.any.System.Reflection.Primitives": {
        "type": "Transitive",
        "resolved": "4.3.0",
        "contentHash": "Nrm1p3armp6TTf2xuvaa+jGTTmncALWFq22CpmwRvhDf6dE9ZmH40EbOswD4GnFLrMRS0Ki6Kx5aUPmKK/hZBg=="
      },
      "runtime.any.System.Resources.ResourceManager": {
        "type": "Transitive",
        "resolved": "4.3.0",
        "contentHash": "Lxb89SMvf8w9p9+keBLyL6H6x/TEmc6QVsIIA0T36IuyOY3kNvIdyGddA2qt35cRamzxF8K5p0Opq4G4HjNbhQ=="
      },
      "runtime.any.System.Runtime": {
        "type": "Transitive",
        "resolved": "4.3.0",
        "contentHash": "fRS7zJgaG9NkifaAxGGclDDoRn9HC7hXACl52Or06a/fxdzDajWb5wov3c6a+gVSlekRoexfjwQSK9sh5um5LQ==",
        "dependencies": {
          "System.Private.Uri": "4.3.0"
        }
      },
      "runtime.any.System.Runtime.Handles": {
        "type": "Transitive",
        "resolved": "4.3.0",
        "contentHash": "GG84X6vufoEzqx8PbeBKheE4srOhimv+yLtGb/JkR3Y2FmoqmueLNFU4Xx8Y67plFpltQSdK74x0qlEhIpv/CQ=="
      },
      "runtime.any.System.Runtime.InteropServices": {
        "type": "Transitive",
        "resolved": "4.3.0",
        "contentHash": "lBoFeQfxe/4eqjPi46E0LU/YaCMdNkQ8B4MZu/mkzdIAZh8RQ1NYZSj0egrQKdgdvlPFtP4STtob40r4o2DBAw=="
      },
      "runtime.any.System.Text.Encoding": {
        "type": "Transitive",
        "resolved": "4.3.0",
        "contentHash": "+ihI5VaXFCMVPJNstG4O4eo1CfbrByLxRrQQTqOTp1ttK0kUKDqOdBSTaCB2IBk/QtjDrs6+x4xuezyMXdm0HQ=="
      },
      "runtime.any.System.Threading.Tasks": {
        "type": "Transitive",
        "resolved": "4.3.0",
        "contentHash": "OhBAVBQG5kFj1S+hCEQ3TUHBAEtZ3fbEMgZMRNdN8A0Pj4x+5nTELEqL59DU0TjKVE6II3dqKw4Dklb3szT65w=="
      },
      "runtime.debian.8-x64.runtime.native.System.Security.Cryptography.OpenSsl": {
        "type": "Transitive",
        "resolved": "4.3.0",
        "contentHash": "HdSSp5MnJSsg08KMfZThpuLPJpPwE5hBXvHwoKWosyHHfe8Mh5WKT0ylEOf6yNzX6Ngjxe4Whkafh5q7Ymac4Q=="
      },
      "runtime.fedora.23-x64.runtime.native.System.Security.Cryptography.OpenSsl": {
        "type": "Transitive",
        "resolved": "4.3.0",
        "contentHash": "+yH1a49wJMy8Zt4yx5RhJrxO/DBDByAiCzNwiETI+1S4mPdCu0OY4djdciC7Vssk0l22wQaDLrXxXkp+3+7bVA=="
      },
      "runtime.fedora.24-x64.runtime.native.System.Security.Cryptography.OpenSsl": {
        "type": "Transitive",
        "resolved": "4.3.0",
        "contentHash": "c3YNH1GQJbfIPJeCnr4avseugSqPrxwIqzthYyZDN6EuOyNOzq+y2KSUfRcXauya1sF4foESTgwM5e1A8arAKw=="
      },
      "runtime.native.System": {
        "type": "Transitive",
        "resolved": "4.3.0",
        "contentHash": "c/qWt2LieNZIj1jGnVNsE2Kl23Ya2aSTBuXMD6V7k9KWr6l16Tqdwq+hJScEpWER9753NWC8h96PaVNY5Ld7Jw==",
        "dependencies": {
          "Microsoft.NETCore.Platforms": "1.1.0",
          "Microsoft.NETCore.Targets": "1.1.0"
        }
      },
      "runtime.native.System.Security.Cryptography.OpenSsl": {
        "type": "Transitive",
        "resolved": "4.3.0",
        "contentHash": "NS1U+700m4KFRHR5o4vo9DSlTmlCKu/u7dtE5sUHVIPB+xpXxYQvgBgA6wEIeCz6Yfn0Z52/72WYsToCEPJnrw==",
        "dependencies": {
          "runtime.debian.8-x64.runtime.native.System.Security.Cryptography.OpenSsl": "4.3.0",
          "runtime.fedora.23-x64.runtime.native.System.Security.Cryptography.OpenSsl": "4.3.0",
          "runtime.fedora.24-x64.runtime.native.System.Security.Cryptography.OpenSsl": "4.3.0",
          "runtime.opensuse.13.2-x64.runtime.native.System.Security.Cryptography.OpenSsl": "4.3.0",
          "runtime.opensuse.42.1-x64.runtime.native.System.Security.Cryptography.OpenSsl": "4.3.0",
          "runtime.osx.10.10-x64.runtime.native.System.Security.Cryptography.OpenSsl": "4.3.0",
          "runtime.rhel.7-x64.runtime.native.System.Security.Cryptography.OpenSsl": "4.3.0",
          "runtime.ubuntu.14.04-x64.runtime.native.System.Security.Cryptography.OpenSsl": "4.3.0",
          "runtime.ubuntu.16.04-x64.runtime.native.System.Security.Cryptography.OpenSsl": "4.3.0",
          "runtime.ubuntu.16.10-x64.runtime.native.System.Security.Cryptography.OpenSsl": "4.3.0"
        }
      },
      "runtime.opensuse.13.2-x64.runtime.native.System.Security.Cryptography.OpenSsl": {
        "type": "Transitive",
        "resolved": "4.3.0",
        "contentHash": "b3pthNgxxFcD+Pc0WSEoC0+md3MyhRS6aCEeenvNE3Fdw1HyJ18ZhRFVJJzIeR/O/jpxPboB805Ho0T3Ul7w8A=="
      },
      "runtime.opensuse.42.1-x64.runtime.native.System.Security.Cryptography.OpenSsl": {
        "type": "Transitive",
        "resolved": "4.3.0",
        "contentHash": "KeLz4HClKf+nFS7p/6Fi/CqyLXh81FpiGzcmuS8DGi9lUqSnZ6Es23/gv2O+1XVGfrbNmviF7CckBpavkBoIFQ=="
      },
      "runtime.osx.10.10-x64.runtime.native.System.Security.Cryptography.OpenSsl": {
        "type": "Transitive",
        "resolved": "4.3.0",
        "contentHash": "X7IdhILzr4ROXd8mI1BUCQMSHSQwelUlBjF1JyTKCjXaOGn2fB4EKBxQbCK2VjO3WaWIdlXZL3W6TiIVnrhX4g=="
      },
      "runtime.rhel.7-x64.runtime.native.System.Security.Cryptography.OpenSsl": {
        "type": "Transitive",
        "resolved": "4.3.0",
        "contentHash": "nyFNiCk/r+VOiIqreLix8yN+q3Wga9+SE8BCgkf+2BwEKiNx6DyvFjCgkfV743/grxv8jHJ8gUK4XEQw7yzRYg=="
      },
      "runtime.ubuntu.14.04-x64.runtime.native.System.Security.Cryptography.OpenSsl": {
        "type": "Transitive",
        "resolved": "4.3.0",
        "contentHash": "ytoewC6wGorL7KoCAvRfsgoJPJbNq+64k2SqW6JcOAebWsFUvCCYgfzQMrnpvPiEl4OrblUlhF2ji+Q1+SVLrQ=="
      },
      "runtime.ubuntu.16.04-x64.runtime.native.System.Security.Cryptography.OpenSsl": {
        "type": "Transitive",
        "resolved": "4.3.0",
        "contentHash": "I8bKw2I8k58Wx7fMKQJn2R8lamboCAiHfHeV/pS65ScKWMMI0+wJkLYlEKvgW1D/XvSl/221clBoR2q9QNNM7A=="
      },
      "runtime.ubuntu.16.10-x64.runtime.native.System.Security.Cryptography.OpenSsl": {
        "type": "Transitive",
        "resolved": "4.3.0",
        "contentHash": "VB5cn/7OzUfzdnC8tqAIMQciVLiq2epm2NrAm1E9OjNRyG4lVhfR61SMcLizejzQP8R8Uf/0l5qOIbUEi+RdEg=="
      },
      "runtime.unix.System.Diagnostics.Debug": {
        "type": "Transitive",
        "resolved": "4.3.0",
        "contentHash": "WV8KLRHWVUVUDduFnvGMHt0FsEt2wK6xPl1EgDKlaMx2KnZ43A/O0GzP8wIuvAC7mq4T9V1mm90r+PXkL9FPdQ==",
        "dependencies": {
          "runtime.native.System": "4.3.0"
        }
      },
      "runtime.unix.System.Private.Uri": {
        "type": "Transitive",
        "resolved": "4.3.0",
        "contentHash": "ooWzobr5RAq34r9uan1r/WPXJYG1XWy9KanrxNvEnBzbFdQbMG7Y3bVi4QxR7xZMNLOxLLTAyXvnSkfj5boZSg==",
        "dependencies": {
          "runtime.native.System": "4.3.0"
        }
      },
      "runtime.unix.System.Runtime.Extensions": {
        "type": "Transitive",
        "resolved": "4.3.0",
        "contentHash": "zQiTBVpiLftTQZW8GFsV0gjYikB1WMkEPIxF5O6RkUrSV/OgvRRTYgeFQha/0keBpuS0HYweraGRwhfhJ7dj7w==",
        "dependencies": {
          "System.Private.Uri": "4.3.0",
          "runtime.native.System": "4.3.0",
          "runtime.native.System.Security.Cryptography.OpenSsl": "4.3.0"
        }
      },
      "SkiaSharp.NativeAssets.Linux": {
        "type": "Transitive",
        "resolved": "2.88.0-preview.178",
        "contentHash": "nc9C8zGvL2G7p0lcTPhN4EOt2Mozv6KLJinMwjF97sYoI5cpkXCPZSRTcyf8k49gAZaOd+UMGaygCAz/8vaaWg==",
        "dependencies": {
          "SkiaSharp": "2.88.0-preview.178"
        }
      },
      "SkiaSharp.NativeAssets.macOS": {
        "type": "Transitive",
        "resolved": "2.88.0-preview.178",
        "contentHash": "+Hs3ku4buimzBHuc8FoyjOcE6eU5r98zcG7WH/s+doYQ1bFIjk+dKfqthgZ2o0NRAv8D3esq9rWrZTj12q+m1w=="
      },
      "SkiaSharp.NativeAssets.Win32": {
        "type": "Transitive",
        "resolved": "2.88.0-preview.178",
        "contentHash": "9og9GCkdZc/NYrmbsRzohmIBRlS1oFegJiBMsoG93qYjhh2o6q5QBYxd61zw5Mgeytl3qj4YM+6BNIF4tcF+6w=="
      },
      "System.Collections": {
        "type": "Transitive",
        "resolved": "4.0.11",
        "contentHash": "YUJGz6eFKqS0V//mLt25vFGrrCvOnsXjlvFQs+KimpwNxug9x0Pzy4PlFMU3Q2IzqAa9G2L4LsK3+9vCBK7oTg==",
        "dependencies": {
          "Microsoft.NETCore.Platforms": "1.0.1",
          "Microsoft.NETCore.Targets": "1.0.1",
          "System.Runtime": "4.1.0",
          "runtime.any.System.Collections": "4.3.0"
        }
      },
      "System.Diagnostics.Debug": {
        "type": "Transitive",
        "resolved": "4.0.11",
        "contentHash": "w5U95fVKHY4G8ASs/K5iK3J5LY+/dLFd4vKejsnI/ZhBsWS9hQakfx3Zr7lRWKg4tAw9r4iktyvsTagWkqYCiw==",
        "dependencies": {
          "Microsoft.NETCore.Platforms": "1.0.1",
          "Microsoft.NETCore.Targets": "1.0.1",
          "System.Runtime": "4.1.0",
          "runtime.unix.System.Diagnostics.Debug": "4.3.0"
        }
      },
      "System.Diagnostics.Tracing": {
        "type": "Transitive",
        "resolved": "4.1.0",
        "contentHash": "vDN1PoMZCkkdNjvZLql592oYJZgS7URcJzJ7bxeBgGtx5UtR5leNm49VmfHGqIffX4FKacHbI3H6UyNSHQknBg==",
        "dependencies": {
          "Microsoft.NETCore.Platforms": "1.0.1",
          "Microsoft.NETCore.Targets": "1.0.1",
          "System.Runtime": "4.1.0",
          "runtime.any.System.Diagnostics.Tracing": "4.3.0"
        }
      },
      "System.Drawing.Common": {
        "type": "Transitive",
        "resolved": "5.0.2",
        "contentHash": "rvr/M1WPf24ljpvvrVd74+NdjRUJu1bBkspkZcnzSZnmAUQWSvanlQ0k/hVHk+cHufZbZfu7vOh/vYc0q5Uu/A==",
        "dependencies": {
          "Microsoft.Win32.SystemEvents": "5.0.0"
        }
      },
      "System.Globalization": {
        "type": "Transitive",
        "resolved": "4.3.0",
        "contentHash": "kYdVd2f2PAdFGblzFswE4hkNANJBKRmsfa2X5LG2AcWE1c7/4t0pYae1L8vfZ5xvE2nK/R9JprtToA61OSHWIg==",
        "dependencies": {
          "Microsoft.NETCore.Platforms": "1.1.0",
          "Microsoft.NETCore.Targets": "1.1.0",
          "System.Runtime": "4.3.0",
          "runtime.any.System.Globalization": "4.3.0"
        }
      },
      "System.IO": {
        "type": "Transitive",
        "resolved": "4.3.0",
        "contentHash": "3qjaHvxQPDpSOYICjUoTsmoq5u6QJAFRUITgeT/4gqkF1bajbSmb1kwSxEA8AHlofqgcKJcM8udgieRNhaJ5Cg==",
        "dependencies": {
          "Microsoft.NETCore.Platforms": "1.1.0",
          "Microsoft.NETCore.Targets": "1.1.0",
          "System.Runtime": "4.3.0",
          "System.Text.Encoding": "4.3.0",
          "System.Threading.Tasks": "4.3.0",
          "runtime.any.System.IO": "4.3.0"
        }
      },
      "System.Private.Uri": {
        "type": "Transitive",
        "resolved": "4.3.0",
        "contentHash": "I4SwANiUGho1esj4V4oSlPllXjzCZDE+5XXso2P03LW2vOda2Enzh8DWOxwN6hnrJyp314c7KuVu31QYhRzOGg==",
        "dependencies": {
          "Microsoft.NETCore.Platforms": "1.1.0",
          "Microsoft.NETCore.Targets": "1.1.0",
          "runtime.unix.System.Private.Uri": "4.3.0"
        }
      },
      "System.Reflection": {
        "type": "Transitive",
        "resolved": "4.3.0",
        "contentHash": "KMiAFoW7MfJGa9nDFNcfu+FpEdiHpWgTcS2HdMpDvt9saK3y/G4GwprPyzqjFH9NTaGPQeWNHU+iDlDILj96aQ==",
        "dependencies": {
          "Microsoft.NETCore.Platforms": "1.1.0",
          "Microsoft.NETCore.Targets": "1.1.0",
          "System.IO": "4.3.0",
          "System.Reflection.Primitives": "4.3.0",
          "System.Runtime": "4.3.0",
          "runtime.any.System.Reflection": "4.3.0"
        }
      },
      "System.Reflection.Primitives": {
        "type": "Transitive",
        "resolved": "4.3.0",
        "contentHash": "5RXItQz5As4xN2/YUDxdpsEkMhvw3e6aNveFXUn4Hl/udNTCNhnKp8lT9fnc3MhvGKh1baak5CovpuQUXHAlIA==",
        "dependencies": {
          "Microsoft.NETCore.Platforms": "1.1.0",
          "Microsoft.NETCore.Targets": "1.1.0",
          "System.Runtime": "4.3.0",
          "runtime.any.System.Reflection.Primitives": "4.3.0"
        }
      },
      "System.Resources.ResourceManager": {
        "type": "Transitive",
        "resolved": "4.3.0",
        "contentHash": "/zrcPkkWdZmI4F92gL/TPumP98AVDu/Wxr3CSJGQQ+XN6wbRZcyfSKVoPo17ilb3iOr0cCRqJInGwNMolqhS8A==",
        "dependencies": {
          "Microsoft.NETCore.Platforms": "1.1.0",
          "Microsoft.NETCore.Targets": "1.1.0",
          "System.Globalization": "4.3.0",
          "System.Reflection": "4.3.0",
          "System.Runtime": "4.3.0",
          "runtime.any.System.Resources.ResourceManager": "4.3.0"
        }
      },
      "System.Runtime": {
        "type": "Transitive",
        "resolved": "4.3.1",
        "contentHash": "abhfv1dTK6NXOmu4bgHIONxHyEqFjW8HwXPmpY9gmll+ix9UNo4XDcmzJn6oLooftxNssVHdJC1pGT9jkSynQg==",
        "dependencies": {
          "Microsoft.NETCore.Platforms": "1.1.1",
          "Microsoft.NETCore.Targets": "1.1.3",
          "runtime.any.System.Runtime": "4.3.0"
        }
      },
      "System.Runtime.Extensions": {
        "type": "Transitive",
        "resolved": "4.1.0",
        "contentHash": "CUOHjTT/vgP0qGW22U4/hDlOqXmcPq5YicBaXdUR2UiUoLwBT+olO6we4DVbq57jeX5uXH2uerVZhf0qGj+sVQ==",
        "dependencies": {
          "Microsoft.NETCore.Platforms": "1.0.1",
          "Microsoft.NETCore.Targets": "1.0.1",
          "System.Runtime": "4.1.0",
          "runtime.unix.System.Runtime.Extensions": "4.3.0"
        }
      },
      "System.Runtime.Handles": {
        "type": "Transitive",
        "resolved": "4.0.1",
        "contentHash": "nCJvEKguXEvk2ymk1gqj625vVnlK3/xdGzx0vOKicQkoquaTBJTP13AIYkocSUwHCLNBwUbXTqTWGDxBTWpt7g==",
        "dependencies": {
          "Microsoft.NETCore.Platforms": "1.0.1",
          "Microsoft.NETCore.Targets": "1.0.1",
          "System.Runtime": "4.1.0",
          "runtime.any.System.Runtime.Handles": "4.3.0"
        }
      },
      "System.Runtime.InteropServices": {
        "type": "Transitive",
        "resolved": "4.1.0",
        "contentHash": "16eu3kjHS633yYdkjwShDHZLRNMKVi/s0bY8ODiqJ2RfMhDMAwxZaUaWVnZ2P71kr/or+X9o/xFWtNqz8ivieQ==",
        "dependencies": {
          "Microsoft.NETCore.Platforms": "1.0.1",
          "Microsoft.NETCore.Targets": "1.0.1",
          "System.Reflection": "4.1.0",
          "System.Reflection.Primitives": "4.0.1",
          "System.Runtime": "4.1.0",
          "System.Runtime.Handles": "4.0.1",
          "runtime.any.System.Runtime.InteropServices": "4.3.0"
        }
      },
      "System.Security.Principal.Windows": {
        "type": "Transitive",
        "resolved": "4.7.0",
        "contentHash": "ojD0PX0XhneCsUbAZVKdb7h/70vyYMDYs85lwEI+LngEONe/17A0cFaRFqZU+sOEidcVswYWikYOQ9PPfjlbtQ=="
      },
      "System.Text.Encoding": {
        "type": "Transitive",
        "resolved": "4.3.0",
        "contentHash": "BiIg+KWaSDOITze6jGQynxg64naAPtqGHBwDrLaCtixsa5bKiR8dpPOHA7ge3C0JJQizJE+sfkz1wV+BAKAYZw==",
        "dependencies": {
          "Microsoft.NETCore.Platforms": "1.1.0",
          "Microsoft.NETCore.Targets": "1.1.0",
          "System.Runtime": "4.3.0",
          "runtime.any.System.Text.Encoding": "4.3.0"
        }
      },
      "System.Text.Encoding.CodePages": {
        "type": "Transitive",
        "resolved": "4.5.1",
        "contentHash": "4J2JQXbftjPMppIHJ7IC+VXQ9XfEagN92vZZNoG12i+zReYlim5dMoXFC1Zzg7tsnKDM7JPo5bYfFK4Jheq44w==",
        "dependencies": {
          "Microsoft.NETCore.Platforms": "2.1.2",
          "System.Runtime.CompilerServices.Unsafe": "4.5.2"
        }
      },
      "System.Threading.Tasks": {
        "type": "Transitive",
        "resolved": "4.3.0",
        "contentHash": "LbSxKEdOUhVe8BezB/9uOGGppt+nZf6e1VFyw6v3DN6lqitm0OSn2uXMOdtP0M3W4iMcqcivm2J6UgqiwwnXiA==",
        "dependencies": {
          "Microsoft.NETCore.Platforms": "1.1.0",
          "Microsoft.NETCore.Targets": "1.1.0",
          "System.Runtime": "4.3.0",
          "runtime.any.System.Threading.Tasks": "4.3.0"
        }
      }
    },
    "net6.0/win7-x64": {
      "Avalonia.Angle.Windows.Natives": {
        "type": "Transitive",
        "resolved": "2.1.0.2020091801",
        "contentHash": "nGsCPI8FuUknU/e6hZIqlsKRDxClXHZyztmgM8vuwslFC/BIV3LqM2wKefWbr6SORX4Lct4nivhSMkdF/TrKgg=="
      },
      "Avalonia.Native": {
        "type": "Transitive",
        "resolved": "0.10.11",
        "contentHash": "9fBC9UArVXEmsxL2Nd0KHGoZUCqcTo06NTlOTAeM3qdEWzE8a0qRVYiR2WeYfADXpKR1D/fQz5zWUZcebFYFIA==",
        "dependencies": {
          "Avalonia": "0.10.11"
        }
      },
      "HarfBuzzSharp.NativeAssets.Linux": {
        "type": "Transitive",
        "resolved": "2.8.2-preview.178",
        "contentHash": "4scihdELcRpCEubBsUMHUJn93Xvx6ASj596WfO9y8CEuFNW0LBMDL71HBCyq5zXsn8HyGjLtoBLW0PpXbVnpjQ==",
        "dependencies": {
          "HarfBuzzSharp": "2.8.2-preview.178"
        }
      },
      "HarfBuzzSharp.NativeAssets.macOS": {
        "type": "Transitive",
        "resolved": "2.8.2-preview.178",
        "contentHash": "QtmAs62il4vFtt3fFOXhhPDl7TX+NGu4tFB5qmnqUn+EnSJW7mxqNk1n9I7+Z2ORym0nTP4dhcRNtOpOS7Oenw=="
      },
      "HarfBuzzSharp.NativeAssets.Win32": {
        "type": "Transitive",
        "resolved": "2.8.2-preview.178",
        "contentHash": "EgeF5uCZcAriIHmWq3hKNxz/jBJLeP/PKU4yI87UNkJCt4hYignOMjY0irl/rGVZtTL/G05xxf7TB6sjisi8sQ=="
      },
      "Microsoft.Win32.SystemEvents": {
        "type": "Transitive",
        "resolved": "6.0.0",
        "contentHash": "hqTM5628jSsQiv+HGpiq3WKBl2c8v1KZfby2J6Pr7pEPlK9waPdgEO6b8A/+/xn/yZ9ulv8HuqK71ONy2tg67A=="
      },
      "OpenCvSharp4.runtime.win": {
        "type": "Transitive",
        "resolved": "4.5.2.20210404",
        "contentHash": "44JNeD/dKlbdQEgwxLx+i2WL3DhIVvXjhsRLdBHe0c+2ZNWG/3FJ24Pp1IK7GIrB7KaE1vQk42tCNHJWAvJRRg=="
      },
      "runtime.any.System.Collections": {
        "type": "Transitive",
        "resolved": "4.3.0",
        "contentHash": "23g6rqftKmovn2cLeGsuHUYm0FD7pdutb0uQMJpZ3qTvq+zHkgmt6J65VtRry4WDGYlmkMa4xDACtaQ94alNag==",
        "dependencies": {
          "System.Runtime": "4.3.0"
        }
      },
      "runtime.any.System.Diagnostics.Tracing": {
        "type": "Transitive",
        "resolved": "4.3.0",
        "contentHash": "1lpifymjGDzoYIaam6/Hyqf8GhBI3xXYLK2TgEvTtuZMorG3Kb9QnMTIKhLjJYXIiu1JvxjngHvtVFQQlpQ3HQ=="
      },
      "runtime.any.System.Globalization": {
        "type": "Transitive",
        "resolved": "4.3.0",
        "contentHash": "sMDBnad4rp4t7GY442Jux0MCUuKL4otn5BK6Ni0ARTXTSpRNBzZ7hpMfKSvnVSED5kYJm96YOWsqV0JH0d2uuw=="
      },
      "runtime.any.System.IO": {
        "type": "Transitive",
        "resolved": "4.3.0",
        "contentHash": "SDZ5AD1DtyRoxYtEcqQ3HDlcrorMYXZeCt7ZhG9US9I5Vva+gpIWDGMkcwa5XiKL0ceQKRZIX2x0XEjLX7PDzQ=="
      },
      "runtime.any.System.Reflection": {
        "type": "Transitive",
        "resolved": "4.3.0",
        "contentHash": "hLC3A3rI8jipR5d9k7+f0MgRCW6texsAp0MWkN/ci18FMtQ9KH7E2vDn/DH2LkxsszlpJpOn9qy6Z6/69rH6eQ=="
      },
      "runtime.any.System.Reflection.Primitives": {
        "type": "Transitive",
        "resolved": "4.3.0",
        "contentHash": "Nrm1p3armp6TTf2xuvaa+jGTTmncALWFq22CpmwRvhDf6dE9ZmH40EbOswD4GnFLrMRS0Ki6Kx5aUPmKK/hZBg=="
      },
      "runtime.any.System.Resources.ResourceManager": {
        "type": "Transitive",
        "resolved": "4.3.0",
        "contentHash": "Lxb89SMvf8w9p9+keBLyL6H6x/TEmc6QVsIIA0T36IuyOY3kNvIdyGddA2qt35cRamzxF8K5p0Opq4G4HjNbhQ=="
      },
      "runtime.any.System.Runtime": {
        "type": "Transitive",
        "resolved": "4.3.0",
        "contentHash": "fRS7zJgaG9NkifaAxGGclDDoRn9HC7hXACl52Or06a/fxdzDajWb5wov3c6a+gVSlekRoexfjwQSK9sh5um5LQ==",
        "dependencies": {
          "System.Private.Uri": "4.3.0"
        }
      },
      "runtime.any.System.Runtime.Handles": {
        "type": "Transitive",
        "resolved": "4.3.0",
        "contentHash": "GG84X6vufoEzqx8PbeBKheE4srOhimv+yLtGb/JkR3Y2FmoqmueLNFU4Xx8Y67plFpltQSdK74x0qlEhIpv/CQ=="
      },
      "runtime.any.System.Runtime.InteropServices": {
        "type": "Transitive",
        "resolved": "4.3.0",
        "contentHash": "lBoFeQfxe/4eqjPi46E0LU/YaCMdNkQ8B4MZu/mkzdIAZh8RQ1NYZSj0egrQKdgdvlPFtP4STtob40r4o2DBAw=="
      },
      "runtime.any.System.Text.Encoding": {
        "type": "Transitive",
        "resolved": "4.3.0",
        "contentHash": "+ihI5VaXFCMVPJNstG4O4eo1CfbrByLxRrQQTqOTp1ttK0kUKDqOdBSTaCB2IBk/QtjDrs6+x4xuezyMXdm0HQ=="
      },
      "runtime.any.System.Threading.Tasks": {
        "type": "Transitive",
        "resolved": "4.3.0",
        "contentHash": "OhBAVBQG5kFj1S+hCEQ3TUHBAEtZ3fbEMgZMRNdN8A0Pj4x+5nTELEqL59DU0TjKVE6II3dqKw4Dklb3szT65w=="
      },
      "runtime.win.System.Diagnostics.Debug": {
        "type": "Transitive",
        "resolved": "4.3.0",
        "contentHash": "hHHP0WCStene2jjeYcuDkETozUYF/3sHVRHAEOgS3L15hlip24ssqCTnJC28Z03Wpo078oMcJd0H4egD2aJI8g=="
      },
      "runtime.win.System.Runtime.Extensions": {
        "type": "Transitive",
        "resolved": "4.3.0",
        "contentHash": "RkgHVhUPvzZxuUubiZe8yr/6CypRVXj0VBzaR8hsqQ8f+rUo7e4PWrHTLOCjd8fBMGWCrY//fi7Ku3qXD7oHRw==",
        "dependencies": {
          "System.Private.Uri": "4.3.0"
        }
      },
      "runtime.win7.System.Private.Uri": {
        "type": "Transitive",
        "resolved": "4.3.0",
        "contentHash": "Q+IBgaPYicSQs2tBlmXqbS25c/JLIthWrgrpMwxKSOobW/OqIMVFruUGfuaz4QABVzV8iKdCAbN7APY7Tclbnw=="
      },
      "SkiaSharp.NativeAssets.Linux": {
        "type": "Transitive",
        "resolved": "2.88.0-preview.178",
        "contentHash": "nc9C8zGvL2G7p0lcTPhN4EOt2Mozv6KLJinMwjF97sYoI5cpkXCPZSRTcyf8k49gAZaOd+UMGaygCAz/8vaaWg==",
        "dependencies": {
          "SkiaSharp": "2.88.0-preview.178"
        }
      },
      "SkiaSharp.NativeAssets.macOS": {
        "type": "Transitive",
        "resolved": "2.88.0-preview.178",
        "contentHash": "+Hs3ku4buimzBHuc8FoyjOcE6eU5r98zcG7WH/s+doYQ1bFIjk+dKfqthgZ2o0NRAv8D3esq9rWrZTj12q+m1w=="
      },
      "SkiaSharp.NativeAssets.Win32": {
        "type": "Transitive",
        "resolved": "2.88.0-preview.178",
        "contentHash": "9og9GCkdZc/NYrmbsRzohmIBRlS1oFegJiBMsoG93qYjhh2o6q5QBYxd61zw5Mgeytl3qj4YM+6BNIF4tcF+6w=="
      },
      "System.Collections": {
        "type": "Transitive",
        "resolved": "4.0.11",
        "contentHash": "YUJGz6eFKqS0V//mLt25vFGrrCvOnsXjlvFQs+KimpwNxug9x0Pzy4PlFMU3Q2IzqAa9G2L4LsK3+9vCBK7oTg==",
        "dependencies": {
          "Microsoft.NETCore.Platforms": "1.0.1",
          "Microsoft.NETCore.Targets": "1.0.1",
          "System.Runtime": "4.1.0",
          "runtime.any.System.Collections": "4.3.0"
        }
      },
      "System.Diagnostics.Debug": {
        "type": "Transitive",
        "resolved": "4.0.11",
        "contentHash": "w5U95fVKHY4G8ASs/K5iK3J5LY+/dLFd4vKejsnI/ZhBsWS9hQakfx3Zr7lRWKg4tAw9r4iktyvsTagWkqYCiw==",
        "dependencies": {
          "Microsoft.NETCore.Platforms": "1.0.1",
          "Microsoft.NETCore.Targets": "1.0.1",
          "System.Runtime": "4.1.0",
          "runtime.win.System.Diagnostics.Debug": "4.3.0"
        }
      },
      "System.Diagnostics.Tracing": {
        "type": "Transitive",
        "resolved": "4.1.0",
        "contentHash": "vDN1PoMZCkkdNjvZLql592oYJZgS7URcJzJ7bxeBgGtx5UtR5leNm49VmfHGqIffX4FKacHbI3H6UyNSHQknBg==",
        "dependencies": {
          "Microsoft.NETCore.Platforms": "1.0.1",
          "Microsoft.NETCore.Targets": "1.0.1",
          "System.Runtime": "4.1.0",
          "runtime.any.System.Diagnostics.Tracing": "4.3.0"
        }
      },
      "System.Drawing.Common": {
        "type": "Transitive",
        "resolved": "5.0.2",
        "contentHash": "rvr/M1WPf24ljpvvrVd74+NdjRUJu1bBkspkZcnzSZnmAUQWSvanlQ0k/hVHk+cHufZbZfu7vOh/vYc0q5Uu/A==",
        "dependencies": {
          "Microsoft.Win32.SystemEvents": "5.0.0"
        }
      },
      "System.Globalization": {
        "type": "Transitive",
        "resolved": "4.3.0",
        "contentHash": "kYdVd2f2PAdFGblzFswE4hkNANJBKRmsfa2X5LG2AcWE1c7/4t0pYae1L8vfZ5xvE2nK/R9JprtToA61OSHWIg==",
        "dependencies": {
          "Microsoft.NETCore.Platforms": "1.1.0",
          "Microsoft.NETCore.Targets": "1.1.0",
          "System.Runtime": "4.3.0",
          "runtime.any.System.Globalization": "4.3.0"
        }
      },
      "System.IO": {
        "type": "Transitive",
        "resolved": "4.3.0",
        "contentHash": "3qjaHvxQPDpSOYICjUoTsmoq5u6QJAFRUITgeT/4gqkF1bajbSmb1kwSxEA8AHlofqgcKJcM8udgieRNhaJ5Cg==",
        "dependencies": {
          "Microsoft.NETCore.Platforms": "1.1.0",
          "Microsoft.NETCore.Targets": "1.1.0",
          "System.Runtime": "4.3.0",
          "System.Text.Encoding": "4.3.0",
          "System.Threading.Tasks": "4.3.0",
          "runtime.any.System.IO": "4.3.0"
        }
      },
      "System.Private.Uri": {
        "type": "Transitive",
        "resolved": "4.3.0",
        "contentHash": "I4SwANiUGho1esj4V4oSlPllXjzCZDE+5XXso2P03LW2vOda2Enzh8DWOxwN6hnrJyp314c7KuVu31QYhRzOGg==",
        "dependencies": {
          "Microsoft.NETCore.Platforms": "1.1.0",
          "Microsoft.NETCore.Targets": "1.1.0",
          "runtime.win7.System.Private.Uri": "4.3.0"
        }
      },
      "System.Reflection": {
        "type": "Transitive",
        "resolved": "4.3.0",
        "contentHash": "KMiAFoW7MfJGa9nDFNcfu+FpEdiHpWgTcS2HdMpDvt9saK3y/G4GwprPyzqjFH9NTaGPQeWNHU+iDlDILj96aQ==",
        "dependencies": {
          "Microsoft.NETCore.Platforms": "1.1.0",
          "Microsoft.NETCore.Targets": "1.1.0",
          "System.IO": "4.3.0",
          "System.Reflection.Primitives": "4.3.0",
          "System.Runtime": "4.3.0",
          "runtime.any.System.Reflection": "4.3.0"
        }
      },
      "System.Reflection.Primitives": {
        "type": "Transitive",
        "resolved": "4.3.0",
        "contentHash": "5RXItQz5As4xN2/YUDxdpsEkMhvw3e6aNveFXUn4Hl/udNTCNhnKp8lT9fnc3MhvGKh1baak5CovpuQUXHAlIA==",
        "dependencies": {
          "Microsoft.NETCore.Platforms": "1.1.0",
          "Microsoft.NETCore.Targets": "1.1.0",
          "System.Runtime": "4.3.0",
          "runtime.any.System.Reflection.Primitives": "4.3.0"
        }
      },
      "System.Resources.ResourceManager": {
        "type": "Transitive",
        "resolved": "4.3.0",
        "contentHash": "/zrcPkkWdZmI4F92gL/TPumP98AVDu/Wxr3CSJGQQ+XN6wbRZcyfSKVoPo17ilb3iOr0cCRqJInGwNMolqhS8A==",
        "dependencies": {
          "Microsoft.NETCore.Platforms": "1.1.0",
          "Microsoft.NETCore.Targets": "1.1.0",
          "System.Globalization": "4.3.0",
          "System.Reflection": "4.3.0",
          "System.Runtime": "4.3.0",
          "runtime.any.System.Resources.ResourceManager": "4.3.0"
        }
      },
      "System.Runtime": {
        "type": "Transitive",
        "resolved": "4.3.1",
        "contentHash": "abhfv1dTK6NXOmu4bgHIONxHyEqFjW8HwXPmpY9gmll+ix9UNo4XDcmzJn6oLooftxNssVHdJC1pGT9jkSynQg==",
        "dependencies": {
          "Microsoft.NETCore.Platforms": "1.1.1",
          "Microsoft.NETCore.Targets": "1.1.3",
          "runtime.any.System.Runtime": "4.3.0"
        }
      },
      "System.Runtime.Extensions": {
        "type": "Transitive",
        "resolved": "4.1.0",
        "contentHash": "CUOHjTT/vgP0qGW22U4/hDlOqXmcPq5YicBaXdUR2UiUoLwBT+olO6we4DVbq57jeX5uXH2uerVZhf0qGj+sVQ==",
        "dependencies": {
          "Microsoft.NETCore.Platforms": "1.0.1",
          "Microsoft.NETCore.Targets": "1.0.1",
          "System.Runtime": "4.1.0",
          "runtime.win.System.Runtime.Extensions": "4.3.0"
        }
      },
      "System.Runtime.Handles": {
        "type": "Transitive",
        "resolved": "4.0.1",
        "contentHash": "nCJvEKguXEvk2ymk1gqj625vVnlK3/xdGzx0vOKicQkoquaTBJTP13AIYkocSUwHCLNBwUbXTqTWGDxBTWpt7g==",
        "dependencies": {
          "Microsoft.NETCore.Platforms": "1.0.1",
          "Microsoft.NETCore.Targets": "1.0.1",
          "System.Runtime": "4.1.0",
          "runtime.any.System.Runtime.Handles": "4.3.0"
        }
      },
      "System.Runtime.InteropServices": {
        "type": "Transitive",
        "resolved": "4.1.0",
        "contentHash": "16eu3kjHS633yYdkjwShDHZLRNMKVi/s0bY8ODiqJ2RfMhDMAwxZaUaWVnZ2P71kr/or+X9o/xFWtNqz8ivieQ==",
        "dependencies": {
          "Microsoft.NETCore.Platforms": "1.0.1",
          "Microsoft.NETCore.Targets": "1.0.1",
          "System.Reflection": "4.1.0",
          "System.Reflection.Primitives": "4.0.1",
          "System.Runtime": "4.1.0",
          "System.Runtime.Handles": "4.0.1",
          "runtime.any.System.Runtime.InteropServices": "4.3.0"
        }
      },
      "System.Security.Principal.Windows": {
        "type": "Transitive",
        "resolved": "4.7.0",
        "contentHash": "ojD0PX0XhneCsUbAZVKdb7h/70vyYMDYs85lwEI+LngEONe/17A0cFaRFqZU+sOEidcVswYWikYOQ9PPfjlbtQ=="
      },
      "System.Text.Encoding": {
        "type": "Transitive",
        "resolved": "4.3.0",
        "contentHash": "BiIg+KWaSDOITze6jGQynxg64naAPtqGHBwDrLaCtixsa5bKiR8dpPOHA7ge3C0JJQizJE+sfkz1wV+BAKAYZw==",
        "dependencies": {
          "Microsoft.NETCore.Platforms": "1.1.0",
          "Microsoft.NETCore.Targets": "1.1.0",
          "System.Runtime": "4.3.0",
          "runtime.any.System.Text.Encoding": "4.3.0"
        }
      },
      "System.Text.Encoding.CodePages": {
        "type": "Transitive",
        "resolved": "4.5.1",
        "contentHash": "4J2JQXbftjPMppIHJ7IC+VXQ9XfEagN92vZZNoG12i+zReYlim5dMoXFC1Zzg7tsnKDM7JPo5bYfFK4Jheq44w==",
        "dependencies": {
          "Microsoft.NETCore.Platforms": "2.1.2",
          "System.Runtime.CompilerServices.Unsafe": "4.5.2"
        }
      },
      "System.Threading.Tasks": {
        "type": "Transitive",
        "resolved": "4.3.0",
        "contentHash": "LbSxKEdOUhVe8BezB/9uOGGppt+nZf6e1VFyw6v3DN6lqitm0OSn2uXMOdtP0M3W4iMcqcivm2J6UgqiwwnXiA==",
        "dependencies": {
          "Microsoft.NETCore.Platforms": "1.1.0",
          "Microsoft.NETCore.Targets": "1.1.0",
          "System.Runtime": "4.3.0",
          "runtime.any.System.Threading.Tasks": "4.3.0"
        }
      }
    }
  }
}<|MERGE_RESOLUTION|>--- conflicted
+++ resolved
@@ -676,12 +676,6 @@
           "System.Security.Principal.Windows": "4.7.0"
         }
       },
-      "avalonia.controls.treedatagrid": {
-        "type": "Project",
-        "dependencies": {
-          "Avalonia": "0.10.10"
-        }
-      },
       "walletwasabi": {
         "type": "Project",
         "dependencies": {
@@ -694,22 +688,12 @@
       "walletwasabi.fluent": {
         "type": "Project",
         "dependencies": {
-<<<<<<< HEAD
-          "Avalonia": "0.10.11-rc.2",
-          "Avalonia.Controls.DataGrid": "0.10.11-rc.2",
-          "Avalonia.Controls.TreeDataGrid": "1.0.0",
-          "Avalonia.Diagnostics": "0.10.11-rc.2",
-          "Avalonia.ReactiveUI": "0.10.11-rc.2",
-          "Avalonia.Xaml.Behaviors": "0.10.11-rc.1",
-          "DataBox": "0.10.10-beta5",
-=======
           "Avalonia": "0.10.11",
           "Avalonia.Controls.DataGrid": "0.10.11",
           "Avalonia.Diagnostics": "0.10.11",
           "Avalonia.ReactiveUI": "0.10.11",
           "Avalonia.Xaml.Behaviors": "0.10.11.5",
           "DataBox": "0.10.11.1",
->>>>>>> 2e3a93dc
           "OpenCvSharp4": "4.5.2.20210404",
           "OpenCvSharp4.runtime.win": "4.5.2.20210404",
           "System.Reactive": "5.0.0",
