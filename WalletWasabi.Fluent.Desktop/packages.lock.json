{
  "version": 1,
  "dependencies": {
    "net6.0": {
      "Avalonia.Desktop": {
        "type": "Direct",
        "requested": "[0.10.12, )",
        "resolved": "0.10.12",
        "contentHash": "wy4k1uarrmZJSJENCe1hjNpdCJWhup0gt6KA2TtZILfGG7imj+an5IuQZUSXtA7cl7A+6tF6lPQLo82gESUlXQ==",
        "dependencies": {
          "Avalonia": "0.10.12",
          "Avalonia.Native": "0.10.12",
          "Avalonia.Skia": "0.10.12",
          "Avalonia.Win32": "0.10.12",
          "Avalonia.X11": "0.10.12"
        }
      },
      "Avalonia.ReactiveUI": {
        "type": "Direct",
        "requested": "[0.10.12, )",
        "resolved": "0.10.12",
        "contentHash": "dOszpMtBKEACAFWtjwNibXMF2SBolJ3cV8ffDEOy2uuwjKBJqbSmHH+WSnui9KfbSF2igVpam4TqO6drJuEvjw==",
        "dependencies": {
          "Avalonia": "0.10.12",
          "ReactiveUI": "13.2.10",
          "System.Reactive": "5.0.0"
        }
      },
      "Avalonia": {
        "type": "Transitive",
        "resolved": "0.10.12",
        "contentHash": "ftI5uGBFvWJpizGc6PT6lOb6FiO8AWcSYS9N4FWvXgOvuqWuTgmjwURPUkvajpeaQLKOOea6AbgotSyhV8NNoQ==",
        "dependencies": {
          "Avalonia.Remote.Protocol": "0.10.12",
          "JetBrains.Annotations": "10.3.0",
          "System.ComponentModel.Annotations": "4.5.0",
          "System.Memory": "4.5.3",
          "System.Reactive": "5.0.0",
          "System.Runtime.CompilerServices.Unsafe": "4.6.0",
          "System.ValueTuple": "4.5.0"
        }
      },
      "Avalonia.Angle.Windows.Natives": {
        "type": "Transitive",
        "resolved": "2.1.0.2020091801",
        "contentHash": "nGsCPI8FuUknU/e6hZIqlsKRDxClXHZyztmgM8vuwslFC/BIV3LqM2wKefWbr6SORX4Lct4nivhSMkdF/TrKgg=="
      },
      "Avalonia.Controls.DataGrid": {
        "type": "Transitive",
        "resolved": "0.10.12",
        "contentHash": "i3zM3P8PUY4FNhATZoFWkto3H66FcIrnJNMyOsl1fN0FPS6meysAwCKQwuou/oapyzZEODeAmCVdqB0AgjNHVw==",
        "dependencies": {
          "Avalonia": "0.10.12",
          "Avalonia.Remote.Protocol": "0.10.12",
          "JetBrains.Annotations": "10.3.0",
          "System.Reactive": "5.0.0"
        }
      },
      "Avalonia.Controls.TreeDataGrid": {
        "type": "Transitive",
        "resolved": "0.10.10-cibuild0018875-beta",
        "contentHash": "8OaZ116UARIu+yQGUOiBWPYrTp+4rTqDHoMrrzx8Jw1wTo1nMw+nD2Wh/OOFuwcdJxLRaIlDNWLRtW/R5yfNsw==",
        "dependencies": {
          "Avalonia": "0.10.10"
        }
      },
      "Avalonia.Diagnostics": {
        "type": "Transitive",
        "resolved": "0.10.12",
        "contentHash": "Pf9DGiSwl3+gPrRSHKFzDG20I9QJ5P1g6BexLKfHQH9+Cmax+a/UEVYQq4hGn0xhrmpuLYOeGHb8wasjAT4EfQ==",
        "dependencies": {
          "Avalonia": "0.10.12",
          "Avalonia.Controls.DataGrid": "0.10.12",
          "Microsoft.CodeAnalysis.CSharp.Scripting": "3.4.0",
          "System.Reactive": "5.0.0"
        }
      },
      "Avalonia.FreeDesktop": {
        "type": "Transitive",
        "resolved": "0.10.12",
        "contentHash": "j42uWCWkAfZchYPrdRccr4mjB0kppSby3TEMCuNrp9GcQi+JhEPEbBAohU7FpR4bkv5FF2KAlDX5WiG2T+04kg==",
        "dependencies": {
          "Avalonia": "0.10.12",
          "Tmds.DBus": "0.9.0"
        }
      },
      "Avalonia.Native": {
        "type": "Transitive",
        "resolved": "0.10.12",
        "contentHash": "JnZc0zF7DcLcSX+SdnKQGzFa9mcKxawhTN8S3aiN8Eh3MZAKxa45LRrHFVTcHcy2jU4kOw+yPfONUmHpRcC0gw==",
        "dependencies": {
          "Avalonia": "0.10.12"
        }
      },
      "Avalonia.Remote.Protocol": {
        "type": "Transitive",
        "resolved": "0.10.12",
        "contentHash": "ArrxniR8iShzMvXCS3vt5FXg9Fv3qK1UKzJwsSsY9iCuC8wKo2eevRj42qOhMCS98POTH5v8aUZBeoLlENa0vA=="
      },
      "Avalonia.Skia": {
        "type": "Transitive",
        "resolved": "0.10.12",
        "contentHash": "3TGo8RLHaLqmU3chlyAqLkpw6vImfDMC30T18abpeYf1PIsNckRB+UFp12GDil9t/J9YB17zn4H6N+2plF4gZA==",
        "dependencies": {
          "Avalonia": "0.10.12",
          "HarfBuzzSharp": "2.8.2-preview.178",
          "HarfBuzzSharp.NativeAssets.Linux": "2.8.2-preview.178",
          "HarfBuzzSharp.NativeAssets.WebAssembly": "2.8.2-preview.178",
          "SkiaSharp": "2.88.0-preview.178",
          "SkiaSharp.NativeAssets.Linux": "2.88.0-preview.178",
          "SkiaSharp.NativeAssets.WebAssembly": "2.88.0-preview.178"
        }
      },
      "Avalonia.Win32": {
        "type": "Transitive",
        "resolved": "0.10.12",
        "contentHash": "CnC65T8ScMK23BB+qJuiMicWQ5QIEiinnRzPqvAGUGyQbjIGpA5uOCKwzsOjUmzkhGqt31iDR0/Y3ZFbi5Mjog==",
        "dependencies": {
          "Avalonia": "0.10.12",
          "Avalonia.Angle.Windows.Natives": "2.1.0.2020091801",
          "System.Drawing.Common": "4.5.0",
          "System.Numerics.Vectors": "4.5.0"
        }
      },
      "Avalonia.X11": {
        "type": "Transitive",
        "resolved": "0.10.12",
        "contentHash": "mUY1cF1p86/UgLl1cbSmY3nVIatKQsSCDOH4avssL07xmKlRfB2G7Gi8jlhWNkLJTLL7iQp/u3X6bv7bs+0zNQ==",
        "dependencies": {
          "Avalonia": "0.10.12",
          "Avalonia.FreeDesktop": "0.10.12",
          "Avalonia.Skia": "0.10.12"
        }
      },
      "Avalonia.Xaml.Behaviors": {
        "type": "Transitive",
        "resolved": "0.10.12.2",
        "contentHash": "EqfzwstvqQcWnTJnaBvezxKwBSddozXpkFi5WrzVe976zedE+A1NruFgnC19aG7Vvy0mTQdlWFTtbAInv6IQyg==",
        "dependencies": {
          "Avalonia": "0.10.12",
          "Avalonia.Xaml.Interactions": "0.10.12.2",
          "Avalonia.Xaml.Interactivity": "0.10.12.2"
        }
      },
      "Avalonia.Xaml.Interactions": {
        "type": "Transitive",
        "resolved": "0.10.12.2",
        "contentHash": "01NGXHMbvpg1JcZ4tFAZXD6i55vHIQnJl3+HFi7RSP1jevkjkSaVM8qjwLsTSfREsJ2OoiWxx2LcyUQJvO5Kjw==",
        "dependencies": {
          "Avalonia": "0.10.12",
          "Avalonia.Xaml.Interactivity": "0.10.12.2"
        }
      },
      "Avalonia.Xaml.Interactivity": {
        "type": "Transitive",
        "resolved": "0.10.12.2",
        "contentHash": "AGAbT1I6XW1+9tweLHDMGX8+SijE111vNNIQy2gI3bpbLfPYTirLPyK0do2s9V6l7hHfQnNmiX2NA6JHC4WG4Q==",
        "dependencies": {
          "Avalonia": "0.10.12"
<<<<<<< HEAD
        }
      },
      "DataBox": {
        "type": "Transitive",
        "resolved": "0.10.11.1",
        "contentHash": "cEAKQ6gEDLY8NVHl8HX6cZUpk+SVZyvozxK9KaXhmU+I0jg62E0FecXK/p768lPUpyCqsD0aX2NtzDpgaVV7Mg==",
        "dependencies": {
          "Avalonia": "0.10.11"
=======
>>>>>>> 9d6dc315
        }
      },
      "DynamicData": {
        "type": "Transitive",
        "resolved": "7.1.1",
        "contentHash": "Pc6J5bFnSxEa64PV2V67FMcLlDdpv6m+zTBKSnRN3aLon/WtWWy8kuDpHFbJlgXHtqc6Nxloj9ItuvDlvKC/8w==",
        "dependencies": {
          "System.Reactive": "5.0.0"
        }
      },
      "HarfBuzzSharp": {
        "type": "Transitive",
        "resolved": "2.8.2-preview.178",
        "contentHash": "OUir5qn95QRtlc8RWKfU/63xYwtuAbylL2oAj3eBWgAsVoWnFrEv+Oh1sj0xjW7mogFGaeGtY40lqAD1srWJcQ==",
        "dependencies": {
          "HarfBuzzSharp.NativeAssets.Win32": "2.8.2-preview.178",
          "HarfBuzzSharp.NativeAssets.macOS": "2.8.2-preview.178",
          "System.Memory": "4.5.3"
        }
      },
      "HarfBuzzSharp.NativeAssets.Linux": {
        "type": "Transitive",
        "resolved": "2.8.2-preview.178",
        "contentHash": "4scihdELcRpCEubBsUMHUJn93Xvx6ASj596WfO9y8CEuFNW0LBMDL71HBCyq5zXsn8HyGjLtoBLW0PpXbVnpjQ==",
        "dependencies": {
          "HarfBuzzSharp": "2.8.2-preview.178"
        }
      },
      "HarfBuzzSharp.NativeAssets.macOS": {
        "type": "Transitive",
        "resolved": "2.8.2-preview.178",
        "contentHash": "QtmAs62il4vFtt3fFOXhhPDl7TX+NGu4tFB5qmnqUn+EnSJW7mxqNk1n9I7+Z2ORym0nTP4dhcRNtOpOS7Oenw=="
      },
      "HarfBuzzSharp.NativeAssets.WebAssembly": {
        "type": "Transitive",
        "resolved": "2.8.2-preview.178",
        "contentHash": "+S8qtBAVTrt+E85jZXPxYthUgSUq7iB6UZ0v0WFsy9gWhZ/hVE3hZJpcgeywT9H/SRX3ZIX+qzpKJlOM+mUcNA=="
      },
      "HarfBuzzSharp.NativeAssets.Win32": {
        "type": "Transitive",
        "resolved": "2.8.2-preview.178",
        "contentHash": "EgeF5uCZcAriIHmWq3hKNxz/jBJLeP/PKU4yI87UNkJCt4hYignOMjY0irl/rGVZtTL/G05xxf7TB6sjisi8sQ=="
      },
      "JetBrains.Annotations": {
        "type": "Transitive",
        "resolved": "10.3.0",
        "contentHash": "0GLU9lwGVXjUNlr9ZIdAgjqLI2Zm/XFGJFaqJ1T1sU+kwfeMLhm68+rblUrNUP9psRl4i8yM7Ghb4ia4oI2E5g==",
        "dependencies": {
          "System.Runtime": "4.1.0"
        }
      },
      "Microsoft.AspNetCore.JsonPatch": {
        "type": "Transitive",
        "resolved": "6.0.0",
        "contentHash": "SUiwg0XQ5NtmnELHXSdX4mAwawFnAOwSx2Zz6NIhQnEN1tZDoAWEHc8dS/S7y8cE52+9bHj+XbYZuLGF7OrQPA==",
        "dependencies": {
          "Microsoft.CSharp": "4.7.0",
          "Newtonsoft.Json": "13.0.1"
        }
      },
      "Microsoft.AspNetCore.Mvc.NewtonsoftJson": {
        "type": "Transitive",
        "resolved": "6.0.0",
        "contentHash": "YMwSWgBuwkVn9k4/2wWxfwEbx8T5Utj13UH/zmUm5lbkKcY+tJyt9w9P4rY5pO1XtCitoh1+L+Feqz9qxG/CvA==",
        "dependencies": {
          "Microsoft.AspNetCore.JsonPatch": "6.0.0",
          "Newtonsoft.Json": "13.0.1",
          "Newtonsoft.Json.Bson": "1.0.2"
        }
      },
      "Microsoft.CodeAnalysis.Analyzers": {
        "type": "Transitive",
        "resolved": "2.9.6",
        "contentHash": "Kmms3TxGQMNb95Cu/3K+0bIcMnV4qf/phZBLAB0HUi65rBPxP4JO3aM2LoAcb+DFS600RQJMZ7ZLyYDTbLwJOQ=="
      },
      "Microsoft.CodeAnalysis.Common": {
        "type": "Transitive",
        "resolved": "3.4.0",
        "contentHash": "3ncA7cV+iXGA1VYwe2UEZXcvWyZSlbexWjM9AvocP7sik5UD93qt9Hq0fMRGk0jFRmvmE4T2g+bGfXiBVZEhLw==",
        "dependencies": {
          "Microsoft.CodeAnalysis.Analyzers": "2.9.6",
          "System.Collections.Immutable": "1.5.0",
          "System.Memory": "4.5.3",
          "System.Reflection.Metadata": "1.6.0",
          "System.Runtime.CompilerServices.Unsafe": "4.5.2",
          "System.Text.Encoding.CodePages": "4.5.1",
          "System.Threading.Tasks.Extensions": "4.5.3"
        }
      },
      "Microsoft.CodeAnalysis.CSharp": {
        "type": "Transitive",
        "resolved": "3.4.0",
        "contentHash": "/LsTtgcMN6Tu1oo7/WYbRAHL4/ubXC/miEakwTpcZKJKtFo7D0AK95Hw0dbGxul6C8WJu60v6NP2435TDYZM+Q==",
        "dependencies": {
          "Microsoft.CodeAnalysis.Common": "[3.4.0]"
        }
      },
      "Microsoft.CodeAnalysis.CSharp.Scripting": {
        "type": "Transitive",
        "resolved": "3.4.0",
        "contentHash": "tLgqc76qXHmONUhWhxo7z3TcL/LmGFWIUJm1exbQmVJohuQvJnejUMxmVkdxDfMuMZU1fIyJXPZ6Fkp4FEneAg==",
        "dependencies": {
          "Microsoft.CSharp": "4.3.0",
          "Microsoft.CodeAnalysis.CSharp": "[3.4.0]",
          "Microsoft.CodeAnalysis.Common": "[3.4.0]",
          "Microsoft.CodeAnalysis.Scripting.Common": "[3.4.0]"
        }
      },
      "Microsoft.CodeAnalysis.Scripting.Common": {
        "type": "Transitive",
        "resolved": "3.4.0",
        "contentHash": "+b6I3DZL2zvck+B/E/aiOveakj5U2G2BcYODQxcGh2IDbatNU3XXxGT1HumkWB5uIZI2Leu0opBgBpjScmjGMA==",
        "dependencies": {
          "Microsoft.CodeAnalysis.Common": "[3.4.0]"
        }
      },
      "Microsoft.CSharp": {
        "type": "Transitive",
        "resolved": "4.7.0",
        "contentHash": "pTj+D3uJWyN3My70i2Hqo+OXixq3Os2D1nJ2x92FFo6sk8fYS1m1WLNTs0Dc1uPaViH0YvEEwvzddQ7y4rhXmA=="
      },
      "Microsoft.Extensions.Logging.Abstractions": {
        "type": "Transitive",
        "resolved": "1.0.0",
        "contentHash": "wHT6oY50q36mAXBRKtFaB7u07WxKC5u2M8fi3PqHOOnHyUo9gD0u1TlCNR8UObHQxKMYwqlgI8TLcErpt29n8A==",
        "dependencies": {
          "System.Collections": "4.0.11",
          "System.Collections.Concurrent": "4.0.12",
          "System.Diagnostics.Debug": "4.0.11",
          "System.Globalization": "4.0.11",
          "System.Linq": "4.1.0",
          "System.Reflection": "4.1.0",
          "System.Resources.ResourceManager": "4.0.1",
          "System.Runtime.Extensions": "4.1.0",
          "System.Runtime.InteropServices": "4.1.0"
        }
      },
      "Microsoft.NETCore.Platforms": {
        "type": "Transitive",
        "resolved": "2.1.2",
        "contentHash": "mOJy3M0UN+LUG21dLGMxaWZEP6xYpQEpLuvuEQBaownaX4YuhH6NmNUlN9si+vNkAS6dwJ//N1O4DmLf2CikVg=="
      },
      "Microsoft.NETCore.Targets": {
        "type": "Transitive",
        "resolved": "1.1.3",
        "contentHash": "3Wrmi0kJDzClwAC+iBdUBpEKmEle8FQNsCs77fkiOIw/9oYA07bL1EZNX0kQ2OMN3xpwvl0vAtOCYY3ndDNlhQ=="
      },
      "Microsoft.Win32.SystemEvents": {
        "type": "Transitive",
        "resolved": "6.0.0",
        "contentHash": "hqTM5628jSsQiv+HGpiq3WKBl2c8v1KZfby2J6Pr7pEPlK9waPdgEO6b8A/+/xn/yZ9ulv8HuqK71ONy2tg67A=="
      },
      "NBitcoin": {
        "type": "Transitive",
        "resolved": "6.0.19",
        "contentHash": "l/iN8TX/rNwzJvYLVM0Zspd0NzfGZ77HZXJ0upFS8Oyrd3NaKaW3Tj9sDIX2aYijpIeGUVOUPRXM/MhID5u4ng==",
        "dependencies": {
          "Microsoft.Extensions.Logging.Abstractions": "1.0.0",
          "Newtonsoft.Json": "11.0.2"
        }
      },
      "NBitcoin.Secp256k1": {
        "type": "Transitive",
        "resolved": "1.0.10",
        "contentHash": "+CbOOtba1tv4p0G8uKRmwH4he5LXNtqfxdIrDi0RcVViR7HRTbaoDE7tJ7cAkg7pxuiNHGkpvtn+rFgkPxYgYw=="
      },
      "Newtonsoft.Json": {
        "type": "Transitive",
        "resolved": "13.0.1",
        "contentHash": "ppPFpBcvxdsfUonNcvITKqLl3bqxWbDCZIzDWHzjpdAHRFfZe0Dw9HmA0+za13IdyrgJwpkDTDA9fHaxOrt20A=="
      },
      "Newtonsoft.Json.Bson": {
        "type": "Transitive",
        "resolved": "1.0.2",
        "contentHash": "QYFyxhaABwmq3p/21VrZNYvCg3DaEoN/wUuw5nmfAf0X3HLjgupwhkEWdgfb9nvGAUIv3osmZoD3kKl4jxEmYQ==",
        "dependencies": {
          "Newtonsoft.Json": "12.0.1"
        }
      },
      "ReactiveUI": {
        "type": "Transitive",
        "resolved": "13.2.10",
        "contentHash": "fOCbEZ+RsO2Jhv6vB8VX+ZEvczYJaC95atcSG7oXohJeL/sEwbbqvv9k+tbj2l4bRSj2j5CQvhwA3HNLaxlCAg==",
        "dependencies": {
          "DynamicData": "7.1.1",
          "Splat": "10.0.1",
          "System.Reactive": "5.0.0",
          "System.Runtime.Serialization.Primitives": "4.3.0"
        }
      },
      "SkiaSharp": {
        "type": "Transitive",
        "resolved": "2.88.0-preview.178",
        "contentHash": "arzd/44ykiBPqGWUuQqNTuJ49rhsXOg4Zw1p2Mm3B/5PZzV1wcTH4V+J+4ra8RS0KbIoy4KWeNF+zHAifNsiRg==",
        "dependencies": {
          "SkiaSharp.NativeAssets.Win32": "2.88.0-preview.178",
          "SkiaSharp.NativeAssets.macOS": "2.88.0-preview.178",
          "System.Memory": "4.5.3"
        }
      },
      "SkiaSharp.NativeAssets.Linux": {
        "type": "Transitive",
        "resolved": "2.88.0-preview.178",
        "contentHash": "nc9C8zGvL2G7p0lcTPhN4EOt2Mozv6KLJinMwjF97sYoI5cpkXCPZSRTcyf8k49gAZaOd+UMGaygCAz/8vaaWg==",
        "dependencies": {
          "SkiaSharp": "2.88.0-preview.178"
        }
      },
      "SkiaSharp.NativeAssets.macOS": {
        "type": "Transitive",
        "resolved": "2.88.0-preview.178",
        "contentHash": "+Hs3ku4buimzBHuc8FoyjOcE6eU5r98zcG7WH/s+doYQ1bFIjk+dKfqthgZ2o0NRAv8D3esq9rWrZTj12q+m1w=="
      },
      "SkiaSharp.NativeAssets.WebAssembly": {
        "type": "Transitive",
        "resolved": "2.88.0-preview.178",
        "contentHash": "u4Ss81oOlx0dhu5fxl4vK5f2Hm7psHDUSAoQValNV/BmixsW4TkETE3dOnHNRWwI56++tRG9dK33HimZDUrUpw=="
      },
      "SkiaSharp.NativeAssets.Win32": {
        "type": "Transitive",
        "resolved": "2.88.0-preview.178",
        "contentHash": "9og9GCkdZc/NYrmbsRzohmIBRlS1oFegJiBMsoG93qYjhh2o6q5QBYxd61zw5Mgeytl3qj4YM+6BNIF4tcF+6w=="
      },
      "Splat": {
        "type": "Transitive",
        "resolved": "10.0.1",
        "contentHash": "N8BMGVuUBnVLAHSVbna/st8XiLd8ulF3BfkKUSGCPqYpDCis3ELvM+aFaZQLBUIBEcweCYVLq3HFEBqHkCKFyA=="
      },
      "System.Collections": {
        "type": "Transitive",
        "resolved": "4.0.11",
        "contentHash": "YUJGz6eFKqS0V//mLt25vFGrrCvOnsXjlvFQs+KimpwNxug9x0Pzy4PlFMU3Q2IzqAa9G2L4LsK3+9vCBK7oTg==",
        "dependencies": {
          "Microsoft.NETCore.Platforms": "1.0.1",
          "Microsoft.NETCore.Targets": "1.0.1",
          "System.Runtime": "4.1.0"
        }
      },
      "System.Collections.Concurrent": {
        "type": "Transitive",
        "resolved": "4.0.12",
        "contentHash": "2gBcbb3drMLgxlI0fBfxMA31ec6AEyYCHygGse4vxceJan8mRIWeKJ24BFzN7+bi/NFTgdIgufzb94LWO5EERQ==",
        "dependencies": {
          "System.Collections": "4.0.11",
          "System.Diagnostics.Debug": "4.0.11",
          "System.Diagnostics.Tracing": "4.1.0",
          "System.Globalization": "4.0.11",
          "System.Reflection": "4.1.0",
          "System.Resources.ResourceManager": "4.0.1",
          "System.Runtime": "4.1.0",
          "System.Runtime.Extensions": "4.1.0",
          "System.Threading": "4.0.11",
          "System.Threading.Tasks": "4.0.11"
        }
      },
      "System.Collections.Immutable": {
        "type": "Transitive",
        "resolved": "1.5.0",
        "contentHash": "EXKiDFsChZW0RjrZ4FYHu9aW6+P4MCgEDCklsVseRfhoO0F+dXeMSsMRAlVXIo06kGJ/zv+2w1a2uc2+kxxSaQ=="
      },
      "System.ComponentModel.Annotations": {
        "type": "Transitive",
        "resolved": "4.5.0",
        "contentHash": "UxYQ3FGUOtzJ7LfSdnYSFd7+oEv6M8NgUatatIN2HxNtDdlcvFAf+VIq4Of9cDMJEJC0aSRv/x898RYhB4Yppg=="
      },
      "System.Diagnostics.Debug": {
        "type": "Transitive",
        "resolved": "4.0.11",
        "contentHash": "w5U95fVKHY4G8ASs/K5iK3J5LY+/dLFd4vKejsnI/ZhBsWS9hQakfx3Zr7lRWKg4tAw9r4iktyvsTagWkqYCiw==",
        "dependencies": {
          "Microsoft.NETCore.Platforms": "1.0.1",
          "Microsoft.NETCore.Targets": "1.0.1",
          "System.Runtime": "4.1.0"
        }
      },
      "System.Diagnostics.Tracing": {
        "type": "Transitive",
        "resolved": "4.1.0",
        "contentHash": "vDN1PoMZCkkdNjvZLql592oYJZgS7URcJzJ7bxeBgGtx5UtR5leNm49VmfHGqIffX4FKacHbI3H6UyNSHQknBg==",
        "dependencies": {
          "Microsoft.NETCore.Platforms": "1.0.1",
          "Microsoft.NETCore.Targets": "1.0.1",
          "System.Runtime": "4.1.0"
        }
      },
      "System.Drawing.Common": {
        "type": "Transitive",
        "resolved": "6.0.0",
        "contentHash": "NfuoKUiP2nUWwKZN6twGqXioIe1zVD0RIj2t976A+czLHr2nY454RwwXs6JU9Htc6mwqL6Dn/nEL3dpVf2jOhg==",
        "dependencies": {
          "Microsoft.Win32.SystemEvents": "6.0.0"
        }
      },
      "System.Globalization": {
        "type": "Transitive",
        "resolved": "4.3.0",
        "contentHash": "kYdVd2f2PAdFGblzFswE4hkNANJBKRmsfa2X5LG2AcWE1c7/4t0pYae1L8vfZ5xvE2nK/R9JprtToA61OSHWIg==",
        "dependencies": {
          "Microsoft.NETCore.Platforms": "1.1.0",
          "Microsoft.NETCore.Targets": "1.1.0",
          "System.Runtime": "4.3.0"
        }
      },
      "System.IO": {
        "type": "Transitive",
        "resolved": "4.3.0",
        "contentHash": "3qjaHvxQPDpSOYICjUoTsmoq5u6QJAFRUITgeT/4gqkF1bajbSmb1kwSxEA8AHlofqgcKJcM8udgieRNhaJ5Cg==",
        "dependencies": {
          "Microsoft.NETCore.Platforms": "1.1.0",
          "Microsoft.NETCore.Targets": "1.1.0",
          "System.Runtime": "4.3.0",
          "System.Text.Encoding": "4.3.0",
          "System.Threading.Tasks": "4.3.0"
        }
      },
      "System.Linq": {
        "type": "Transitive",
        "resolved": "4.1.0",
        "contentHash": "bQ0iYFOQI0nuTnt+NQADns6ucV4DUvMdwN6CbkB1yj8i7arTGiTN5eok1kQwdnnNWSDZfIUySQY+J3d5KjWn0g==",
        "dependencies": {
          "System.Collections": "4.0.11",
          "System.Diagnostics.Debug": "4.0.11",
          "System.Resources.ResourceManager": "4.0.1",
          "System.Runtime": "4.1.0",
          "System.Runtime.Extensions": "4.1.0"
        }
      },
      "System.Memory": {
        "type": "Transitive",
        "resolved": "4.5.3",
        "contentHash": "3oDzvc/zzetpTKWMShs1AADwZjQ/36HnsufHRPcOjyRAAMLDlu2iD33MBI2opxnezcVUtXyqDXXjoFMOU9c7SA=="
      },
      "System.Numerics.Vectors": {
        "type": "Transitive",
        "resolved": "4.5.0",
        "contentHash": "QQTlPTl06J/iiDbJCiepZ4H//BVraReU4O4EoRw1U02H5TLUIT7xn3GnDp9AXPSlJUDyFs4uWjWafNX6WrAojQ=="
      },
      "System.Reactive": {
        "type": "Transitive",
        "resolved": "5.0.0",
        "contentHash": "erBZjkQHWL9jpasCE/0qKAryzVBJFxGHVBAvgRN1bzM0q2s1S4oYREEEL0Vb+1kA/6BKb5FjUZMp5VXmy+gzkQ=="
      },
      "System.Reflection": {
        "type": "Transitive",
        "resolved": "4.3.0",
        "contentHash": "KMiAFoW7MfJGa9nDFNcfu+FpEdiHpWgTcS2HdMpDvt9saK3y/G4GwprPyzqjFH9NTaGPQeWNHU+iDlDILj96aQ==",
        "dependencies": {
          "Microsoft.NETCore.Platforms": "1.1.0",
          "Microsoft.NETCore.Targets": "1.1.0",
          "System.IO": "4.3.0",
          "System.Reflection.Primitives": "4.3.0",
          "System.Runtime": "4.3.0"
        }
      },
      "System.Reflection.Emit": {
        "type": "Transitive",
        "resolved": "4.7.0",
        "contentHash": "VR4kk8XLKebQ4MZuKuIni/7oh+QGFmZW3qORd1GvBq/8026OpW501SzT/oypwiQl4TvT8ErnReh/NzY9u+C6wQ=="
      },
      "System.Reflection.Metadata": {
        "type": "Transitive",
        "resolved": "1.6.0",
        "contentHash": "COC1aiAJjCoA5GBF+QKL2uLqEBew4JsCkQmoHKbN3TlOZKa2fKLz5CpiRQKDz0RsAOEGsVKqOD5bomsXq/4STQ=="
      },
      "System.Reflection.Primitives": {
        "type": "Transitive",
        "resolved": "4.3.0",
        "contentHash": "5RXItQz5As4xN2/YUDxdpsEkMhvw3e6aNveFXUn4Hl/udNTCNhnKp8lT9fnc3MhvGKh1baak5CovpuQUXHAlIA==",
        "dependencies": {
          "Microsoft.NETCore.Platforms": "1.1.0",
          "Microsoft.NETCore.Targets": "1.1.0",
          "System.Runtime": "4.3.0"
        }
      },
      "System.Resources.ResourceManager": {
        "type": "Transitive",
        "resolved": "4.3.0",
        "contentHash": "/zrcPkkWdZmI4F92gL/TPumP98AVDu/Wxr3CSJGQQ+XN6wbRZcyfSKVoPo17ilb3iOr0cCRqJInGwNMolqhS8A==",
        "dependencies": {
          "Microsoft.NETCore.Platforms": "1.1.0",
          "Microsoft.NETCore.Targets": "1.1.0",
          "System.Globalization": "4.3.0",
          "System.Reflection": "4.3.0",
          "System.Runtime": "4.3.0"
        }
      },
      "System.Runtime": {
        "type": "Transitive",
        "resolved": "4.3.1",
        "contentHash": "abhfv1dTK6NXOmu4bgHIONxHyEqFjW8HwXPmpY9gmll+ix9UNo4XDcmzJn6oLooftxNssVHdJC1pGT9jkSynQg==",
        "dependencies": {
          "Microsoft.NETCore.Platforms": "1.1.1",
          "Microsoft.NETCore.Targets": "1.1.3"
        }
      },
      "System.Runtime.CompilerServices.Unsafe": {
        "type": "Transitive",
        "resolved": "4.6.0",
        "contentHash": "HxozeSlipUK7dAroTYwIcGwKDeOVpQnJlpVaOkBz7CM4TsE5b/tKlQBZecTjh6FzcSbxndYaxxpsBMz+wMJeyw=="
      },
      "System.Runtime.Extensions": {
        "type": "Transitive",
        "resolved": "4.1.0",
        "contentHash": "CUOHjTT/vgP0qGW22U4/hDlOqXmcPq5YicBaXdUR2UiUoLwBT+olO6we4DVbq57jeX5uXH2uerVZhf0qGj+sVQ==",
        "dependencies": {
          "Microsoft.NETCore.Platforms": "1.0.1",
          "Microsoft.NETCore.Targets": "1.0.1",
          "System.Runtime": "4.1.0"
        }
      },
      "System.Runtime.Handles": {
        "type": "Transitive",
        "resolved": "4.0.1",
        "contentHash": "nCJvEKguXEvk2ymk1gqj625vVnlK3/xdGzx0vOKicQkoquaTBJTP13AIYkocSUwHCLNBwUbXTqTWGDxBTWpt7g==",
        "dependencies": {
          "Microsoft.NETCore.Platforms": "1.0.1",
          "Microsoft.NETCore.Targets": "1.0.1",
          "System.Runtime": "4.1.0"
        }
      },
      "System.Runtime.InteropServices": {
        "type": "Transitive",
        "resolved": "4.1.0",
        "contentHash": "16eu3kjHS633yYdkjwShDHZLRNMKVi/s0bY8ODiqJ2RfMhDMAwxZaUaWVnZ2P71kr/or+X9o/xFWtNqz8ivieQ==",
        "dependencies": {
          "Microsoft.NETCore.Platforms": "1.0.1",
          "Microsoft.NETCore.Targets": "1.0.1",
          "System.Reflection": "4.1.0",
          "System.Reflection.Primitives": "4.0.1",
          "System.Runtime": "4.1.0",
          "System.Runtime.Handles": "4.0.1"
        }
      },
      "System.Runtime.Serialization.Primitives": {
        "type": "Transitive",
        "resolved": "4.3.0",
        "contentHash": "Wz+0KOukJGAlXjtKr+5Xpuxf8+c8739RI1C+A2BoQZT+wMCCoMDDdO8/4IRHfaVINqL78GO8dW8G2lW/e45Mcw==",
        "dependencies": {
          "System.Resources.ResourceManager": "4.3.0",
          "System.Runtime": "4.3.0"
        }
      },
      "System.Security.Principal.Windows": {
        "type": "Transitive",
        "resolved": "4.7.0",
        "contentHash": "ojD0PX0XhneCsUbAZVKdb7h/70vyYMDYs85lwEI+LngEONe/17A0cFaRFqZU+sOEidcVswYWikYOQ9PPfjlbtQ=="
      },
      "System.Text.Encoding": {
        "type": "Transitive",
        "resolved": "4.3.0",
        "contentHash": "BiIg+KWaSDOITze6jGQynxg64naAPtqGHBwDrLaCtixsa5bKiR8dpPOHA7ge3C0JJQizJE+sfkz1wV+BAKAYZw==",
        "dependencies": {
          "Microsoft.NETCore.Platforms": "1.1.0",
          "Microsoft.NETCore.Targets": "1.1.0",
          "System.Runtime": "4.3.0"
        }
      },
      "System.Text.Encoding.CodePages": {
        "type": "Transitive",
        "resolved": "4.5.1",
        "contentHash": "4J2JQXbftjPMppIHJ7IC+VXQ9XfEagN92vZZNoG12i+zReYlim5dMoXFC1Zzg7tsnKDM7JPo5bYfFK4Jheq44w==",
        "dependencies": {
          "Microsoft.NETCore.Platforms": "2.1.2",
          "System.Runtime.CompilerServices.Unsafe": "4.5.2"
        }
      },
      "System.Threading": {
        "type": "Transitive",
        "resolved": "4.0.11",
        "contentHash": "N+3xqIcg3VDKyjwwCGaZ9HawG9aC6cSDI+s7ROma310GQo8vilFZa86hqKppwTHleR/G0sfOzhvgnUxWCR/DrQ==",
        "dependencies": {
          "System.Runtime": "4.1.0",
          "System.Threading.Tasks": "4.0.11"
        }
      },
      "System.Threading.Tasks": {
        "type": "Transitive",
        "resolved": "4.3.0",
        "contentHash": "LbSxKEdOUhVe8BezB/9uOGGppt+nZf6e1VFyw6v3DN6lqitm0OSn2uXMOdtP0M3W4iMcqcivm2J6UgqiwwnXiA==",
        "dependencies": {
          "Microsoft.NETCore.Platforms": "1.1.0",
          "Microsoft.NETCore.Targets": "1.1.0",
          "System.Runtime": "4.3.0"
        }
      },
      "System.Threading.Tasks.Extensions": {
        "type": "Transitive",
        "resolved": "4.5.3",
        "contentHash": "+MvhNtcvIbqmhANyKu91jQnvIRVSTiaOiFNfKWwXGHG48YAb4I/TyH8spsySiPYla7gKal5ZnF3teJqZAximyQ=="
      },
      "System.ValueTuple": {
        "type": "Transitive",
        "resolved": "4.5.0",
        "contentHash": "okurQJO6NRE/apDIP23ajJ0hpiNmJ+f0BwOlB/cSqTLQlw5upkf+5+96+iG2Jw40G1fCVCyPz/FhIABUjMR+RQ=="
      },
      "Tmds.DBus": {
        "type": "Transitive",
        "resolved": "0.9.0",
        "contentHash": "KcTWL9aKuob9Qo2sOTTKFePs1rKGTwZrcBvMFuGVIVR5RojX3oIFj5UBLYfSGjYgrcImC7LjQI3DdCFwUnhNXw==",
        "dependencies": {
          "System.Reflection.Emit": "4.7.0",
          "System.Security.Principal.Windows": "4.7.0"
        }
      },
      "walletwasabi": {
        "type": "Project",
        "dependencies": {
          "Microsoft.AspNetCore.Mvc.NewtonsoftJson": "6.0.0",
          "Microsoft.Win32.SystemEvents": "6.0.0",
          "NBitcoin": "6.0.19",
          "NBitcoin.Secp256k1": "1.0.10"
        }
      },
      "walletwasabi.fluent": {
        "type": "Project",
        "dependencies": {
          "Avalonia": "0.10.12",
          "Avalonia.Controls.TreeDataGrid": "0.10.10-cibuild0018875-beta",
          "Avalonia.Diagnostics": "0.10.12",
          "Avalonia.ReactiveUI": "0.10.12",
          "Avalonia.Xaml.Behaviors": "0.10.12.2",
<<<<<<< HEAD
          "DataBox": "0.10.11.1",
=======
>>>>>>> 9d6dc315
          "System.Drawing.Common": "6.0.0",
          "System.Reactive": "5.0.0",
          "System.Runtime": "4.3.1",
          "WalletWasabi": "1.0.0"
        }
      }
    },
    "net6.0/linux-x64": {
      "Avalonia.Angle.Windows.Natives": {
        "type": "Transitive",
        "resolved": "2.1.0.2020091801",
        "contentHash": "nGsCPI8FuUknU/e6hZIqlsKRDxClXHZyztmgM8vuwslFC/BIV3LqM2wKefWbr6SORX4Lct4nivhSMkdF/TrKgg=="
      },
      "Avalonia.Native": {
        "type": "Transitive",
        "resolved": "0.10.12",
        "contentHash": "JnZc0zF7DcLcSX+SdnKQGzFa9mcKxawhTN8S3aiN8Eh3MZAKxa45LRrHFVTcHcy2jU4kOw+yPfONUmHpRcC0gw==",
        "dependencies": {
          "Avalonia": "0.10.12"
        }
      },
      "HarfBuzzSharp.NativeAssets.Linux": {
        "type": "Transitive",
        "resolved": "2.8.2-preview.178",
        "contentHash": "4scihdELcRpCEubBsUMHUJn93Xvx6ASj596WfO9y8CEuFNW0LBMDL71HBCyq5zXsn8HyGjLtoBLW0PpXbVnpjQ==",
        "dependencies": {
          "HarfBuzzSharp": "2.8.2-preview.178"
        }
      },
      "HarfBuzzSharp.NativeAssets.macOS": {
        "type": "Transitive",
        "resolved": "2.8.2-preview.178",
        "contentHash": "QtmAs62il4vFtt3fFOXhhPDl7TX+NGu4tFB5qmnqUn+EnSJW7mxqNk1n9I7+Z2ORym0nTP4dhcRNtOpOS7Oenw=="
      },
      "HarfBuzzSharp.NativeAssets.Win32": {
        "type": "Transitive",
        "resolved": "2.8.2-preview.178",
        "contentHash": "EgeF5uCZcAriIHmWq3hKNxz/jBJLeP/PKU4yI87UNkJCt4hYignOMjY0irl/rGVZtTL/G05xxf7TB6sjisi8sQ=="
      },
      "Microsoft.Win32.SystemEvents": {
        "type": "Transitive",
        "resolved": "6.0.0",
        "contentHash": "hqTM5628jSsQiv+HGpiq3WKBl2c8v1KZfby2J6Pr7pEPlK9waPdgEO6b8A/+/xn/yZ9ulv8HuqK71ONy2tg67A=="
      },
      "runtime.any.System.Collections": {
        "type": "Transitive",
        "resolved": "4.3.0",
        "contentHash": "23g6rqftKmovn2cLeGsuHUYm0FD7pdutb0uQMJpZ3qTvq+zHkgmt6J65VtRry4WDGYlmkMa4xDACtaQ94alNag==",
        "dependencies": {
          "System.Runtime": "4.3.0"
        }
      },
      "runtime.any.System.Diagnostics.Tracing": {
        "type": "Transitive",
        "resolved": "4.3.0",
        "contentHash": "1lpifymjGDzoYIaam6/Hyqf8GhBI3xXYLK2TgEvTtuZMorG3Kb9QnMTIKhLjJYXIiu1JvxjngHvtVFQQlpQ3HQ=="
      },
      "runtime.any.System.Globalization": {
        "type": "Transitive",
        "resolved": "4.3.0",
        "contentHash": "sMDBnad4rp4t7GY442Jux0MCUuKL4otn5BK6Ni0ARTXTSpRNBzZ7hpMfKSvnVSED5kYJm96YOWsqV0JH0d2uuw=="
      },
      "runtime.any.System.IO": {
        "type": "Transitive",
        "resolved": "4.3.0",
        "contentHash": "SDZ5AD1DtyRoxYtEcqQ3HDlcrorMYXZeCt7ZhG9US9I5Vva+gpIWDGMkcwa5XiKL0ceQKRZIX2x0XEjLX7PDzQ=="
      },
      "runtime.any.System.Reflection": {
        "type": "Transitive",
        "resolved": "4.3.0",
        "contentHash": "hLC3A3rI8jipR5d9k7+f0MgRCW6texsAp0MWkN/ci18FMtQ9KH7E2vDn/DH2LkxsszlpJpOn9qy6Z6/69rH6eQ=="
      },
      "runtime.any.System.Reflection.Primitives": {
        "type": "Transitive",
        "resolved": "4.3.0",
        "contentHash": "Nrm1p3armp6TTf2xuvaa+jGTTmncALWFq22CpmwRvhDf6dE9ZmH40EbOswD4GnFLrMRS0Ki6Kx5aUPmKK/hZBg=="
      },
      "runtime.any.System.Resources.ResourceManager": {
        "type": "Transitive",
        "resolved": "4.3.0",
        "contentHash": "Lxb89SMvf8w9p9+keBLyL6H6x/TEmc6QVsIIA0T36IuyOY3kNvIdyGddA2qt35cRamzxF8K5p0Opq4G4HjNbhQ=="
      },
      "runtime.any.System.Runtime": {
        "type": "Transitive",
        "resolved": "4.3.0",
        "contentHash": "fRS7zJgaG9NkifaAxGGclDDoRn9HC7hXACl52Or06a/fxdzDajWb5wov3c6a+gVSlekRoexfjwQSK9sh5um5LQ==",
        "dependencies": {
          "System.Private.Uri": "4.3.0"
        }
      },
      "runtime.any.System.Runtime.Handles": {
        "type": "Transitive",
        "resolved": "4.3.0",
        "contentHash": "GG84X6vufoEzqx8PbeBKheE4srOhimv+yLtGb/JkR3Y2FmoqmueLNFU4Xx8Y67plFpltQSdK74x0qlEhIpv/CQ=="
      },
      "runtime.any.System.Runtime.InteropServices": {
        "type": "Transitive",
        "resolved": "4.3.0",
        "contentHash": "lBoFeQfxe/4eqjPi46E0LU/YaCMdNkQ8B4MZu/mkzdIAZh8RQ1NYZSj0egrQKdgdvlPFtP4STtob40r4o2DBAw=="
      },
      "runtime.any.System.Text.Encoding": {
        "type": "Transitive",
        "resolved": "4.3.0",
        "contentHash": "+ihI5VaXFCMVPJNstG4O4eo1CfbrByLxRrQQTqOTp1ttK0kUKDqOdBSTaCB2IBk/QtjDrs6+x4xuezyMXdm0HQ=="
      },
      "runtime.any.System.Threading.Tasks": {
        "type": "Transitive",
        "resolved": "4.3.0",
        "contentHash": "OhBAVBQG5kFj1S+hCEQ3TUHBAEtZ3fbEMgZMRNdN8A0Pj4x+5nTELEqL59DU0TjKVE6II3dqKw4Dklb3szT65w=="
      },
      "runtime.debian.8-x64.runtime.native.System.Security.Cryptography.OpenSsl": {
        "type": "Transitive",
        "resolved": "4.3.0",
        "contentHash": "HdSSp5MnJSsg08KMfZThpuLPJpPwE5hBXvHwoKWosyHHfe8Mh5WKT0ylEOf6yNzX6Ngjxe4Whkafh5q7Ymac4Q=="
      },
      "runtime.fedora.23-x64.runtime.native.System.Security.Cryptography.OpenSsl": {
        "type": "Transitive",
        "resolved": "4.3.0",
        "contentHash": "+yH1a49wJMy8Zt4yx5RhJrxO/DBDByAiCzNwiETI+1S4mPdCu0OY4djdciC7Vssk0l22wQaDLrXxXkp+3+7bVA=="
      },
      "runtime.fedora.24-x64.runtime.native.System.Security.Cryptography.OpenSsl": {
        "type": "Transitive",
        "resolved": "4.3.0",
        "contentHash": "c3YNH1GQJbfIPJeCnr4avseugSqPrxwIqzthYyZDN6EuOyNOzq+y2KSUfRcXauya1sF4foESTgwM5e1A8arAKw=="
      },
      "runtime.native.System": {
        "type": "Transitive",
        "resolved": "4.3.0",
        "contentHash": "c/qWt2LieNZIj1jGnVNsE2Kl23Ya2aSTBuXMD6V7k9KWr6l16Tqdwq+hJScEpWER9753NWC8h96PaVNY5Ld7Jw==",
        "dependencies": {
          "Microsoft.NETCore.Platforms": "1.1.0",
          "Microsoft.NETCore.Targets": "1.1.0"
        }
      },
      "runtime.native.System.Security.Cryptography.OpenSsl": {
        "type": "Transitive",
        "resolved": "4.3.0",
        "contentHash": "NS1U+700m4KFRHR5o4vo9DSlTmlCKu/u7dtE5sUHVIPB+xpXxYQvgBgA6wEIeCz6Yfn0Z52/72WYsToCEPJnrw==",
        "dependencies": {
          "runtime.debian.8-x64.runtime.native.System.Security.Cryptography.OpenSsl": "4.3.0",
          "runtime.fedora.23-x64.runtime.native.System.Security.Cryptography.OpenSsl": "4.3.0",
          "runtime.fedora.24-x64.runtime.native.System.Security.Cryptography.OpenSsl": "4.3.0",
          "runtime.opensuse.13.2-x64.runtime.native.System.Security.Cryptography.OpenSsl": "4.3.0",
          "runtime.opensuse.42.1-x64.runtime.native.System.Security.Cryptography.OpenSsl": "4.3.0",
          "runtime.osx.10.10-x64.runtime.native.System.Security.Cryptography.OpenSsl": "4.3.0",
          "runtime.rhel.7-x64.runtime.native.System.Security.Cryptography.OpenSsl": "4.3.0",
          "runtime.ubuntu.14.04-x64.runtime.native.System.Security.Cryptography.OpenSsl": "4.3.0",
          "runtime.ubuntu.16.04-x64.runtime.native.System.Security.Cryptography.OpenSsl": "4.3.0",
          "runtime.ubuntu.16.10-x64.runtime.native.System.Security.Cryptography.OpenSsl": "4.3.0"
        }
      },
      "runtime.opensuse.13.2-x64.runtime.native.System.Security.Cryptography.OpenSsl": {
        "type": "Transitive",
        "resolved": "4.3.0",
        "contentHash": "b3pthNgxxFcD+Pc0WSEoC0+md3MyhRS6aCEeenvNE3Fdw1HyJ18ZhRFVJJzIeR/O/jpxPboB805Ho0T3Ul7w8A=="
      },
      "runtime.opensuse.42.1-x64.runtime.native.System.Security.Cryptography.OpenSsl": {
        "type": "Transitive",
        "resolved": "4.3.0",
        "contentHash": "KeLz4HClKf+nFS7p/6Fi/CqyLXh81FpiGzcmuS8DGi9lUqSnZ6Es23/gv2O+1XVGfrbNmviF7CckBpavkBoIFQ=="
      },
      "runtime.osx.10.10-x64.runtime.native.System.Security.Cryptography.OpenSsl": {
        "type": "Transitive",
        "resolved": "4.3.0",
        "contentHash": "X7IdhILzr4ROXd8mI1BUCQMSHSQwelUlBjF1JyTKCjXaOGn2fB4EKBxQbCK2VjO3WaWIdlXZL3W6TiIVnrhX4g=="
      },
      "runtime.rhel.7-x64.runtime.native.System.Security.Cryptography.OpenSsl": {
        "type": "Transitive",
        "resolved": "4.3.0",
        "contentHash": "nyFNiCk/r+VOiIqreLix8yN+q3Wga9+SE8BCgkf+2BwEKiNx6DyvFjCgkfV743/grxv8jHJ8gUK4XEQw7yzRYg=="
      },
      "runtime.ubuntu.14.04-x64.runtime.native.System.Security.Cryptography.OpenSsl": {
        "type": "Transitive",
        "resolved": "4.3.0",
        "contentHash": "ytoewC6wGorL7KoCAvRfsgoJPJbNq+64k2SqW6JcOAebWsFUvCCYgfzQMrnpvPiEl4OrblUlhF2ji+Q1+SVLrQ=="
      },
      "runtime.ubuntu.16.04-x64.runtime.native.System.Security.Cryptography.OpenSsl": {
        "type": "Transitive",
        "resolved": "4.3.0",
        "contentHash": "I8bKw2I8k58Wx7fMKQJn2R8lamboCAiHfHeV/pS65ScKWMMI0+wJkLYlEKvgW1D/XvSl/221clBoR2q9QNNM7A=="
      },
      "runtime.ubuntu.16.10-x64.runtime.native.System.Security.Cryptography.OpenSsl": {
        "type": "Transitive",
        "resolved": "4.3.0",
        "contentHash": "VB5cn/7OzUfzdnC8tqAIMQciVLiq2epm2NrAm1E9OjNRyG4lVhfR61SMcLizejzQP8R8Uf/0l5qOIbUEi+RdEg=="
      },
      "runtime.unix.System.Diagnostics.Debug": {
        "type": "Transitive",
        "resolved": "4.3.0",
        "contentHash": "WV8KLRHWVUVUDduFnvGMHt0FsEt2wK6xPl1EgDKlaMx2KnZ43A/O0GzP8wIuvAC7mq4T9V1mm90r+PXkL9FPdQ==",
        "dependencies": {
          "runtime.native.System": "4.3.0"
        }
      },
      "runtime.unix.System.Private.Uri": {
        "type": "Transitive",
        "resolved": "4.3.0",
        "contentHash": "ooWzobr5RAq34r9uan1r/WPXJYG1XWy9KanrxNvEnBzbFdQbMG7Y3bVi4QxR7xZMNLOxLLTAyXvnSkfj5boZSg==",
        "dependencies": {
          "runtime.native.System": "4.3.0"
        }
      },
      "runtime.unix.System.Runtime.Extensions": {
        "type": "Transitive",
        "resolved": "4.3.0",
        "contentHash": "zQiTBVpiLftTQZW8GFsV0gjYikB1WMkEPIxF5O6RkUrSV/OgvRRTYgeFQha/0keBpuS0HYweraGRwhfhJ7dj7w==",
        "dependencies": {
          "System.Private.Uri": "4.3.0",
          "runtime.native.System": "4.3.0",
          "runtime.native.System.Security.Cryptography.OpenSsl": "4.3.0"
        }
      },
      "SkiaSharp.NativeAssets.Linux": {
        "type": "Transitive",
        "resolved": "2.88.0-preview.178",
        "contentHash": "nc9C8zGvL2G7p0lcTPhN4EOt2Mozv6KLJinMwjF97sYoI5cpkXCPZSRTcyf8k49gAZaOd+UMGaygCAz/8vaaWg==",
        "dependencies": {
          "SkiaSharp": "2.88.0-preview.178"
        }
      },
      "SkiaSharp.NativeAssets.macOS": {
        "type": "Transitive",
        "resolved": "2.88.0-preview.178",
        "contentHash": "+Hs3ku4buimzBHuc8FoyjOcE6eU5r98zcG7WH/s+doYQ1bFIjk+dKfqthgZ2o0NRAv8D3esq9rWrZTj12q+m1w=="
      },
      "SkiaSharp.NativeAssets.Win32": {
        "type": "Transitive",
        "resolved": "2.88.0-preview.178",
        "contentHash": "9og9GCkdZc/NYrmbsRzohmIBRlS1oFegJiBMsoG93qYjhh2o6q5QBYxd61zw5Mgeytl3qj4YM+6BNIF4tcF+6w=="
      },
      "System.Collections": {
        "type": "Transitive",
        "resolved": "4.0.11",
        "contentHash": "YUJGz6eFKqS0V//mLt25vFGrrCvOnsXjlvFQs+KimpwNxug9x0Pzy4PlFMU3Q2IzqAa9G2L4LsK3+9vCBK7oTg==",
        "dependencies": {
          "Microsoft.NETCore.Platforms": "1.0.1",
          "Microsoft.NETCore.Targets": "1.0.1",
          "System.Runtime": "4.1.0",
          "runtime.any.System.Collections": "4.3.0"
        }
      },
      "System.Diagnostics.Debug": {
        "type": "Transitive",
        "resolved": "4.0.11",
        "contentHash": "w5U95fVKHY4G8ASs/K5iK3J5LY+/dLFd4vKejsnI/ZhBsWS9hQakfx3Zr7lRWKg4tAw9r4iktyvsTagWkqYCiw==",
        "dependencies": {
          "Microsoft.NETCore.Platforms": "1.0.1",
          "Microsoft.NETCore.Targets": "1.0.1",
          "System.Runtime": "4.1.0",
          "runtime.unix.System.Diagnostics.Debug": "4.3.0"
        }
      },
      "System.Diagnostics.Tracing": {
        "type": "Transitive",
        "resolved": "4.1.0",
        "contentHash": "vDN1PoMZCkkdNjvZLql592oYJZgS7URcJzJ7bxeBgGtx5UtR5leNm49VmfHGqIffX4FKacHbI3H6UyNSHQknBg==",
        "dependencies": {
          "Microsoft.NETCore.Platforms": "1.0.1",
          "Microsoft.NETCore.Targets": "1.0.1",
          "System.Runtime": "4.1.0",
          "runtime.any.System.Diagnostics.Tracing": "4.3.0"
        }
      },
      "System.Drawing.Common": {
        "type": "Transitive",
        "resolved": "6.0.0",
        "contentHash": "NfuoKUiP2nUWwKZN6twGqXioIe1zVD0RIj2t976A+czLHr2nY454RwwXs6JU9Htc6mwqL6Dn/nEL3dpVf2jOhg==",
        "dependencies": {
          "Microsoft.Win32.SystemEvents": "6.0.0"
        }
      },
      "System.Globalization": {
        "type": "Transitive",
        "resolved": "4.3.0",
        "contentHash": "kYdVd2f2PAdFGblzFswE4hkNANJBKRmsfa2X5LG2AcWE1c7/4t0pYae1L8vfZ5xvE2nK/R9JprtToA61OSHWIg==",
        "dependencies": {
          "Microsoft.NETCore.Platforms": "1.1.0",
          "Microsoft.NETCore.Targets": "1.1.0",
          "System.Runtime": "4.3.0",
          "runtime.any.System.Globalization": "4.3.0"
        }
      },
      "System.IO": {
        "type": "Transitive",
        "resolved": "4.3.0",
        "contentHash": "3qjaHvxQPDpSOYICjUoTsmoq5u6QJAFRUITgeT/4gqkF1bajbSmb1kwSxEA8AHlofqgcKJcM8udgieRNhaJ5Cg==",
        "dependencies": {
          "Microsoft.NETCore.Platforms": "1.1.0",
          "Microsoft.NETCore.Targets": "1.1.0",
          "System.Runtime": "4.3.0",
          "System.Text.Encoding": "4.3.0",
          "System.Threading.Tasks": "4.3.0",
          "runtime.any.System.IO": "4.3.0"
        }
      },
      "System.Private.Uri": {
        "type": "Transitive",
        "resolved": "4.3.0",
        "contentHash": "I4SwANiUGho1esj4V4oSlPllXjzCZDE+5XXso2P03LW2vOda2Enzh8DWOxwN6hnrJyp314c7KuVu31QYhRzOGg==",
        "dependencies": {
          "Microsoft.NETCore.Platforms": "1.1.0",
          "Microsoft.NETCore.Targets": "1.1.0",
          "runtime.unix.System.Private.Uri": "4.3.0"
        }
      },
      "System.Reflection": {
        "type": "Transitive",
        "resolved": "4.3.0",
        "contentHash": "KMiAFoW7MfJGa9nDFNcfu+FpEdiHpWgTcS2HdMpDvt9saK3y/G4GwprPyzqjFH9NTaGPQeWNHU+iDlDILj96aQ==",
        "dependencies": {
          "Microsoft.NETCore.Platforms": "1.1.0",
          "Microsoft.NETCore.Targets": "1.1.0",
          "System.IO": "4.3.0",
          "System.Reflection.Primitives": "4.3.0",
          "System.Runtime": "4.3.0",
          "runtime.any.System.Reflection": "4.3.0"
        }
      },
      "System.Reflection.Primitives": {
        "type": "Transitive",
        "resolved": "4.3.0",
        "contentHash": "5RXItQz5As4xN2/YUDxdpsEkMhvw3e6aNveFXUn4Hl/udNTCNhnKp8lT9fnc3MhvGKh1baak5CovpuQUXHAlIA==",
        "dependencies": {
          "Microsoft.NETCore.Platforms": "1.1.0",
          "Microsoft.NETCore.Targets": "1.1.0",
          "System.Runtime": "4.3.0",
          "runtime.any.System.Reflection.Primitives": "4.3.0"
        }
      },
      "System.Resources.ResourceManager": {
        "type": "Transitive",
        "resolved": "4.3.0",
        "contentHash": "/zrcPkkWdZmI4F92gL/TPumP98AVDu/Wxr3CSJGQQ+XN6wbRZcyfSKVoPo17ilb3iOr0cCRqJInGwNMolqhS8A==",
        "dependencies": {
          "Microsoft.NETCore.Platforms": "1.1.0",
          "Microsoft.NETCore.Targets": "1.1.0",
          "System.Globalization": "4.3.0",
          "System.Reflection": "4.3.0",
          "System.Runtime": "4.3.0",
          "runtime.any.System.Resources.ResourceManager": "4.3.0"
        }
      },
      "System.Runtime": {
        "type": "Transitive",
        "resolved": "4.3.1",
        "contentHash": "abhfv1dTK6NXOmu4bgHIONxHyEqFjW8HwXPmpY9gmll+ix9UNo4XDcmzJn6oLooftxNssVHdJC1pGT9jkSynQg==",
        "dependencies": {
          "Microsoft.NETCore.Platforms": "1.1.1",
          "Microsoft.NETCore.Targets": "1.1.3",
          "runtime.any.System.Runtime": "4.3.0"
        }
      },
      "System.Runtime.Extensions": {
        "type": "Transitive",
        "resolved": "4.1.0",
        "contentHash": "CUOHjTT/vgP0qGW22U4/hDlOqXmcPq5YicBaXdUR2UiUoLwBT+olO6we4DVbq57jeX5uXH2uerVZhf0qGj+sVQ==",
        "dependencies": {
          "Microsoft.NETCore.Platforms": "1.0.1",
          "Microsoft.NETCore.Targets": "1.0.1",
          "System.Runtime": "4.1.0",
          "runtime.unix.System.Runtime.Extensions": "4.3.0"
        }
      },
      "System.Runtime.Handles": {
        "type": "Transitive",
        "resolved": "4.0.1",
        "contentHash": "nCJvEKguXEvk2ymk1gqj625vVnlK3/xdGzx0vOKicQkoquaTBJTP13AIYkocSUwHCLNBwUbXTqTWGDxBTWpt7g==",
        "dependencies": {
          "Microsoft.NETCore.Platforms": "1.0.1",
          "Microsoft.NETCore.Targets": "1.0.1",
          "System.Runtime": "4.1.0",
          "runtime.any.System.Runtime.Handles": "4.3.0"
        }
      },
      "System.Runtime.InteropServices": {
        "type": "Transitive",
        "resolved": "4.1.0",
        "contentHash": "16eu3kjHS633yYdkjwShDHZLRNMKVi/s0bY8ODiqJ2RfMhDMAwxZaUaWVnZ2P71kr/or+X9o/xFWtNqz8ivieQ==",
        "dependencies": {
          "Microsoft.NETCore.Platforms": "1.0.1",
          "Microsoft.NETCore.Targets": "1.0.1",
          "System.Reflection": "4.1.0",
          "System.Reflection.Primitives": "4.0.1",
          "System.Runtime": "4.1.0",
          "System.Runtime.Handles": "4.0.1",
          "runtime.any.System.Runtime.InteropServices": "4.3.0"
        }
      },
      "System.Security.Principal.Windows": {
        "type": "Transitive",
        "resolved": "4.7.0",
        "contentHash": "ojD0PX0XhneCsUbAZVKdb7h/70vyYMDYs85lwEI+LngEONe/17A0cFaRFqZU+sOEidcVswYWikYOQ9PPfjlbtQ=="
      },
      "System.Text.Encoding": {
        "type": "Transitive",
        "resolved": "4.3.0",
        "contentHash": "BiIg+KWaSDOITze6jGQynxg64naAPtqGHBwDrLaCtixsa5bKiR8dpPOHA7ge3C0JJQizJE+sfkz1wV+BAKAYZw==",
        "dependencies": {
          "Microsoft.NETCore.Platforms": "1.1.0",
          "Microsoft.NETCore.Targets": "1.1.0",
          "System.Runtime": "4.3.0",
          "runtime.any.System.Text.Encoding": "4.3.0"
        }
      },
      "System.Text.Encoding.CodePages": {
        "type": "Transitive",
        "resolved": "4.5.1",
        "contentHash": "4J2JQXbftjPMppIHJ7IC+VXQ9XfEagN92vZZNoG12i+zReYlim5dMoXFC1Zzg7tsnKDM7JPo5bYfFK4Jheq44w==",
        "dependencies": {
          "Microsoft.NETCore.Platforms": "2.1.2",
          "System.Runtime.CompilerServices.Unsafe": "4.5.2"
        }
      },
      "System.Threading.Tasks": {
        "type": "Transitive",
        "resolved": "4.3.0",
        "contentHash": "LbSxKEdOUhVe8BezB/9uOGGppt+nZf6e1VFyw6v3DN6lqitm0OSn2uXMOdtP0M3W4iMcqcivm2J6UgqiwwnXiA==",
        "dependencies": {
          "Microsoft.NETCore.Platforms": "1.1.0",
          "Microsoft.NETCore.Targets": "1.1.0",
          "System.Runtime": "4.3.0",
          "runtime.any.System.Threading.Tasks": "4.3.0"
        }
      }
    },
    "net6.0/osx-x64": {
      "Avalonia.Angle.Windows.Natives": {
        "type": "Transitive",
        "resolved": "2.1.0.2020091801",
        "contentHash": "nGsCPI8FuUknU/e6hZIqlsKRDxClXHZyztmgM8vuwslFC/BIV3LqM2wKefWbr6SORX4Lct4nivhSMkdF/TrKgg=="
      },
      "Avalonia.Native": {
        "type": "Transitive",
        "resolved": "0.10.12",
        "contentHash": "JnZc0zF7DcLcSX+SdnKQGzFa9mcKxawhTN8S3aiN8Eh3MZAKxa45LRrHFVTcHcy2jU4kOw+yPfONUmHpRcC0gw==",
        "dependencies": {
          "Avalonia": "0.10.12"
        }
      },
      "HarfBuzzSharp.NativeAssets.Linux": {
        "type": "Transitive",
        "resolved": "2.8.2-preview.178",
        "contentHash": "4scihdELcRpCEubBsUMHUJn93Xvx6ASj596WfO9y8CEuFNW0LBMDL71HBCyq5zXsn8HyGjLtoBLW0PpXbVnpjQ==",
        "dependencies": {
          "HarfBuzzSharp": "2.8.2-preview.178"
        }
      },
      "HarfBuzzSharp.NativeAssets.macOS": {
        "type": "Transitive",
        "resolved": "2.8.2-preview.178",
        "contentHash": "QtmAs62il4vFtt3fFOXhhPDl7TX+NGu4tFB5qmnqUn+EnSJW7mxqNk1n9I7+Z2ORym0nTP4dhcRNtOpOS7Oenw=="
      },
      "HarfBuzzSharp.NativeAssets.Win32": {
        "type": "Transitive",
        "resolved": "2.8.2-preview.178",
        "contentHash": "EgeF5uCZcAriIHmWq3hKNxz/jBJLeP/PKU4yI87UNkJCt4hYignOMjY0irl/rGVZtTL/G05xxf7TB6sjisi8sQ=="
      },
      "Microsoft.Win32.SystemEvents": {
        "type": "Transitive",
        "resolved": "6.0.0",
        "contentHash": "hqTM5628jSsQiv+HGpiq3WKBl2c8v1KZfby2J6Pr7pEPlK9waPdgEO6b8A/+/xn/yZ9ulv8HuqK71ONy2tg67A=="
      },
      "runtime.any.System.Collections": {
        "type": "Transitive",
        "resolved": "4.3.0",
        "contentHash": "23g6rqftKmovn2cLeGsuHUYm0FD7pdutb0uQMJpZ3qTvq+zHkgmt6J65VtRry4WDGYlmkMa4xDACtaQ94alNag==",
        "dependencies": {
          "System.Runtime": "4.3.0"
        }
      },
      "runtime.any.System.Diagnostics.Tracing": {
        "type": "Transitive",
        "resolved": "4.3.0",
        "contentHash": "1lpifymjGDzoYIaam6/Hyqf8GhBI3xXYLK2TgEvTtuZMorG3Kb9QnMTIKhLjJYXIiu1JvxjngHvtVFQQlpQ3HQ=="
      },
      "runtime.any.System.Globalization": {
        "type": "Transitive",
        "resolved": "4.3.0",
        "contentHash": "sMDBnad4rp4t7GY442Jux0MCUuKL4otn5BK6Ni0ARTXTSpRNBzZ7hpMfKSvnVSED5kYJm96YOWsqV0JH0d2uuw=="
      },
      "runtime.any.System.IO": {
        "type": "Transitive",
        "resolved": "4.3.0",
        "contentHash": "SDZ5AD1DtyRoxYtEcqQ3HDlcrorMYXZeCt7ZhG9US9I5Vva+gpIWDGMkcwa5XiKL0ceQKRZIX2x0XEjLX7PDzQ=="
      },
      "runtime.any.System.Reflection": {
        "type": "Transitive",
        "resolved": "4.3.0",
        "contentHash": "hLC3A3rI8jipR5d9k7+f0MgRCW6texsAp0MWkN/ci18FMtQ9KH7E2vDn/DH2LkxsszlpJpOn9qy6Z6/69rH6eQ=="
      },
      "runtime.any.System.Reflection.Primitives": {
        "type": "Transitive",
        "resolved": "4.3.0",
        "contentHash": "Nrm1p3armp6TTf2xuvaa+jGTTmncALWFq22CpmwRvhDf6dE9ZmH40EbOswD4GnFLrMRS0Ki6Kx5aUPmKK/hZBg=="
      },
      "runtime.any.System.Resources.ResourceManager": {
        "type": "Transitive",
        "resolved": "4.3.0",
        "contentHash": "Lxb89SMvf8w9p9+keBLyL6H6x/TEmc6QVsIIA0T36IuyOY3kNvIdyGddA2qt35cRamzxF8K5p0Opq4G4HjNbhQ=="
      },
      "runtime.any.System.Runtime": {
        "type": "Transitive",
        "resolved": "4.3.0",
        "contentHash": "fRS7zJgaG9NkifaAxGGclDDoRn9HC7hXACl52Or06a/fxdzDajWb5wov3c6a+gVSlekRoexfjwQSK9sh5um5LQ==",
        "dependencies": {
          "System.Private.Uri": "4.3.0"
        }
      },
      "runtime.any.System.Runtime.Handles": {
        "type": "Transitive",
        "resolved": "4.3.0",
        "contentHash": "GG84X6vufoEzqx8PbeBKheE4srOhimv+yLtGb/JkR3Y2FmoqmueLNFU4Xx8Y67plFpltQSdK74x0qlEhIpv/CQ=="
      },
      "runtime.any.System.Runtime.InteropServices": {
        "type": "Transitive",
        "resolved": "4.3.0",
        "contentHash": "lBoFeQfxe/4eqjPi46E0LU/YaCMdNkQ8B4MZu/mkzdIAZh8RQ1NYZSj0egrQKdgdvlPFtP4STtob40r4o2DBAw=="
      },
      "runtime.any.System.Text.Encoding": {
        "type": "Transitive",
        "resolved": "4.3.0",
        "contentHash": "+ihI5VaXFCMVPJNstG4O4eo1CfbrByLxRrQQTqOTp1ttK0kUKDqOdBSTaCB2IBk/QtjDrs6+x4xuezyMXdm0HQ=="
      },
      "runtime.any.System.Threading.Tasks": {
        "type": "Transitive",
        "resolved": "4.3.0",
        "contentHash": "OhBAVBQG5kFj1S+hCEQ3TUHBAEtZ3fbEMgZMRNdN8A0Pj4x+5nTELEqL59DU0TjKVE6II3dqKw4Dklb3szT65w=="
      },
      "runtime.debian.8-x64.runtime.native.System.Security.Cryptography.OpenSsl": {
        "type": "Transitive",
        "resolved": "4.3.0",
        "contentHash": "HdSSp5MnJSsg08KMfZThpuLPJpPwE5hBXvHwoKWosyHHfe8Mh5WKT0ylEOf6yNzX6Ngjxe4Whkafh5q7Ymac4Q=="
      },
      "runtime.fedora.23-x64.runtime.native.System.Security.Cryptography.OpenSsl": {
        "type": "Transitive",
        "resolved": "4.3.0",
        "contentHash": "+yH1a49wJMy8Zt4yx5RhJrxO/DBDByAiCzNwiETI+1S4mPdCu0OY4djdciC7Vssk0l22wQaDLrXxXkp+3+7bVA=="
      },
      "runtime.fedora.24-x64.runtime.native.System.Security.Cryptography.OpenSsl": {
        "type": "Transitive",
        "resolved": "4.3.0",
        "contentHash": "c3YNH1GQJbfIPJeCnr4avseugSqPrxwIqzthYyZDN6EuOyNOzq+y2KSUfRcXauya1sF4foESTgwM5e1A8arAKw=="
      },
      "runtime.native.System": {
        "type": "Transitive",
        "resolved": "4.3.0",
        "contentHash": "c/qWt2LieNZIj1jGnVNsE2Kl23Ya2aSTBuXMD6V7k9KWr6l16Tqdwq+hJScEpWER9753NWC8h96PaVNY5Ld7Jw==",
        "dependencies": {
          "Microsoft.NETCore.Platforms": "1.1.0",
          "Microsoft.NETCore.Targets": "1.1.0"
        }
      },
      "runtime.native.System.Security.Cryptography.OpenSsl": {
        "type": "Transitive",
        "resolved": "4.3.0",
        "contentHash": "NS1U+700m4KFRHR5o4vo9DSlTmlCKu/u7dtE5sUHVIPB+xpXxYQvgBgA6wEIeCz6Yfn0Z52/72WYsToCEPJnrw==",
        "dependencies": {
          "runtime.debian.8-x64.runtime.native.System.Security.Cryptography.OpenSsl": "4.3.0",
          "runtime.fedora.23-x64.runtime.native.System.Security.Cryptography.OpenSsl": "4.3.0",
          "runtime.fedora.24-x64.runtime.native.System.Security.Cryptography.OpenSsl": "4.3.0",
          "runtime.opensuse.13.2-x64.runtime.native.System.Security.Cryptography.OpenSsl": "4.3.0",
          "runtime.opensuse.42.1-x64.runtime.native.System.Security.Cryptography.OpenSsl": "4.3.0",
          "runtime.osx.10.10-x64.runtime.native.System.Security.Cryptography.OpenSsl": "4.3.0",
          "runtime.rhel.7-x64.runtime.native.System.Security.Cryptography.OpenSsl": "4.3.0",
          "runtime.ubuntu.14.04-x64.runtime.native.System.Security.Cryptography.OpenSsl": "4.3.0",
          "runtime.ubuntu.16.04-x64.runtime.native.System.Security.Cryptography.OpenSsl": "4.3.0",
          "runtime.ubuntu.16.10-x64.runtime.native.System.Security.Cryptography.OpenSsl": "4.3.0"
        }
      },
      "runtime.opensuse.13.2-x64.runtime.native.System.Security.Cryptography.OpenSsl": {
        "type": "Transitive",
        "resolved": "4.3.0",
        "contentHash": "b3pthNgxxFcD+Pc0WSEoC0+md3MyhRS6aCEeenvNE3Fdw1HyJ18ZhRFVJJzIeR/O/jpxPboB805Ho0T3Ul7w8A=="
      },
      "runtime.opensuse.42.1-x64.runtime.native.System.Security.Cryptography.OpenSsl": {
        "type": "Transitive",
        "resolved": "4.3.0",
        "contentHash": "KeLz4HClKf+nFS7p/6Fi/CqyLXh81FpiGzcmuS8DGi9lUqSnZ6Es23/gv2O+1XVGfrbNmviF7CckBpavkBoIFQ=="
      },
      "runtime.osx.10.10-x64.runtime.native.System.Security.Cryptography.OpenSsl": {
        "type": "Transitive",
        "resolved": "4.3.0",
        "contentHash": "X7IdhILzr4ROXd8mI1BUCQMSHSQwelUlBjF1JyTKCjXaOGn2fB4EKBxQbCK2VjO3WaWIdlXZL3W6TiIVnrhX4g=="
      },
      "runtime.rhel.7-x64.runtime.native.System.Security.Cryptography.OpenSsl": {
        "type": "Transitive",
        "resolved": "4.3.0",
        "contentHash": "nyFNiCk/r+VOiIqreLix8yN+q3Wga9+SE8BCgkf+2BwEKiNx6DyvFjCgkfV743/grxv8jHJ8gUK4XEQw7yzRYg=="
      },
      "runtime.ubuntu.14.04-x64.runtime.native.System.Security.Cryptography.OpenSsl": {
        "type": "Transitive",
        "resolved": "4.3.0",
        "contentHash": "ytoewC6wGorL7KoCAvRfsgoJPJbNq+64k2SqW6JcOAebWsFUvCCYgfzQMrnpvPiEl4OrblUlhF2ji+Q1+SVLrQ=="
      },
      "runtime.ubuntu.16.04-x64.runtime.native.System.Security.Cryptography.OpenSsl": {
        "type": "Transitive",
        "resolved": "4.3.0",
        "contentHash": "I8bKw2I8k58Wx7fMKQJn2R8lamboCAiHfHeV/pS65ScKWMMI0+wJkLYlEKvgW1D/XvSl/221clBoR2q9QNNM7A=="
      },
      "runtime.ubuntu.16.10-x64.runtime.native.System.Security.Cryptography.OpenSsl": {
        "type": "Transitive",
        "resolved": "4.3.0",
        "contentHash": "VB5cn/7OzUfzdnC8tqAIMQciVLiq2epm2NrAm1E9OjNRyG4lVhfR61SMcLizejzQP8R8Uf/0l5qOIbUEi+RdEg=="
      },
      "runtime.unix.System.Diagnostics.Debug": {
        "type": "Transitive",
        "resolved": "4.3.0",
        "contentHash": "WV8KLRHWVUVUDduFnvGMHt0FsEt2wK6xPl1EgDKlaMx2KnZ43A/O0GzP8wIuvAC7mq4T9V1mm90r+PXkL9FPdQ==",
        "dependencies": {
          "runtime.native.System": "4.3.0"
        }
      },
      "runtime.unix.System.Private.Uri": {
        "type": "Transitive",
        "resolved": "4.3.0",
        "contentHash": "ooWzobr5RAq34r9uan1r/WPXJYG1XWy9KanrxNvEnBzbFdQbMG7Y3bVi4QxR7xZMNLOxLLTAyXvnSkfj5boZSg==",
        "dependencies": {
          "runtime.native.System": "4.3.0"
        }
      },
      "runtime.unix.System.Runtime.Extensions": {
        "type": "Transitive",
        "resolved": "4.3.0",
        "contentHash": "zQiTBVpiLftTQZW8GFsV0gjYikB1WMkEPIxF5O6RkUrSV/OgvRRTYgeFQha/0keBpuS0HYweraGRwhfhJ7dj7w==",
        "dependencies": {
          "System.Private.Uri": "4.3.0",
          "runtime.native.System": "4.3.0",
          "runtime.native.System.Security.Cryptography.OpenSsl": "4.3.0"
        }
      },
      "SkiaSharp.NativeAssets.Linux": {
        "type": "Transitive",
        "resolved": "2.88.0-preview.178",
        "contentHash": "nc9C8zGvL2G7p0lcTPhN4EOt2Mozv6KLJinMwjF97sYoI5cpkXCPZSRTcyf8k49gAZaOd+UMGaygCAz/8vaaWg==",
        "dependencies": {
          "SkiaSharp": "2.88.0-preview.178"
        }
      },
      "SkiaSharp.NativeAssets.macOS": {
        "type": "Transitive",
        "resolved": "2.88.0-preview.178",
        "contentHash": "+Hs3ku4buimzBHuc8FoyjOcE6eU5r98zcG7WH/s+doYQ1bFIjk+dKfqthgZ2o0NRAv8D3esq9rWrZTj12q+m1w=="
      },
      "SkiaSharp.NativeAssets.Win32": {
        "type": "Transitive",
        "resolved": "2.88.0-preview.178",
        "contentHash": "9og9GCkdZc/NYrmbsRzohmIBRlS1oFegJiBMsoG93qYjhh2o6q5QBYxd61zw5Mgeytl3qj4YM+6BNIF4tcF+6w=="
      },
      "System.Collections": {
        "type": "Transitive",
        "resolved": "4.0.11",
        "contentHash": "YUJGz6eFKqS0V//mLt25vFGrrCvOnsXjlvFQs+KimpwNxug9x0Pzy4PlFMU3Q2IzqAa9G2L4LsK3+9vCBK7oTg==",
        "dependencies": {
          "Microsoft.NETCore.Platforms": "1.0.1",
          "Microsoft.NETCore.Targets": "1.0.1",
          "System.Runtime": "4.1.0",
          "runtime.any.System.Collections": "4.3.0"
        }
      },
      "System.Diagnostics.Debug": {
        "type": "Transitive",
        "resolved": "4.0.11",
        "contentHash": "w5U95fVKHY4G8ASs/K5iK3J5LY+/dLFd4vKejsnI/ZhBsWS9hQakfx3Zr7lRWKg4tAw9r4iktyvsTagWkqYCiw==",
        "dependencies": {
          "Microsoft.NETCore.Platforms": "1.0.1",
          "Microsoft.NETCore.Targets": "1.0.1",
          "System.Runtime": "4.1.0",
          "runtime.unix.System.Diagnostics.Debug": "4.3.0"
        }
      },
      "System.Diagnostics.Tracing": {
        "type": "Transitive",
        "resolved": "4.1.0",
        "contentHash": "vDN1PoMZCkkdNjvZLql592oYJZgS7URcJzJ7bxeBgGtx5UtR5leNm49VmfHGqIffX4FKacHbI3H6UyNSHQknBg==",
        "dependencies": {
          "Microsoft.NETCore.Platforms": "1.0.1",
          "Microsoft.NETCore.Targets": "1.0.1",
          "System.Runtime": "4.1.0",
          "runtime.any.System.Diagnostics.Tracing": "4.3.0"
        }
      },
      "System.Drawing.Common": {
        "type": "Transitive",
        "resolved": "6.0.0",
        "contentHash": "NfuoKUiP2nUWwKZN6twGqXioIe1zVD0RIj2t976A+czLHr2nY454RwwXs6JU9Htc6mwqL6Dn/nEL3dpVf2jOhg==",
        "dependencies": {
          "Microsoft.Win32.SystemEvents": "6.0.0"
        }
      },
      "System.Globalization": {
        "type": "Transitive",
        "resolved": "4.3.0",
        "contentHash": "kYdVd2f2PAdFGblzFswE4hkNANJBKRmsfa2X5LG2AcWE1c7/4t0pYae1L8vfZ5xvE2nK/R9JprtToA61OSHWIg==",
        "dependencies": {
          "Microsoft.NETCore.Platforms": "1.1.0",
          "Microsoft.NETCore.Targets": "1.1.0",
          "System.Runtime": "4.3.0",
          "runtime.any.System.Globalization": "4.3.0"
        }
      },
      "System.IO": {
        "type": "Transitive",
        "resolved": "4.3.0",
        "contentHash": "3qjaHvxQPDpSOYICjUoTsmoq5u6QJAFRUITgeT/4gqkF1bajbSmb1kwSxEA8AHlofqgcKJcM8udgieRNhaJ5Cg==",
        "dependencies": {
          "Microsoft.NETCore.Platforms": "1.1.0",
          "Microsoft.NETCore.Targets": "1.1.0",
          "System.Runtime": "4.3.0",
          "System.Text.Encoding": "4.3.0",
          "System.Threading.Tasks": "4.3.0",
          "runtime.any.System.IO": "4.3.0"
        }
      },
      "System.Private.Uri": {
        "type": "Transitive",
        "resolved": "4.3.0",
        "contentHash": "I4SwANiUGho1esj4V4oSlPllXjzCZDE+5XXso2P03LW2vOda2Enzh8DWOxwN6hnrJyp314c7KuVu31QYhRzOGg==",
        "dependencies": {
          "Microsoft.NETCore.Platforms": "1.1.0",
          "Microsoft.NETCore.Targets": "1.1.0",
          "runtime.unix.System.Private.Uri": "4.3.0"
        }
      },
      "System.Reflection": {
        "type": "Transitive",
        "resolved": "4.3.0",
        "contentHash": "KMiAFoW7MfJGa9nDFNcfu+FpEdiHpWgTcS2HdMpDvt9saK3y/G4GwprPyzqjFH9NTaGPQeWNHU+iDlDILj96aQ==",
        "dependencies": {
          "Microsoft.NETCore.Platforms": "1.1.0",
          "Microsoft.NETCore.Targets": "1.1.0",
          "System.IO": "4.3.0",
          "System.Reflection.Primitives": "4.3.0",
          "System.Runtime": "4.3.0",
          "runtime.any.System.Reflection": "4.3.0"
        }
      },
      "System.Reflection.Primitives": {
        "type": "Transitive",
        "resolved": "4.3.0",
        "contentHash": "5RXItQz5As4xN2/YUDxdpsEkMhvw3e6aNveFXUn4Hl/udNTCNhnKp8lT9fnc3MhvGKh1baak5CovpuQUXHAlIA==",
        "dependencies": {
          "Microsoft.NETCore.Platforms": "1.1.0",
          "Microsoft.NETCore.Targets": "1.1.0",
          "System.Runtime": "4.3.0",
          "runtime.any.System.Reflection.Primitives": "4.3.0"
        }
      },
      "System.Resources.ResourceManager": {
        "type": "Transitive",
        "resolved": "4.3.0",
        "contentHash": "/zrcPkkWdZmI4F92gL/TPumP98AVDu/Wxr3CSJGQQ+XN6wbRZcyfSKVoPo17ilb3iOr0cCRqJInGwNMolqhS8A==",
        "dependencies": {
          "Microsoft.NETCore.Platforms": "1.1.0",
          "Microsoft.NETCore.Targets": "1.1.0",
          "System.Globalization": "4.3.0",
          "System.Reflection": "4.3.0",
          "System.Runtime": "4.3.0",
          "runtime.any.System.Resources.ResourceManager": "4.3.0"
        }
      },
      "System.Runtime": {
        "type": "Transitive",
        "resolved": "4.3.1",
        "contentHash": "abhfv1dTK6NXOmu4bgHIONxHyEqFjW8HwXPmpY9gmll+ix9UNo4XDcmzJn6oLooftxNssVHdJC1pGT9jkSynQg==",
        "dependencies": {
          "Microsoft.NETCore.Platforms": "1.1.1",
          "Microsoft.NETCore.Targets": "1.1.3",
          "runtime.any.System.Runtime": "4.3.0"
        }
      },
      "System.Runtime.Extensions": {
        "type": "Transitive",
        "resolved": "4.1.0",
        "contentHash": "CUOHjTT/vgP0qGW22U4/hDlOqXmcPq5YicBaXdUR2UiUoLwBT+olO6we4DVbq57jeX5uXH2uerVZhf0qGj+sVQ==",
        "dependencies": {
          "Microsoft.NETCore.Platforms": "1.0.1",
          "Microsoft.NETCore.Targets": "1.0.1",
          "System.Runtime": "4.1.0",
          "runtime.unix.System.Runtime.Extensions": "4.3.0"
        }
      },
      "System.Runtime.Handles": {
        "type": "Transitive",
        "resolved": "4.0.1",
        "contentHash": "nCJvEKguXEvk2ymk1gqj625vVnlK3/xdGzx0vOKicQkoquaTBJTP13AIYkocSUwHCLNBwUbXTqTWGDxBTWpt7g==",
        "dependencies": {
          "Microsoft.NETCore.Platforms": "1.0.1",
          "Microsoft.NETCore.Targets": "1.0.1",
          "System.Runtime": "4.1.0",
          "runtime.any.System.Runtime.Handles": "4.3.0"
        }
      },
      "System.Runtime.InteropServices": {
        "type": "Transitive",
        "resolved": "4.1.0",
        "contentHash": "16eu3kjHS633yYdkjwShDHZLRNMKVi/s0bY8ODiqJ2RfMhDMAwxZaUaWVnZ2P71kr/or+X9o/xFWtNqz8ivieQ==",
        "dependencies": {
          "Microsoft.NETCore.Platforms": "1.0.1",
          "Microsoft.NETCore.Targets": "1.0.1",
          "System.Reflection": "4.1.0",
          "System.Reflection.Primitives": "4.0.1",
          "System.Runtime": "4.1.0",
          "System.Runtime.Handles": "4.0.1",
          "runtime.any.System.Runtime.InteropServices": "4.3.0"
        }
      },
      "System.Security.Principal.Windows": {
        "type": "Transitive",
        "resolved": "4.7.0",
        "contentHash": "ojD0PX0XhneCsUbAZVKdb7h/70vyYMDYs85lwEI+LngEONe/17A0cFaRFqZU+sOEidcVswYWikYOQ9PPfjlbtQ=="
      },
      "System.Text.Encoding": {
        "type": "Transitive",
        "resolved": "4.3.0",
        "contentHash": "BiIg+KWaSDOITze6jGQynxg64naAPtqGHBwDrLaCtixsa5bKiR8dpPOHA7ge3C0JJQizJE+sfkz1wV+BAKAYZw==",
        "dependencies": {
          "Microsoft.NETCore.Platforms": "1.1.0",
          "Microsoft.NETCore.Targets": "1.1.0",
          "System.Runtime": "4.3.0",
          "runtime.any.System.Text.Encoding": "4.3.0"
        }
      },
      "System.Text.Encoding.CodePages": {
        "type": "Transitive",
        "resolved": "4.5.1",
        "contentHash": "4J2JQXbftjPMppIHJ7IC+VXQ9XfEagN92vZZNoG12i+zReYlim5dMoXFC1Zzg7tsnKDM7JPo5bYfFK4Jheq44w==",
        "dependencies": {
          "Microsoft.NETCore.Platforms": "2.1.2",
          "System.Runtime.CompilerServices.Unsafe": "4.5.2"
        }
      },
      "System.Threading.Tasks": {
        "type": "Transitive",
        "resolved": "4.3.0",
        "contentHash": "LbSxKEdOUhVe8BezB/9uOGGppt+nZf6e1VFyw6v3DN6lqitm0OSn2uXMOdtP0M3W4iMcqcivm2J6UgqiwwnXiA==",
        "dependencies": {
          "Microsoft.NETCore.Platforms": "1.1.0",
          "Microsoft.NETCore.Targets": "1.1.0",
          "System.Runtime": "4.3.0",
          "runtime.any.System.Threading.Tasks": "4.3.0"
        }
      }
    },
    "net6.0/win7-x64": {
      "Avalonia.Angle.Windows.Natives": {
        "type": "Transitive",
        "resolved": "2.1.0.2020091801",
        "contentHash": "nGsCPI8FuUknU/e6hZIqlsKRDxClXHZyztmgM8vuwslFC/BIV3LqM2wKefWbr6SORX4Lct4nivhSMkdF/TrKgg=="
      },
      "Avalonia.Native": {
        "type": "Transitive",
        "resolved": "0.10.12",
        "contentHash": "JnZc0zF7DcLcSX+SdnKQGzFa9mcKxawhTN8S3aiN8Eh3MZAKxa45LRrHFVTcHcy2jU4kOw+yPfONUmHpRcC0gw==",
        "dependencies": {
          "Avalonia": "0.10.12"
        }
      },
      "HarfBuzzSharp.NativeAssets.Linux": {
        "type": "Transitive",
        "resolved": "2.8.2-preview.178",
        "contentHash": "4scihdELcRpCEubBsUMHUJn93Xvx6ASj596WfO9y8CEuFNW0LBMDL71HBCyq5zXsn8HyGjLtoBLW0PpXbVnpjQ==",
        "dependencies": {
          "HarfBuzzSharp": "2.8.2-preview.178"
        }
      },
      "HarfBuzzSharp.NativeAssets.macOS": {
        "type": "Transitive",
        "resolved": "2.8.2-preview.178",
        "contentHash": "QtmAs62il4vFtt3fFOXhhPDl7TX+NGu4tFB5qmnqUn+EnSJW7mxqNk1n9I7+Z2ORym0nTP4dhcRNtOpOS7Oenw=="
      },
      "HarfBuzzSharp.NativeAssets.Win32": {
        "type": "Transitive",
        "resolved": "2.8.2-preview.178",
        "contentHash": "EgeF5uCZcAriIHmWq3hKNxz/jBJLeP/PKU4yI87UNkJCt4hYignOMjY0irl/rGVZtTL/G05xxf7TB6sjisi8sQ=="
      },
      "Microsoft.Win32.SystemEvents": {
        "type": "Transitive",
        "resolved": "6.0.0",
        "contentHash": "hqTM5628jSsQiv+HGpiq3WKBl2c8v1KZfby2J6Pr7pEPlK9waPdgEO6b8A/+/xn/yZ9ulv8HuqK71ONy2tg67A=="
      },
      "runtime.any.System.Collections": {
        "type": "Transitive",
        "resolved": "4.3.0",
        "contentHash": "23g6rqftKmovn2cLeGsuHUYm0FD7pdutb0uQMJpZ3qTvq+zHkgmt6J65VtRry4WDGYlmkMa4xDACtaQ94alNag==",
        "dependencies": {
          "System.Runtime": "4.3.0"
        }
      },
      "runtime.any.System.Diagnostics.Tracing": {
        "type": "Transitive",
        "resolved": "4.3.0",
        "contentHash": "1lpifymjGDzoYIaam6/Hyqf8GhBI3xXYLK2TgEvTtuZMorG3Kb9QnMTIKhLjJYXIiu1JvxjngHvtVFQQlpQ3HQ=="
      },
      "runtime.any.System.Globalization": {
        "type": "Transitive",
        "resolved": "4.3.0",
        "contentHash": "sMDBnad4rp4t7GY442Jux0MCUuKL4otn5BK6Ni0ARTXTSpRNBzZ7hpMfKSvnVSED5kYJm96YOWsqV0JH0d2uuw=="
      },
      "runtime.any.System.IO": {
        "type": "Transitive",
        "resolved": "4.3.0",
        "contentHash": "SDZ5AD1DtyRoxYtEcqQ3HDlcrorMYXZeCt7ZhG9US9I5Vva+gpIWDGMkcwa5XiKL0ceQKRZIX2x0XEjLX7PDzQ=="
      },
      "runtime.any.System.Reflection": {
        "type": "Transitive",
        "resolved": "4.3.0",
        "contentHash": "hLC3A3rI8jipR5d9k7+f0MgRCW6texsAp0MWkN/ci18FMtQ9KH7E2vDn/DH2LkxsszlpJpOn9qy6Z6/69rH6eQ=="
      },
      "runtime.any.System.Reflection.Primitives": {
        "type": "Transitive",
        "resolved": "4.3.0",
        "contentHash": "Nrm1p3armp6TTf2xuvaa+jGTTmncALWFq22CpmwRvhDf6dE9ZmH40EbOswD4GnFLrMRS0Ki6Kx5aUPmKK/hZBg=="
      },
      "runtime.any.System.Resources.ResourceManager": {
        "type": "Transitive",
        "resolved": "4.3.0",
        "contentHash": "Lxb89SMvf8w9p9+keBLyL6H6x/TEmc6QVsIIA0T36IuyOY3kNvIdyGddA2qt35cRamzxF8K5p0Opq4G4HjNbhQ=="
      },
      "runtime.any.System.Runtime": {
        "type": "Transitive",
        "resolved": "4.3.0",
        "contentHash": "fRS7zJgaG9NkifaAxGGclDDoRn9HC7hXACl52Or06a/fxdzDajWb5wov3c6a+gVSlekRoexfjwQSK9sh5um5LQ==",
        "dependencies": {
          "System.Private.Uri": "4.3.0"
        }
      },
      "runtime.any.System.Runtime.Handles": {
        "type": "Transitive",
        "resolved": "4.3.0",
        "contentHash": "GG84X6vufoEzqx8PbeBKheE4srOhimv+yLtGb/JkR3Y2FmoqmueLNFU4Xx8Y67plFpltQSdK74x0qlEhIpv/CQ=="
      },
      "runtime.any.System.Runtime.InteropServices": {
        "type": "Transitive",
        "resolved": "4.3.0",
        "contentHash": "lBoFeQfxe/4eqjPi46E0LU/YaCMdNkQ8B4MZu/mkzdIAZh8RQ1NYZSj0egrQKdgdvlPFtP4STtob40r4o2DBAw=="
      },
      "runtime.any.System.Text.Encoding": {
        "type": "Transitive",
        "resolved": "4.3.0",
        "contentHash": "+ihI5VaXFCMVPJNstG4O4eo1CfbrByLxRrQQTqOTp1ttK0kUKDqOdBSTaCB2IBk/QtjDrs6+x4xuezyMXdm0HQ=="
      },
      "runtime.any.System.Threading.Tasks": {
        "type": "Transitive",
        "resolved": "4.3.0",
        "contentHash": "OhBAVBQG5kFj1S+hCEQ3TUHBAEtZ3fbEMgZMRNdN8A0Pj4x+5nTELEqL59DU0TjKVE6II3dqKw4Dklb3szT65w=="
      },
      "runtime.win.System.Diagnostics.Debug": {
        "type": "Transitive",
        "resolved": "4.3.0",
        "contentHash": "hHHP0WCStene2jjeYcuDkETozUYF/3sHVRHAEOgS3L15hlip24ssqCTnJC28Z03Wpo078oMcJd0H4egD2aJI8g=="
      },
      "runtime.win.System.Runtime.Extensions": {
        "type": "Transitive",
        "resolved": "4.3.0",
        "contentHash": "RkgHVhUPvzZxuUubiZe8yr/6CypRVXj0VBzaR8hsqQ8f+rUo7e4PWrHTLOCjd8fBMGWCrY//fi7Ku3qXD7oHRw==",
        "dependencies": {
          "System.Private.Uri": "4.3.0"
        }
      },
      "runtime.win7.System.Private.Uri": {
        "type": "Transitive",
        "resolved": "4.3.0",
        "contentHash": "Q+IBgaPYicSQs2tBlmXqbS25c/JLIthWrgrpMwxKSOobW/OqIMVFruUGfuaz4QABVzV8iKdCAbN7APY7Tclbnw=="
      },
      "SkiaSharp.NativeAssets.Linux": {
        "type": "Transitive",
        "resolved": "2.88.0-preview.178",
        "contentHash": "nc9C8zGvL2G7p0lcTPhN4EOt2Mozv6KLJinMwjF97sYoI5cpkXCPZSRTcyf8k49gAZaOd+UMGaygCAz/8vaaWg==",
        "dependencies": {
          "SkiaSharp": "2.88.0-preview.178"
        }
      },
      "SkiaSharp.NativeAssets.macOS": {
        "type": "Transitive",
        "resolved": "2.88.0-preview.178",
        "contentHash": "+Hs3ku4buimzBHuc8FoyjOcE6eU5r98zcG7WH/s+doYQ1bFIjk+dKfqthgZ2o0NRAv8D3esq9rWrZTj12q+m1w=="
      },
      "SkiaSharp.NativeAssets.Win32": {
        "type": "Transitive",
        "resolved": "2.88.0-preview.178",
        "contentHash": "9og9GCkdZc/NYrmbsRzohmIBRlS1oFegJiBMsoG93qYjhh2o6q5QBYxd61zw5Mgeytl3qj4YM+6BNIF4tcF+6w=="
      },
      "System.Collections": {
        "type": "Transitive",
        "resolved": "4.0.11",
        "contentHash": "YUJGz6eFKqS0V//mLt25vFGrrCvOnsXjlvFQs+KimpwNxug9x0Pzy4PlFMU3Q2IzqAa9G2L4LsK3+9vCBK7oTg==",
        "dependencies": {
          "Microsoft.NETCore.Platforms": "1.0.1",
          "Microsoft.NETCore.Targets": "1.0.1",
          "System.Runtime": "4.1.0",
          "runtime.any.System.Collections": "4.3.0"
        }
      },
      "System.Diagnostics.Debug": {
        "type": "Transitive",
        "resolved": "4.0.11",
        "contentHash": "w5U95fVKHY4G8ASs/K5iK3J5LY+/dLFd4vKejsnI/ZhBsWS9hQakfx3Zr7lRWKg4tAw9r4iktyvsTagWkqYCiw==",
        "dependencies": {
          "Microsoft.NETCore.Platforms": "1.0.1",
          "Microsoft.NETCore.Targets": "1.0.1",
          "System.Runtime": "4.1.0",
          "runtime.win.System.Diagnostics.Debug": "4.3.0"
        }
      },
      "System.Diagnostics.Tracing": {
        "type": "Transitive",
        "resolved": "4.1.0",
        "contentHash": "vDN1PoMZCkkdNjvZLql592oYJZgS7URcJzJ7bxeBgGtx5UtR5leNm49VmfHGqIffX4FKacHbI3H6UyNSHQknBg==",
        "dependencies": {
          "Microsoft.NETCore.Platforms": "1.0.1",
          "Microsoft.NETCore.Targets": "1.0.1",
          "System.Runtime": "4.1.0",
          "runtime.any.System.Diagnostics.Tracing": "4.3.0"
        }
      },
      "System.Drawing.Common": {
        "type": "Transitive",
        "resolved": "6.0.0",
        "contentHash": "NfuoKUiP2nUWwKZN6twGqXioIe1zVD0RIj2t976A+czLHr2nY454RwwXs6JU9Htc6mwqL6Dn/nEL3dpVf2jOhg==",
        "dependencies": {
          "Microsoft.Win32.SystemEvents": "6.0.0"
        }
      },
      "System.Globalization": {
        "type": "Transitive",
        "resolved": "4.3.0",
        "contentHash": "kYdVd2f2PAdFGblzFswE4hkNANJBKRmsfa2X5LG2AcWE1c7/4t0pYae1L8vfZ5xvE2nK/R9JprtToA61OSHWIg==",
        "dependencies": {
          "Microsoft.NETCore.Platforms": "1.1.0",
          "Microsoft.NETCore.Targets": "1.1.0",
          "System.Runtime": "4.3.0",
          "runtime.any.System.Globalization": "4.3.0"
        }
      },
      "System.IO": {
        "type": "Transitive",
        "resolved": "4.3.0",
        "contentHash": "3qjaHvxQPDpSOYICjUoTsmoq5u6QJAFRUITgeT/4gqkF1bajbSmb1kwSxEA8AHlofqgcKJcM8udgieRNhaJ5Cg==",
        "dependencies": {
          "Microsoft.NETCore.Platforms": "1.1.0",
          "Microsoft.NETCore.Targets": "1.1.0",
          "System.Runtime": "4.3.0",
          "System.Text.Encoding": "4.3.0",
          "System.Threading.Tasks": "4.3.0",
          "runtime.any.System.IO": "4.3.0"
        }
      },
      "System.Private.Uri": {
        "type": "Transitive",
        "resolved": "4.3.0",
        "contentHash": "I4SwANiUGho1esj4V4oSlPllXjzCZDE+5XXso2P03LW2vOda2Enzh8DWOxwN6hnrJyp314c7KuVu31QYhRzOGg==",
        "dependencies": {
          "Microsoft.NETCore.Platforms": "1.1.0",
          "Microsoft.NETCore.Targets": "1.1.0",
          "runtime.win7.System.Private.Uri": "4.3.0"
        }
      },
      "System.Reflection": {
        "type": "Transitive",
        "resolved": "4.3.0",
        "contentHash": "KMiAFoW7MfJGa9nDFNcfu+FpEdiHpWgTcS2HdMpDvt9saK3y/G4GwprPyzqjFH9NTaGPQeWNHU+iDlDILj96aQ==",
        "dependencies": {
          "Microsoft.NETCore.Platforms": "1.1.0",
          "Microsoft.NETCore.Targets": "1.1.0",
          "System.IO": "4.3.0",
          "System.Reflection.Primitives": "4.3.0",
          "System.Runtime": "4.3.0",
          "runtime.any.System.Reflection": "4.3.0"
        }
      },
      "System.Reflection.Primitives": {
        "type": "Transitive",
        "resolved": "4.3.0",
        "contentHash": "5RXItQz5As4xN2/YUDxdpsEkMhvw3e6aNveFXUn4Hl/udNTCNhnKp8lT9fnc3MhvGKh1baak5CovpuQUXHAlIA==",
        "dependencies": {
          "Microsoft.NETCore.Platforms": "1.1.0",
          "Microsoft.NETCore.Targets": "1.1.0",
          "System.Runtime": "4.3.0",
          "runtime.any.System.Reflection.Primitives": "4.3.0"
        }
      },
      "System.Resources.ResourceManager": {
        "type": "Transitive",
        "resolved": "4.3.0",
        "contentHash": "/zrcPkkWdZmI4F92gL/TPumP98AVDu/Wxr3CSJGQQ+XN6wbRZcyfSKVoPo17ilb3iOr0cCRqJInGwNMolqhS8A==",
        "dependencies": {
          "Microsoft.NETCore.Platforms": "1.1.0",
          "Microsoft.NETCore.Targets": "1.1.0",
          "System.Globalization": "4.3.0",
          "System.Reflection": "4.3.0",
          "System.Runtime": "4.3.0",
          "runtime.any.System.Resources.ResourceManager": "4.3.0"
        }
      },
      "System.Runtime": {
        "type": "Transitive",
        "resolved": "4.3.1",
        "contentHash": "abhfv1dTK6NXOmu4bgHIONxHyEqFjW8HwXPmpY9gmll+ix9UNo4XDcmzJn6oLooftxNssVHdJC1pGT9jkSynQg==",
        "dependencies": {
          "Microsoft.NETCore.Platforms": "1.1.1",
          "Microsoft.NETCore.Targets": "1.1.3",
          "runtime.any.System.Runtime": "4.3.0"
        }
      },
      "System.Runtime.Extensions": {
        "type": "Transitive",
        "resolved": "4.1.0",
        "contentHash": "CUOHjTT/vgP0qGW22U4/hDlOqXmcPq5YicBaXdUR2UiUoLwBT+olO6we4DVbq57jeX5uXH2uerVZhf0qGj+sVQ==",
        "dependencies": {
          "Microsoft.NETCore.Platforms": "1.0.1",
          "Microsoft.NETCore.Targets": "1.0.1",
          "System.Runtime": "4.1.0",
          "runtime.win.System.Runtime.Extensions": "4.3.0"
        }
      },
      "System.Runtime.Handles": {
        "type": "Transitive",
        "resolved": "4.0.1",
        "contentHash": "nCJvEKguXEvk2ymk1gqj625vVnlK3/xdGzx0vOKicQkoquaTBJTP13AIYkocSUwHCLNBwUbXTqTWGDxBTWpt7g==",
        "dependencies": {
          "Microsoft.NETCore.Platforms": "1.0.1",
          "Microsoft.NETCore.Targets": "1.0.1",
          "System.Runtime": "4.1.0",
          "runtime.any.System.Runtime.Handles": "4.3.0"
        }
      },
      "System.Runtime.InteropServices": {
        "type": "Transitive",
        "resolved": "4.1.0",
        "contentHash": "16eu3kjHS633yYdkjwShDHZLRNMKVi/s0bY8ODiqJ2RfMhDMAwxZaUaWVnZ2P71kr/or+X9o/xFWtNqz8ivieQ==",
        "dependencies": {
          "Microsoft.NETCore.Platforms": "1.0.1",
          "Microsoft.NETCore.Targets": "1.0.1",
          "System.Reflection": "4.1.0",
          "System.Reflection.Primitives": "4.0.1",
          "System.Runtime": "4.1.0",
          "System.Runtime.Handles": "4.0.1",
          "runtime.any.System.Runtime.InteropServices": "4.3.0"
        }
      },
      "System.Security.Principal.Windows": {
        "type": "Transitive",
        "resolved": "4.7.0",
        "contentHash": "ojD0PX0XhneCsUbAZVKdb7h/70vyYMDYs85lwEI+LngEONe/17A0cFaRFqZU+sOEidcVswYWikYOQ9PPfjlbtQ=="
      },
      "System.Text.Encoding": {
        "type": "Transitive",
        "resolved": "4.3.0",
        "contentHash": "BiIg+KWaSDOITze6jGQynxg64naAPtqGHBwDrLaCtixsa5bKiR8dpPOHA7ge3C0JJQizJE+sfkz1wV+BAKAYZw==",
        "dependencies": {
          "Microsoft.NETCore.Platforms": "1.1.0",
          "Microsoft.NETCore.Targets": "1.1.0",
          "System.Runtime": "4.3.0",
          "runtime.any.System.Text.Encoding": "4.3.0"
        }
      },
      "System.Text.Encoding.CodePages": {
        "type": "Transitive",
        "resolved": "4.5.1",
        "contentHash": "4J2JQXbftjPMppIHJ7IC+VXQ9XfEagN92vZZNoG12i+zReYlim5dMoXFC1Zzg7tsnKDM7JPo5bYfFK4Jheq44w==",
        "dependencies": {
          "Microsoft.NETCore.Platforms": "2.1.2",
          "System.Runtime.CompilerServices.Unsafe": "4.5.2"
        }
      },
      "System.Threading.Tasks": {
        "type": "Transitive",
        "resolved": "4.3.0",
        "contentHash": "LbSxKEdOUhVe8BezB/9uOGGppt+nZf6e1VFyw6v3DN6lqitm0OSn2uXMOdtP0M3W4iMcqcivm2J6UgqiwwnXiA==",
        "dependencies": {
          "Microsoft.NETCore.Platforms": "1.1.0",
          "Microsoft.NETCore.Targets": "1.1.0",
          "System.Runtime": "4.3.0",
          "runtime.any.System.Threading.Tasks": "4.3.0"
        }
      }
    }
  }
}<|MERGE_RESOLUTION|>--- conflicted
+++ resolved
@@ -157,17 +157,6 @@
         "contentHash": "AGAbT1I6XW1+9tweLHDMGX8+SijE111vNNIQy2gI3bpbLfPYTirLPyK0do2s9V6l7hHfQnNmiX2NA6JHC4WG4Q==",
         "dependencies": {
           "Avalonia": "0.10.12"
-<<<<<<< HEAD
-        }
-      },
-      "DataBox": {
-        "type": "Transitive",
-        "resolved": "0.10.11.1",
-        "contentHash": "cEAKQ6gEDLY8NVHl8HX6cZUpk+SVZyvozxK9KaXhmU+I0jg62E0FecXK/p768lPUpyCqsD0aX2NtzDpgaVV7Mg==",
-        "dependencies": {
-          "Avalonia": "0.10.11"
-=======
->>>>>>> 9d6dc315
         }
       },
       "DynamicData": {
@@ -689,10 +678,6 @@
           "Avalonia.Diagnostics": "0.10.12",
           "Avalonia.ReactiveUI": "0.10.12",
           "Avalonia.Xaml.Behaviors": "0.10.12.2",
-<<<<<<< HEAD
-          "DataBox": "0.10.11.1",
-=======
->>>>>>> 9d6dc315
           "System.Drawing.Common": "6.0.0",
           "System.Reactive": "5.0.0",
           "System.Runtime": "4.3.1",
